--- conflicted
+++ resolved
@@ -12,7 +12,6 @@
 from aqua import LRAgenerator
 from aqua.util import load_yaml, get_arg
 
-<<<<<<< HEAD
 # to check if GSV is available and return the version
 try:
     import gsv
@@ -22,8 +21,6 @@
 except KeyError:
     print("GSV not available. Environment variables not correctly set.")
 
-=======
->>>>>>> a86b1cdf
 
 def parse_arguments(arguments):
     """
@@ -50,11 +47,6 @@
 if __name__ == '__main__':
 
     args = parse_arguments(sys.argv[1:])
-<<<<<<< HEAD
-  
-=======
-
->>>>>>> a86b1cdf
     file = get_arg(args, 'config', 'lra_config.yaml')
     print('Reading configuration yaml file..')
 
@@ -64,11 +56,7 @@
     outdir = config['target']['outdir']
     tmpdir = config['target']['tmpdir']
     configdir = config['configdir']
-<<<<<<< HEAD
-    loglevel= config['loglevel']
-=======
     loglevel = config['loglevel']
->>>>>>> a86b1cdf
 
     if config['target']['aggregation']:
         aggregation = config['target']['aggregation']
