#This include the option for the regridding
target:
  resolution: r100
  frequency: monthly
  outdir: /pfs/lustrep3/projappl/project_465000454/data/AQUA/LRA
  tmpdir: /pfs/lustrep3/projappl/project_465000454/padavini/tmp

configdir: '../../config/'
loglevel: INFO

slurm:
  partition: small
  username: padavini
  account: project_465000454
  time: 10:00:00
  mem: 256GB

catalog:
  IFS-NEMO:
    a1al:
      hourly-hpz7-atm2d:
        workers: 24
        vars: ['mtpr', '2t', 'skt', 'msl', 'tcc', 'lcc', 'hcc', 'mcc', 'sd', 'tciw', 'tclw', 'mer', 'msr', 'mslhf', 'msshf', 
          'msnswrf', 'msnlwrf', 'msdwlwrf', 'msdwswrf', 'mtnswrf', 'mtnlwrf', 'mtdwswrf', 'mntss', 'metss', 'msror']
      hourly-hpz7-atm3d:
        workers: 16
        vars: ['q', 't', 'u', 'v']
      daily-hpz7-oce2d:
        workers: 32
        vars: ['avg_tos', 'avg_sithick', 'avg_siconc', 'avg_sos', 'avg_hc700m']
      daily-hpz7-oce3d:
        workers: 16
        vars: ['avg_thetao', 'avg_so']
    a16z:
      hourly-hpz7-atm2d:
        workers: 24
        vars: ['mtpr', '2t', 'skt', 'msl', 'tcc', 'lcc', 'hcc', 'mcc', 'sd', 'tciw', 'tclw', 'mer', 'msr', 'mslhf', 'msshf', 
          'msnswrf', 'msnlwrf', 'msdwlwrf', 'msdwswrf', 'mtnswrf', 'mtnlwrf', 'mtdwswrf', 'mntss', 'metss', 'msror']
      hourly-hpz7-atm3d:
        workers: 16
        vars: ['q', 't', 'u', 'v']
      daily-hpz7-oce2d:
        workers: 32
        vars: ['avg_tos', 'avg_sithick', 'avg_siconc', 'avg_sos', 'avg_hc700m']
      daily-hpz7-oce3d:
        workers: 16
        vars: ['avg_thetao', 'avg_so']
    a18j:
      hourly-hpz7-atm2d:
        workers: 24
        vars: ['mtpr', '2t', 'skt', 'msl', 'tcc', 'lcc', 'hcc', 'mcc', 'sd', 'tciw', 'tclw', 'mer', 'msr', 'mslhf', 'msshf', 
          'msnswrf', 'msnlwrf', 'msdwlwrf', 'msdwswrf', 'mtnswrf', 'mtnlwrf', 'mtdwswrf', 'mntss', 'metss', 'msror']
      hourly-hpz7-atm3d:
        workers: 16
        vars: ['q', 't', 'u', 'v']
      daily-hpz7-oce2d:
        workers: 32
        vars: ['avg_tos', 'avg_sithick', 'avg_siconc', 'avg_sos', 'avg_hc700m']
      daily-hpz7-oce3d:
        workers: 16
        vars: ['avg_thetao', 'avg_so']
<<<<<<< HEAD
    hs3l:
      monthly-hpz7-atm2d:
=======
    hs3l-historical-1990:
      monthly-hp7-atm2d:
        workers: 24
        vars: ['mtpr', '2t', 'skt', 'msl', 'tcc', 'lcc', 'hcc', 'mcc', 'sd', 'tciw', 'tclw', 'mer', 'msr', 'mslhf', 'msshf', 
          'msnswrf', 'msnlwrf', 'msdwlwrf', 'msdwswrf', 'mtnswrf', 'mtnlwrf', 'mtdwswrf', 'mntss', 'metss', 'msror']
      monthly-hp7-atm3d:
        workers: 16
        vars: ['q', 't', 'u', 'v']
    hs3l-control-1990:
      monthly-hp7-atm2d:
>>>>>>> 7a040547
        workers: 24
        vars: ['mtpr', '2t', 'skt', 'msl', 'tcc', 'lcc', 'hcc', 'mcc', 'sd', 'tciw', 'tclw', 'mer', 'msr', 'mslhf', 'msshf', 
          'msnswrf', 'msnlwrf', 'msdwlwrf', 'msdwswrf', 'mtnswrf', 'mtnlwrf', 'mtdwswrf', 'mntss', 'metss', 'msror']
      monthly-hpz7-atm3d:
        workers: 16
        vars: ['q', 't', 'u', 'v']

  ICON:
    historical-1990:
      hourly-hpz10-atm2d:
        vars: ['mtpr', '2t', 'skt', 'msl', 'tcc', 'sd', 'tciw', 'tclw', 'msr', 'mslhf', 'msshf', 
           'msnswrf', 'msnlwrf', 'msdwlwrf', 'msdwswrf', 'mtnswrf', 'mtnlwrf', 'mtdwswrf']
        workers: 12
      hourly-hpz10-atm3d:
        vars: ['q', 't', 'u', 'v']
        workers: 6
      daily-hpz10-oce2d:
        workers: 16
        vars: ['avg_sithick', 'avg_siconc']
      daily-hpz10-oce3d:
        workers: 10
        vars: ['avg_thetao', 'avg_so']
        
    ssp370:
      hourly-hpz10-atm2d:
        workers: 12
        vars: ['mtpr', '2t', 'skt', 'msl', 'tcc', 'sd', 'tciw', 'tclw', 'msr', 'mslhf', 'msshf', 
           'msnswrf', 'msnlwrf', 'msdwlwrf', 'msdwswrf', 'mtnswrf', 'mtnlwrf', 'mtdwswrf']
      hourly-hpz10-atm3d:
        workers: 6
        vars: ['q', 't', 'u', 'v']
      daily-hpz10-oce2d:
        workers: 16
        vars: ['avg_sithick', 'avg_siconc']
      daily-hpz10-oce3d:
        workers: 10
        vars: ['avg_thetao', 'avg_so']

  IFS-FESOM:
    story-2017-control:
      hourly-hpz7-atm2d:
        workers: 24
        vars: ['mtpr', '2t', 'skt', 'msl', 'tcc', 'lcc', 'hcc', 'mcc', 'sd', 'tciw', 'tclw', 'mer', 'msr', 'mslhf', 'msshf', 
          'msnswrf', 'msnlwrf', 'msdwlwrf', 'msdwswrf', 'mtnswrf', 'mtnlwrf', 'mtdwswrf', 'mntss', 'metss', 'msror']
      hourly-hpz7-atm3d:
        workers: 16
        vars: ['q', 't', 'u', 'v']
      daily-hpz7-oce2d:
        workers: 32
        vars: ['avg_tos', 'avg_sithick', 'avg_siconc', 'avg_sos', 'avg_hc700m']
      daily-hpz7-oce3d:
        workers: 16
        vars: ['avg_thetao', 'avg_so']

    story-2017-historical:
      hourly-hpz7-atm2d:
        workers: 24
        vars: ['mtpr', '2t', 'skt', 'msl', 'tcc', 'lcc', 'hcc', 'mcc', 'sd', 'tciw', 'tclw', 'mer', 'msr', 'mslhf', 'msshf', 
          'msnswrf', 'msnlwrf', 'msdwlwrf', 'msdwswrf', 'mtnswrf', 'mtnlwrf', 'mtdwswrf', 'mntss', 'metss', 'msror']
      hourly-hpz7-atm3d:
        workers: 16
        vars: ['q', 't', 'u', 'v']
      daily-hpz7-oce2d:
        workers: 32
        vars: ['avg_tos', 'avg_sithick', 'avg_siconc', 'avg_sos', 'avg_hc700m']
      daily-hpz7-oce3d:
        workers: 16
        vars: ['avg_thetao', 'avg_so']

    story-2017-T2K:
      hourly-hpz7-atm2d:
        workers: 24
        vars: ['mtpr', '2t', 'skt', 'msl', 'tcc', 'lcc', 'hcc', 'mcc', 'sd', 'tciw', 'tclw', 'mer', 'msr', 'mslhf', 'msshf', 
          'msnswrf', 'msnlwrf', 'msdwlwrf', 'msdwswrf', 'mtnswrf', 'mtnlwrf', 'mtdwswrf', 'mntss', 'metss', 'msror']
      hourly-hpz7-atm3d:
        workers: 16
        vars: ['q', 't', 'u', 'v']
      daily-hpz7-oce2d:
        workers: 32
        vars: ['avg_tos', 'avg_sithick', 'avg_siconc', 'avg_sos', 'avg_hc700m']
      daily-hpz7-oce3d:
        workers: 16
        vars: ['avg_thetao', 'avg_so']<|MERGE_RESOLUTION|>--- conflicted
+++ resolved
@@ -59,21 +59,16 @@
       daily-hpz7-oce3d:
         workers: 16
         vars: ['avg_thetao', 'avg_so']
-<<<<<<< HEAD
-    hs3l:
+    hs3l-historical-1990:
       monthly-hpz7-atm2d:
-=======
-    hs3l-historical-1990:
-      monthly-hp7-atm2d:
         workers: 24
         vars: ['mtpr', '2t', 'skt', 'msl', 'tcc', 'lcc', 'hcc', 'mcc', 'sd', 'tciw', 'tclw', 'mer', 'msr', 'mslhf', 'msshf', 
           'msnswrf', 'msnlwrf', 'msdwlwrf', 'msdwswrf', 'mtnswrf', 'mtnlwrf', 'mtdwswrf', 'mntss', 'metss', 'msror']
-      monthly-hp7-atm3d:
+      monthly-hpz7-atm3d:
         workers: 16
         vars: ['q', 't', 'u', 'v']
     hs3l-control-1990:
-      monthly-hp7-atm2d:
->>>>>>> 7a040547
+      monthly-hpz7-atm2d:
         workers: 24
         vars: ['mtpr', '2t', 'skt', 'msl', 'tcc', 'lcc', 'hcc', 'mcc', 'sd', 'tciw', 'tclw', 'mer', 'msr', 'mslhf', 'msshf', 
           'msnswrf', 'msnlwrf', 'msdwlwrf', 'msdwswrf', 'mtnswrf', 'mtnlwrf', 'mtdwswrf', 'mntss', 'metss', 'msror']
