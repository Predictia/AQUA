--- conflicted
+++ resolved
@@ -9,13 +9,8 @@
 #SBATCH --error=output_%j.err
 #SBATCH -p debug    #change the partition
 
-<<<<<<< HEAD
-AQUA_path=/path_to/AQUA 
+AQUA_path=$AQUA
 AQUA_container=/project/project_465000454/containers/aqua/aqua-v0.8.2.sif
-=======
-AQUA_path=$AQUA
-AQUA_container=/project/project_465000454/containers/aqua/aqua-v0.8.1.sif
->>>>>>> f0a16865
 FDB5_CONFIG_FILE=/scratch/project_465000454/igonzalez/fdb-long/config.yaml
 GSV_WEIGHTS_PATH=/scratch/project_465000454/igonzalez/gsv_weights/
 GRID_DEFINITION_PATH=/scratch/project_465000454/igonzalez/grid_definitions
@@ -30,16 +25,13 @@
     --env ESMFMKFILE=/opt/conda/lib/esmf.mk \
     --env PYTHONPATH=$AQUA_path \
     --env AQUA=$AQUA_path \
-    --bind /pfs/lustrep3/ \
-<<<<<<< HEAD
     --bind /pfs/lustrep1/ \
     --bind /pfs/lustrep2/ \
+    --bind /pfs/lustrep3/ \
     --bind /pfs/lustrep4/ \
-=======
     --bind /pfs/lustrep3/scratch/ \
     --bind /users/lrb_465000454_fdb/ \
     --bind /flash/project_465000454 \
->>>>>>> f0a16865
     --bind /projappl/ \
     --bind /project \
     --bind /scratch/ \
