--- conflicted
+++ resolved
@@ -36,17 +36,10 @@
 diagnostics:
 
   # List of diagnostics to run
-<<<<<<< HEAD
-  
-  run: ["tropical_rainfall", "global_time_series_atm", "seasonal_cycles",
+  run: ["tropical_rainfall", "timeseries_atm", "seasonal_cycles",
         "radiation-boxplots", "radiation-timeseries", "radiation-biases",
         "teleconnections_atm", "global_biases",
-        "global_time_series_oce", "teleconnections_oce", "ocean3d_drift",
-=======
-  run: ["tropical_rainfall", "timeseries_atm", "seasonal_cycles",
-        "radiation", "teleconnections_atm", "atmglobalmean",
         "timeseries_oce", "teleconnections_oce", "ocean3d_drift",
->>>>>>> 3a825f81
         "ocean3d_circulation", "seaice_extent", "seaice_conc",
         "seaice_volume", "seaice_thick", "ecmean"]
 
@@ -62,17 +55,11 @@
 
   global_biases:
     nworkers: 16
-<<<<<<< HEAD
     script_path: "../src/aqua_diagnostics/global_biases/cli_global_biases.py"
     extra: "--config ${AQUA}/config/diagnostics/global_biases/config_global_biases.yaml"
-  global_time_series_atm:
-    script_path: "global_time_series/cli/cli_global_time_series.py"
-    extra: "--config ${AQUA}/diagnostics/global_time_series/cli/config_time_series_atm.yaml"
-=======
   timeseries_atm:
     script_path: "../src/aqua_diagnostics/timeseries/cli_timeseries.py"
     extra: "--config ${AQUA}/config/diagnostics/timeseries/config_timeseries_atm.yaml"
->>>>>>> 3a825f81
     nworkers: 16
     outname: timeseries
   timeseries_oce:
@@ -83,15 +70,10 @@
   seasonal_cycles:
     script_path: "../src/aqua_diagnostics/timeseries/cli_timeseries.py"
     nworkers: 16
-<<<<<<< HEAD
-    extra: "--config ${AQUA}/diagnostics/global_time_series/cli/config_seasonal_cycles_atm.yaml"
+    extra: "--config ${AQUA}/config/diagnostics/timeseries/config_seasonalcycles_atm.yaml"
+    outname: timeseries
   radiation-biases:
     script_path: "../src/aqua_diagnostics/global_biases/cli_global_biases.py"
-=======
-    extra: "--config ${AQUA}/config/diagnostics/timeseries/config_seasonalcycles_atm.yaml"
-    outname: timeseries
-  radiation:
->>>>>>> 3a825f81
     nworkers: 8
     extra: "--config ${AQUA}/config/diagnostics/radiation/config_radiation-biases.yaml"
   radiation-boxplots:
