#!/bin/bash

# User defined variables
# ----------------------
# The following variables can be changed by the user.
# ---------------------------------------------------
model_atm="IFS"
model_oce="FESOM"
exp="tco2559-ng5-cycle3"
source="lra-r100-monthly"

# LUMI
# outputdir="/scratch/project_465000454/nurissom/cli_outpturdir"
# aqua="/users/nurissom/AQUA"

# LEVANTE
outputdir="/scratch/b/b382289/cli_test"
aqua="/home/b/b382289/AQUA"
<<<<<<< HEAD
=======

machine="levante" # will change the aqua config file

# When available, use the following variables to set the loglevel
loglevel="WARNING" # DEBUG, INFO, WARNING, ERROR, CRITICAL
>>>>>>> c420de11

# Set as true the diagnostics you want to run
# -------------------------------------------
atmglobalmean=false
dummy=false # dummy is a test diagnostic
<<<<<<< HEAD
ecmean=false
global_time_series=true
# global time series additional flags
# ---------------------------------------------------------------
# --loglevel, -l (can be DEBUG, INFO, WARNING, ERROR, CRITICAL)
# ---------------------------------------------------------------
ocean3d=false
=======
ecmean=true
# ---------------------------------------
# Command line extra arguments for ecmean
# -c --config ecmean config file
# -i --interface custom interface file
# -l --loglevel loglevel
# ---------------------------------------
global_time_series=false
ocean3d=true
>>>>>>> c420de11
radiation=false
seaice=false
teleconnections=true
# teleconnections additional flags
# ---------------------------------------------------------------
# --loglevel, -l (can be DEBUG, INFO, WARNING, ERROR, CRITICAL)
# --dry, -d (dry run, if set it will run without producing plots)
# --obs (if set it will run the teleconnections also for ERA5)
# ---------------------------------------------------------------

# End of user defined variables
# -----------------------------

args_atm="--model $model_atm --exp $exp --source $source"
args_oce="--model $model_oce --exp $exp --source $source"
args="--model_atm $model_atm --model_oce $model_oce --exp $exp --source $source"

# use $AQUA if defined otherwise use aqua
if [[ -z "${AQUA}" ]]; then
  echo "AQUA path is not defined, using user defined aqua in the script"
else
  echo "AQUA path is defined, using $AQUA"
  aqua=$AQUA
fi

# set the correct machine in the config file
if [[ "$OSTYPE" == "darwin"* ]]; then
  # Mac OSX
  sed -i '' "/^machine:/c\\
machine: $machine" "$aqua/config/config-aqua.yaml"
else
  # Linux
  sed -i "/^machine:/c\\machine: $machine" "$aqua/config/config-aqua.yaml"
fi

# print the output directory
echo "Output directory: $outputdir"

if [ "$atmglobalmean" = true ] ; then
  echo "Running atmglobalmean"
  python $aqua/diagnostics/atmglobalmean/cli/cli_atmglobalmean.py $args_atm --outputdir $outputdir/atmglobalmean
fi

if [ "$dummy" = true ] ; then
  echo "Running dummy"
  python $aqua/diagnostics/dummy/cli/cli_dummy.py $args --outputdir $outputdir/dummy
fi

if [ "$ecmean" = true ] ; then
  scriptpy="$aqua/diagnostics/ecmean/cli/ecmean_cli.py"
  python $scriptpy $args -o $outputdir/ecmean -l $loglevel
fi

if [ "$global_time_series" = true ] ; then
  echo "Running global_time_series"

  filepy="$aqua/diagnostics/global_time_series/cli/single_analysis/cli_global_time_series.py"
  conf_atm="$aqua/diagnostics/global_time_series/cli/single_analysis/config_time_series_atm.yaml"
  conf_oce="$aqua/diagnostics/global_time_series/cli/single_analysis/config_time_series_oce.yaml"

  python $filepy $args_atm --outputdir $outputdir/global_time_series --config $conf_atm -l INFO
  python $filepy $args_oce --outputdir $outputdir/global_time_series --config $conf_oce -l INFO
fi

if [ "$ocean3d" = true ] ; then
  # Moving to ocean3d directory to run the ocean3d_cli.py script
  cd $aqua/diagnostics/ocean3d/cli
  python $aqua/diagnostics/ocean3d/cli/ocean3d_cli.py $args_oce --outputdir $outputdir/ocean3d

  # Moving back to aqua-analysis directory
  cd $aqua/cli/aqua-analysis

fi

if [ "$radiation" = true ] ; then
  echo "Running radiation"
  python $aqua/diagnostics/radiation/cli/cli_radiation.py $args_atm --outputdir $outputdir/radiation
fi

if [ "$seaice" = true ] ; then
  echo "Running seaice"
  python $aqua/diagnostics/seaice/cli/cli_seaice.py $args_oce --outputdir $outputdir/seaice
fi

if [ "$teleconnections" = true ] ; then
  # Move to the teleconnection CLI directory
  cd $aqua/diagnostics/teleconnections/cli/single_analysis

  python cli_teleconnections.py $args_atm --outputdir $outputdir/teleconnections --config cli_config_atm.yaml --obs -l $loglevel
  python cli_teleconnections.py $args_oce --outputdir $outputdir/teleconnections --config cli_config_oce.yaml --obs -l $loglevel

  # Move back to the aqua-analysis directory
  cd $aqua/cli/aqua-analysis

  echo "Finished teleconnections"
fi

echo "Finished"<|MERGE_RESOLUTION|>--- conflicted
+++ resolved
@@ -16,28 +16,16 @@
 # LEVANTE
 outputdir="/scratch/b/b382289/cli_test"
 aqua="/home/b/b382289/AQUA"
-<<<<<<< HEAD
-=======
 
 machine="levante" # will change the aqua config file
 
 # When available, use the following variables to set the loglevel
 loglevel="WARNING" # DEBUG, INFO, WARNING, ERROR, CRITICAL
->>>>>>> c420de11
 
 # Set as true the diagnostics you want to run
 # -------------------------------------------
 atmglobalmean=false
 dummy=false # dummy is a test diagnostic
-<<<<<<< HEAD
-ecmean=false
-global_time_series=true
-# global time series additional flags
-# ---------------------------------------------------------------
-# --loglevel, -l (can be DEBUG, INFO, WARNING, ERROR, CRITICAL)
-# ---------------------------------------------------------------
-ocean3d=false
-=======
 ecmean=true
 # ---------------------------------------
 # Command line extra arguments for ecmean
@@ -45,9 +33,12 @@
 # -i --interface custom interface file
 # -l --loglevel loglevel
 # ---------------------------------------
-global_time_series=false
+global_time_series=true
+# global time series additional flags
+# ---------------------------------------------------------------
+# --loglevel, -l (can be DEBUG, INFO, WARNING, ERROR, CRITICAL)
+# ---------------------------------------------------------------
 ocean3d=true
->>>>>>> c420de11
 radiation=false
 seaice=false
 teleconnections=true
