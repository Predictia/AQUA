#!/bin/bash

# User defined variables
# ----------------------
# The following variables can be changed by the user.
# ---------------------------------------------------
model_atm="IFS"
model_oce="FESOM"
exp="tco2559-ng5-cycle3"
source="lra-r100-monthly"

# LUMI
# outputdir="/scratch/project_465000454/nurissom/cli_outpturdir"
# aqua="/users/nurissom/AQUA"

# LEVANTE
outputdir="/scratch/b/b382289/cli_test"
aqua="/home/b/b382289/AQUA"

machine="levante" # will change the aqua config file

# When available, use the following variables to set the loglevel
loglevel="WARNING" # DEBUG, INFO, WARNING, ERROR, CRITICAL

# Set as true the diagnostics you want to run
# -------------------------------------------
<<<<<<< HEAD
atmglobalmean=true
dummy=false # dummy is a test diagnostic
ecmean=true
=======
run_dummy=true # dummy is a diagnostic that checks if the setup is correct
run_atmglobalmean=false
run_ecmean=true
>>>>>>> 46f86068
# ---------------------------------------
# Command line extra arguments for ecmean
# -c --config ecmean config file
# -i --interface custom interface file
# -l --loglevel loglevel
# ---------------------------------------
run_global_time_series=true
# global time series additional flags
# ---------------------------------------------------------------
# --loglevel, -l (can be DEBUG, INFO, WARNING, ERROR, CRITICAL)
# ---------------------------------------------------------------
run_ocean3d=true
run_radiation=false
run_seaice=false
run_teleconnections=true
# teleconnections additional flags
# ---------------------------------------------------------------
# --loglevel, -l (can be DEBUG, INFO, WARNING, ERROR, CRITICAL)
# --dry, -d (dry run, if set it will run without producing plots)
# --obs (if set it will run the teleconnections also for ERA5)
# ---------------------------------------------------------------

# End of user defined variables
# -----------------------------

# Define colors for echo output
RED='\033[0;31m'
GREEN='\033[0;32m'
NC='\033[0m' # No Color

colored_echo() {
  local color=$1
  shift
  echo -e "${color}$@${NC}"
}

# Define the arguments for the diagnostics
args_atm="--model $model_atm --exp $exp --source $source"
args_oce="--model $model_oce --exp $exp --source $source"
args="--model_atm $model_atm --model_oce $model_oce --exp $exp --source $source"

# use $AQUA if defined otherwise use aqua
if [[ -z "${AQUA}" ]]; then
  colored_echo $GREEN "AQUA path is not defined, using user defined aqua in the script"
else
  colored_echo $GREEN "AQUA path is defined, using $AQUA"
  aqua=$AQUA
fi

# set the correct machine in the config file
if [[ "$OSTYPE" == "darwin"* ]]; then
  # Mac OSX
  sed -i '' "/^machine:/c\\
machine: $machine" "$aqua/config/config-aqua.yaml"
else
  # Linux
  sed -i "/^machine:/c\\machine: $machine" "$aqua/config/config-aqua.yaml"
fi

# print the output directory
<<<<<<< HEAD
echo "Output directory: $outputdir"

if [ "$atmglobalmean" = true ] ; then
  cd $aqua/diagnostics/atmglobalmean/cli
  python cli_atm_mean_bias.py $args_atm --outputdir $outputdir/atmglobalmean
  cd $aqua/cli/aqua-analysis
=======
colored_echo $GREEN "Output directory: $outputdir"

if [ "$run_dummy" = true ] ; then
  colored_echo $GREEN "Running setup checker"
  python $aqua/diagnostics/dummy/cli/cli_dummy.py $args -l $loglevel

  # exit if dummy fails
  if [ $? -ne 0 ]; then
    colored_echo $RED "Setup checker failed, exiting"
    exit 1
  fi
  colored_echo $GREEN "Finished setup checker"
>>>>>>> 46f86068
fi

if [ "$run_atmglobalmean" = true ] ; then
  colored_echo $GREEN "Running atmglobalmean"
  python $aqua/diagnostics/atmglobalmean/cli/cli_atmglobalmean.py $args_atm --outputdir $outputdir/atmglobalmean
  colored_echo $GREEN "Finished atmglobalmean"
fi

if [ "$run_ecmean" = true ] ; then
  colored_echo $GREEN "Running ecmean"
  scriptpy="$aqua/diagnostics/ecmean/cli/ecmean_cli.py"
  python $scriptpy $args -o $outputdir/ecmean -l $loglevel
  colored_echo $GREEN "Finished ecmean"
fi

if [ "$run_global_time_series" = true ] ; then
  colored_echo $GREEN "Running global_time_series"

  filepy="$aqua/diagnostics/global_time_series/cli/single_analysis/cli_global_time_series.py"
  conf_atm="$aqua/diagnostics/global_time_series/cli/single_analysis/config_time_series_atm.yaml"
  conf_oce="$aqua/diagnostics/global_time_series/cli/single_analysis/config_time_series_oce.yaml"

  python $filepy $args_atm --outputdir $outputdir/global_time_series --config $conf_atm -l $loglevel
  python $filepy $args_oce --outputdir $outputdir/global_time_series --config $conf_oce -l $loglevel
  colored_echo $GREEN "Finished global_time_series"
fi

if [ "$run_ocean3d" = true ] ; then
  colored_echo $GREEN "Running ocean3d"
  # Moving to ocean3d directory to run the ocean3d_cli.py script
  cd $aqua/diagnostics/ocean3d/cli
  python $aqua/diagnostics/ocean3d/cli/ocean3d_cli.py $args_oce --outputdir $outputdir/ocean3d

  # Moving back to aqua-analysis directory
  cd $aqua/cli/aqua-analysis

  colored_echo $GREEN "Finished ocean3d"
fi

if [ "$run_radiation" = true ] ; then
  colored_echo $GREEN "Running radiation"
  python $aqua/diagnostics/radiation/cli/cli_radiation.py $args_atm --outputdir $outputdir/radiation
  colored_echo $GREEN "Finished radiation"
fi

if [ "$run_seaice" = true ] ; then
  colored_echo $GREEN "Running seaice"
  python $aqua/diagnostics/seaice/cli/cli_seaice.py $args_oce --outputdir $outputdir/seaice
  colored_echo $GREEN "Finished seaice"
fi

if [ "$run_teleconnections" = true ] ; then
  colored_echo $GREEN "Running teleconnections"
  # Move to the teleconnection CLI directory
  cd $aqua/diagnostics/teleconnections/cli/single_analysis

  python cli_teleconnections.py $args_atm --outputdir $outputdir/teleconnections --config cli_config_atm.yaml --obs -l $loglevel
  python cli_teleconnections.py $args_oce --outputdir $outputdir/teleconnections --config cli_config_oce.yaml --obs -l $loglevel

  # Move back to the aqua-analysis directory
  cd $aqua/cli/aqua-analysis

  colored_echo $GREEN "Finished teleconnections"
fi

colored_echo $GREEN "Finished all diagnostics"<|MERGE_RESOLUTION|>--- conflicted
+++ resolved
@@ -24,15 +24,9 @@
 
 # Set as true the diagnostics you want to run
 # -------------------------------------------
-<<<<<<< HEAD
-atmglobalmean=true
-dummy=false # dummy is a test diagnostic
-ecmean=true
-=======
 run_dummy=true # dummy is a diagnostic that checks if the setup is correct
-run_atmglobalmean=false
+run_atmglobalmean=true
 run_ecmean=true
->>>>>>> 46f86068
 # ---------------------------------------
 # Command line extra arguments for ecmean
 # -c --config ecmean config file
@@ -93,14 +87,6 @@
 fi
 
 # print the output directory
-<<<<<<< HEAD
-echo "Output directory: $outputdir"
-
-if [ "$atmglobalmean" = true ] ; then
-  cd $aqua/diagnostics/atmglobalmean/cli
-  python cli_atm_mean_bias.py $args_atm --outputdir $outputdir/atmglobalmean
-  cd $aqua/cli/aqua-analysis
-=======
 colored_echo $GREEN "Output directory: $outputdir"
 
 if [ "$run_dummy" = true ] ; then
@@ -113,12 +99,13 @@
     exit 1
   fi
   colored_echo $GREEN "Finished setup checker"
->>>>>>> 46f86068
 fi
 
 if [ "$run_atmglobalmean" = true ] ; then
   colored_echo $GREEN "Running atmglobalmean"
-  python $aqua/diagnostics/atmglobalmean/cli/cli_atmglobalmean.py $args_atm --outputdir $outputdir/atmglobalmean
+  cd $aqua/diagnostics/atmglobalmean/cli
+  python cli_atm_mean_bias.py $args_atm --outputdir $outputdir/atmglobalmean
+  cd $aqua/cli/aqua-analysis
   colored_echo $GREEN "Finished atmglobalmean"
 fi
 
