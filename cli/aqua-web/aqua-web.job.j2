--- conflicted
+++ resolved
@@ -20,11 +20,7 @@
 
 unset SINGULARITY_BIND  # Lumi specific fix for singularity
 
-<<<<<<< HEAD
-bash $AQUA/cli/aqua-container/load-aqua-container.sh lumi <<EOF
-=======
-bash $AQUA/cli/lumi-container/load_container_lumi.sh {{ localaqua }} <<EOF
->>>>>>> 7056c8ae
+bash $AQUA/cli/aqua-container/load-aqua-container.sh lumi {{ nativeaqua }} <<EOF
 #!/bin/bash
 if [[ "{{ push }}" == "false" ]]; then
     bash $AQUA/cli/aqua-analysis/aqua-analysis.sh -l debug -m $model -e $exp -s $source -d $OUTDIR/{{ catalog }} {{ parallel }}
