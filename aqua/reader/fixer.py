--- conflicted
+++ resolved
@@ -189,23 +189,17 @@
                     data[source].attrs.update({"units": fixer_src_units})
 
                 # adjust units
-<<<<<<< HEAD
-                if unit:
+
+                if tgt_units:
                     if "units" not in data[source].attrs and "GRIB_units" in data[source].attrs:  # quick fix for some IFS data
-                        data[source].attrs["units"]=data[source].GRIB_units
-
-                    if unit.count('{'):
-                        unit = self.fixes_dictionary["defaults"]["units"][unit.replace('{', '').replace('}', '')]
-                    self.logger.info("%s: %s --> %s", var, data[source].units, unit)
-                    factor, offset = self.convert_units(data[source].units, unit, var)
-=======
-                if tgt_units:
+                        data[source].attrs["units"] = data[source].GRIB_units
+
                     if tgt_units.count('{'): #WHAT IS THIS ABOUT?
                         tgt_units = self.fixes_dictionary["defaults"]["units"]["shortname"][tgt_units.replace('{', '').replace('}', '')]
                     self.logger.info("Converting %s: %s --> %s", var, data[source].units, tgt_units)
                     factor, offset = self.convert_units(data[source].units, tgt_units, var)
                     #self.logger.info('Factor: %s, offset: %s', factor, offset)
->>>>>>> 6d3b9121
+
                     if (factor != 1.0) or (offset != 0):
                         data[source].attrs.update({"tgt_units": tgt_units})
                         data[source].attrs.update({"factor": factor})
