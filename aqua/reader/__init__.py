--- conflicted
+++ resolved
@@ -1,8 +1,4 @@
 """Reader module."""
 from .reader import Reader
-<<<<<<< HEAD
-from .catalogue import catalogue
-from .streaming import Streaming
-=======
 from .catalogue import catalogue, inspect_catalogue
->>>>>>> be46727c
+from .streaming import Streaming