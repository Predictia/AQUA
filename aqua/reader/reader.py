import intake
import intake_esm
import xarray as xr
import pandas as pd
import os
from metpy.units import units
import numpy as np
import smmregrid as rg
from aqua.util import load_yaml, get_reader_filenames, get_config_dir, get_machine
import sys
import subprocess
import tempfile

class Reader():
    """General reader for NextGEMS data (on Levante for now)"""

    def __init__(self, model="ICON", exp="tco2559-ng5", source=None, freq=None,
                 regrid=None, method="ycon", zoom=None, configdir=None,
                 level=None, areas=True, var=None, vars=None, streaming = False,
                 stream_step = 1, stream_unit=None, stream_startdate = None, rebuild=False):
        """
        The Reader constructor.
        It uses the catalog `config/config.yaml` to identify the required data.
        
        Arguments:
            model (str):      model ID
            exp (str):        experiment ID
            source (str):     source ID
            regrid (str):     perform regridding to grid `regrid`, as defined in `config/regrid.yaml` (None)
            method (str):     regridding method (ycon)
            zoom (int):       healpix zoom level
            configdir (str)   folder where the config/catalog files are located (config)
            level (int):      level to extract if input data are 3D (starting from 0)
            areas (bool):     compute pixel areas if needed (True)
            var (str, list):  variable(s) which we will extract. "vars" is a synonym (None)
            streaming (bool):       if to retreive data in a streaming mode (False)
            stream_step (int):      the number of time steps to stream the data by (Default = 1)
            stream_unit (str):      the unit of time to stream the data by (e.g. 'hours', 'days', 'months', 'years') (None)
            stream_startdate (str): the starting date for streaming the data (e.g. '2020-02-25') (None)
            rebuild (bool):   force rebuilding of area and weight files

        Returns:
            A `Reader` class object.
        """

        if vars:
            self.var = vars
        else:
            self.var = var
        self.exp = exp
        self.model = model
        self.targetgrid = regrid
        if (exp == "hpx") and not zoom:
            zoom = 9
        self.zoom = zoom
        self.freq = freq
        self.level = level
        self.vertcoord = None
        extra = []

        self.grid_area = None
        self.src_grid_area = None
        self.dst_grid_area = None

        self.stream_index = 0 
        self.stream_date = None
        self.streaming = streaming
        self.stream_step = stream_step
        self.stream_unit = stream_unit
        self.stream_startdate = stream_startdate

        if not configdir: 
            self.configdir = get_config_dir()
        else:
            self.configdir = configdir
        self.machine = get_machine(self.configdir)
        #print(self.configdir)
        #print(self.machine)

        # get configuration from the machine
        self.catalog_file, self.regrid_file, self.fixer_file = get_reader_filenames(self.configdir, self.machine)
        self.cat = intake.open_catalog(self.catalog_file)

        cfg_regrid = load_yaml(self.regrid_file)

        if source:
            self.source = source
        else:
            self.source = list(self.cat[model][exp].keys())[0]  # take first source if none provided
        
        source_grid = cfg_regrid["source_grids"][self.model][self.exp].get(self.source, None)
        if not source_grid:
            source_grid = cfg_regrid["source_grids"][self.model][self.exp].get("default", None)
        
        self.src_space_coord = source_grid.get("space_coord", None)
        self.space_coord = self.src_space_coord
        self.dst_space_coord = ["lon", "lat"]

        if regrid:
            self.vertcoord = source_grid.get("vertcoord", None) # Some more checks needed
            if level is not None:
                if not self.vertcoord:
                    raise KeyError("You should specify a vertcoord key in regrid.yaml for this source to use levels.")
                extra = f"-sellevidx,{level+1} "

            if (level is None) and self.vertcoord:
                raise RuntimeError("This is a masked 3d source: you should specify a specific level.")

            self.weightsfile =os.path.join(
                cfg_regrid["weights"]["path"],
                cfg_regrid["weights"]["template"].format(model=model,
                                                    exp=exp, 
                                                    method=method, 
                                                    target=regrid,
                                                    source=self.source,
                                                    level=("2d" if level is None else level)))

            # If weights do not exist, create them       
            if rebuild or not os.path.exists(self.weightsfile):
                self._make_weights_file(self.weightsfile, source_grid,
                                        cfg_regrid, regrid=regrid,
                                        extra=extra, zoom=zoom)
                
            self.weights = xr.open_mfdataset(self.weightsfile)   
            self.regridder = rg.Regridder(weights=self.weights)
        
        if areas:
            self.src_areafile =os.path.join(
                cfg_regrid["areas"]["path"],
                cfg_regrid["areas"]["src_template"].format(model=model, exp=exp, source=self.source))

            # If source areas do not exist, create them 
            if rebuild or not os.path.exists(self.src_areafile):
                self._make_src_area_file(self.src_areafile, source_grid,
                                         gridpath=cfg_regrid["paths"]["grids"],
                                         icongridpath=cfg_regrid["paths"]["icon"],
                                         zoom=None)

            self.src_grid_area = xr.open_mfdataset(self.src_areafile).cell_area

            if regrid:
                self.dst_areafile =os.path.join(
                    cfg_regrid["areas"]["path"],
                    cfg_regrid["areas"]["dst_template"].format(grid=self.targetgrid))

                if rebuild or not os.path.exists(self.dst_areafile):
                    grid = cfg_regrid["target_grids"][regrid]
                    self._make_dst_area_file(self.dst_areafile, grid)

                self.dst_grid_area = xr.open_mfdataset(self.dst_areafile).cell_area
     
            self.grid_area = self.src_grid_area


    def _make_dst_area_file(self, areafile, grid):
        """Helper function to create destination (regridded) area files."""

        print("Destination areas file not found:", areafile)
        print("Attempting to generate it ...")

        dst_extra = f"-const,1,{grid}"
        grid_area = self.cdo_generate_areas(source=dst_extra)

        # Make sure that grid areas contain exactly the same coordinates
        data = self.retrieve(fix=False)
        data = self.regridder.regrid(data.isel(time=0))
        grid_area = grid_area.assign_coords({coord: data.coords[coord] for coord in self.dst_space_coord})
                  
        grid_area.to_netcdf(self.dst_areafile)
        print("Success!")


    def _make_src_area_file(self, areafile, source_grid, 
                            gridpath="", icongridpath="", zoom=None):
        """Helper function to create source area files."""

        sgridpath = source_grid.get("path", None)
        if not sgridpath:
            # there is no source grid path at all defined in the regrid.yaml file:
            # let's reconstruct it from the file itself
            data = self.retrieve(fix=False)
            temp_file = tempfile.NamedTemporaryFile(mode='w')
            sgridpath = temp_file.name
            data.isel(time=0).to_netcdf(sgridpath)
        else:
            temp_file = None
            if zoom:
                sgridpath = sgridpath.format(zoom=(9-zoom))    

        print("Source areas file not found:", areafile)
        print("Attempting to generate it ...")
        print("Source grid: ", sgridpath)
        src_extra = source_grid.get("extra", [])
        grid_area = self.cdo_generate_areas(source=sgridpath,
                                            gridpath=gridpath,
                                            icongridpath=icongridpath,
                                            extra=src_extra)
        # Make sure that the new DataArray uses the expected spatial dimensions
        grid_area = self._rename_dims(grid_area, self.src_space_coord)
        data = self.retrieve(fix=False)
        grid_area = grid_area.assign_coords({coord: data.coords[coord] for coord in self.src_space_coord})
        grid_area.to_netcdf(areafile)
        print("Success!")


    def _make_weights_file(self, weightsfile, source_grid, cfg_regrid, regrid="", extra=[], zoom=None):
        """Helper function to produce weights file"""

        sgridpath = source_grid.get("path", None)
        if not sgridpath:
            # there is no source grid path at all defined in the regrid.yaml file:
            # let's reconstruct it from the file itself
            data = self.retrieve(fix=False)
            temp_file = tempfile.NamedTemporaryFile(mode='w')
            sgridpath = temp_file.name
            data.isel(time=0).to_netcdf(sgridpath)
        else:
            temp_file = None
            if zoom:
                sgridpath = sgridpath.format(zoom=(9-zoom))    

        print("Weights file not found:", weightsfile)
        print("Attempting to generate it ...")
        print("Source grid: ", sgridpath)

        # hack to  pass a correct list of all options
        src_extra = source_grid.get("extra", [])
        if src_extra:
            if not isinstance(src_extra, list):
                src_extra = [src_extra]
        if extra:
            extra = [extra] 
        extra = extra + src_extra
        weights = rg.cdo_generate_weights(source_grid=sgridpath,
                                                target_grid=cfg_regrid["target_grids"][regrid], 
                                                method='ycon', 
                                                gridpath=cfg_regrid["paths"]["grids"],
                                                icongridpath=cfg_regrid["paths"]["icon"],
                                                extra=extra)
        weights.to_netcdf(weightsfile)
        print("Success!")


    def cdo_generate_areas(self, source, icongridpath=None, gridpath=None, extra=None):
        """
            Generate grid areas using CDO

            Args:
                source (xarray.DataArray or str): Source grid
                gridpath (str): where to store downloaded grids
                icongridpath (str): location of ICON grids (e.g. /pool/data/ICON)
                extra: command(s) to apply to source grid before weight generation (can be a list)

            Returns:
                :obj:`xarray.DataArray` with cell areas
        """

        # Make some temporary files that we'll feed to CDO
        area_file = tempfile.NamedTemporaryFile()

        if isinstance(source, str):
            sgrid = source
        else:
            source_grid_file = tempfile.NamedTemporaryFile()
            source.to_netcdf(source_grid_file.name)
            sgrid = source_grid_file.name

        # Setup environment
        env = os.environ
        if gridpath:
            env["CDO_DOWNLOAD_PATH"] = gridpath
        if icongridpath:
            env["CDO_ICON_GRIDS"] = icongridpath

        try:
            # Run CDO
            if extra:
                # make sure extra is a flat list if it is not already
                if not isinstance(extra, list):
                    extra = [extra]

                subprocess.check_output(
                    [
                        "cdo",
                        "-f", "nc4",
                        "gridarea",
                    ] + extra +
                    [
                        sgrid,
                        area_file.name,
                    ],
                    stderr=subprocess.PIPE,
                    env=env,
                )
            else:
                subprocess.check_output(
                    [
                        "cdo",
                        "-f", "nc4",
                        "gridarea",
                        sgrid,
                        area_file.name,
                    ],
                    stderr=subprocess.PIPE,
                    env=env,
                )

            areas = xr.load_dataset(area_file.name, engine="netcdf4")
            areas.cell_area.attrs['units'] = 'm2'  
            areas.cell_area.attrs['standard_name'] = 'area'
            areas.cell_area.attrs['long_name'] = 'area of grid cell'
            return areas.cell_area

        except subprocess.CalledProcessError as e:
            # Print the CDO error message
            print(e.output.decode(), file=sys.stderr)
            raise

        finally:
            # Clean up the temporary files
            if not isinstance(source, str):
                source_grid_file.close()
            area_file.close()


<<<<<<< HEAD
    def retrieve(self, regrid=False, timmean=False, decumulate=False, fix=True, apply_unit_fix=True, var=None, vars=None):
=======
    def retrieve(self, regrid=False, timmean=False, decumulate=False, fix=True, apply_unit_fix=True,
                 var=None, vars=None, streaming = False, stream_step = 1, stream_unit=None, stream_startdate = None, streaming_generator = False):
>>>>>>> 1c8f8014
        """
        Perform a data retrieve.
        
        Arguments:
            regrid (bool):          if to regrid the retrieved data (False)
            timmean (bool):         if to average the retrieved data (False)
            decumulate (bool):      if to remove the cumulation from data (False)
            fix (bool):             if to perform a fix (var name, units, coord name adjustments) (True)
            apply_unit_fix (bool):  if to already adjust units by multiplying by a factor or adding
                                    an offset (this can also be done later with the `fix_units` method) (True)
            var (str, list):  variable(s) which we will extract. "vars" is a synonym (None)
            streaming (bool):       if to retreive data in a streaming mode (False)
            streaming_generator (bool):  if to return a generator object for data streaming (False). 
            stream_step (int):      the number of time steps to stream the data by (Default = 1)
            stream_unit (str):      the unit of time to stream the data by (e.g. 'hours', 'days', 'months', 'years') (None)
            stream_startdate (str): the starting date for streaming the data (e.g. '2020-02-25') (None)
        Returns:
            A xarray.Dataset containing the required data.
        """

        # Extract subcatalogue
        if self.zoom:
            esmcat = self.cat[self.model][self.exp][self.source](zoom=self.zoom)
        else:
            esmcat = self.cat[self.model][self.exp][self.source]

        if vars:
            var = vars
        if not var:
            var = self.var
        
        # Extract data from cat.
        # If this is an ESM-intake catalogue use first dictionary value,
        # else extract directly a dask dataset
        if isinstance(esmcat, intake_esm.core.esm_datastore):
            cdf_kwargs = esmcat.metadata.get('cdf_kwargs', {"chunks": {"time":1}})
            query = esmcat.metadata['query']
            if var:
                query_var = esmcat.metadata.get('query_var', 'short_name')
                # Convert to list if not already
                query[query_var] = var.split() if isinstance(var, str) else var
            subcat = esmcat.search(**query)
            data = subcat.to_dataset_dict(cdf_kwargs=cdf_kwargs,
                                         zarr_kwargs=dict(consolidated=True),
                                              #decode_times=True,
                                              #use_cftime=True)
                                         progressbar=False
                                         )
            data = list(data.values())[0]
        else:
            if var:
                # conversion to list guarantee that Dataset is produced
                if isinstance(var, str):
                    var = var.split()
                data = esmcat.to_dask()[var]

            else:
                data = esmcat.to_dask()

        # select only a specific level when reading. Level coord names defined in regrid.yaml
        if self.level is not None:
            data = data.isel({self.vertcoord: self.level})

        # sequence which should be more efficient: decumulate - averaging - regridding - fixing
        if decumulate:
            data = data.map(self.decumulate, keep_attrs=True)
        if self.freq and timmean:
            data = self.timmean(data)
        if self.targetgrid and regrid:
            data = self.regridder.regrid(data)  # XXX check attrs
            self.grid_area = self.dst_grid_area 
        if fix:
            data = self.fixer(data, apply_unit_fix=apply_unit_fix)
        if streaming or self.streaming or streaming_generator:
            if stream_step == 1: stream_step = self.stream_step
            if not stream_unit: stream_unit = self.stream_unit
            if not stream_startdate: stream_startdate = self.stream_startdate
            if streaming_generator:
                data = self.stream_generator(data, stream_step, stream_unit, stream_startdate)
            else:
                data = self.stream(data, stream_step, stream_unit, stream_startdate)
        return data

    
    def stream(self, data, stream_step = 1, stream_unit = None, stream_startdate = None):
        """
        The stream method is used to stream data by either a specific time interval or by a specific number of samples.
        If the unit parameter is specified, the data is streamed by the specified unit and stream_step (e.g. 1 month).
        If the unit parameter is not specified, the data is streamed by stream_step steps of the original time resolution of input data.

        If the stream function is called a second time, it will return the subsequent chunk of data in the sequence.
        The function keeps track of the state of the streaming process through the use of internal attributes.
        This allows the user to stream through the entire dataset in multiple calls to the function,
        retrieving consecutive chunks of data each time.

        If stream_startdate is not specified, the method will use the first date in the dataset.
        
        Arguments:
            data (xr.Dataset):  the input xarray.Dataset
            stream_step  (int): the number of time steps to stream the data by (Default = 1) 
            stream_unit (str):  the unit of time to stream the data by (e.g. 'hours', 'days', 'months', 'years') (None)
            stream_startdate (str): the starting date for streaming the data (e.g. '2020-02-25') (None)
        Returns:
            A xarray.Dataset containing the subset of the input data that has been streamed.
        """
        if not self.stream_date:
            if  stream_startdate: 
                self.stream_date = pd.to_datetime(stream_startdate)
            else:
                self.stream_date = pd.to_datetime(data.time[0].values) 
                
        if  self.stream_index == 0 and stream_startdate:
            self.stream_index  = data.time.to_index().get_loc(pd.to_datetime(stream_startdate))  

        if stream_unit:
            start_date = self.stream_date
            stop_date = start_date + pd.DateOffset(**{stream_unit: stream_step})
            self.stream_date = stop_date
            return data.sel(time=slice(start_date, stop_date)).where(data.time != stop_date, drop=True)
        else:   
            start_index = self.stream_index 
            stop_index = start_index + stream_step
            self.stream_index = stop_index       
            return data.isel(time=slice(start_index, stop_index))
             

    def reset_stream(self):
        """
        Reset the state of the streaming process. 
        This means that if the stream function is called again after calling reset_stream, 
        it will start streaming the input data from the beginning.
        """
        self.stream_index = 0
        self.stream_date = None


    def stream_generator(self, data, stream_step = 1, stream_unit=None, stream_startdate = None):
        """
        The stream_generator method is designed to split data into smaller chunks of data for processing or analysis.
        It returns a generator object that yields the smaller chunks of data.
        The method can split the data based on either a specific time interval or by a specific number of samples.
        If the unit parameter is specified, the data is streamed by the specified unit and stream_step (e.g. 1 month).
        If the unit parameter is not specified, the data is streamed by stream_step steps of the original time resolution of input data.

        Arguments:
            data (xr.Dataset):  the input xarray.Dataset
            stream_step  (int): the number of samples or time interval to stream the data by (Default = 1) 
            stream_unit (str):  the unit of the time interval to stream the data by (e.g. 'hours', 'days', 'months', 'years') (None)
            stream_startdate (str): the starting date for streaming the data (e.g. '2020-02-25') (None)
        Returns:
            A generator object that yields the smaller chunks of data.              
        """
        if stream_startdate: 
            start_date= pd.to_datetime(stream_startdate)
        else:
            start_date = data.time[0].values
        if stream_unit:
            while start_date < data.time[-1].values:
                stop_date = pd.to_datetime(start_date) + pd.DateOffset(**{stream_unit: stream_step})
                yield data.sel(time=slice(start_date, stop_date)).where(data.time != stop_date, drop=True)
                start_date = stop_date
        if not stream_unit:
            start_index = data.time.to_index().get_loc(start_date)
            while start_index < len(data.time):
                stop_index = start_index + stream_step     
                yield data.isel(time=slice(start_index, stop_index))
                start_index = stop_index


    def regrid(self, data):
        """
        Perform regridding of the input dataset.
        
        Arguments:
            data (xr.Dataset):  the input xarray.Dataset
        Returns:
            A xarray.Dataset containing the regridded data.
        """

        out = self.regridder.regrid(data)

        out.attrs["regridded"] = 1
        # set these two to the target grid (but they are actually not used so far)
        self.grid_area = self.dst_grid_area
        self.space_coord = ["lon", "lat"]
        return out
    
    def timmean(self, data, freq = None):
        """
        Perform daily and monthly averaging

        Arguments:
            data (xr.Dataset):  the input xarray.Dataset
        Returns:
            A xarray.Dataset containing the regridded data.
        """

        # translate frequency in pandas-style time
        if self.freq == 'mon':
            resample_freq = '1M'
        elif self.freq == 'day':
            resample_freq = '1D'
        elif self.freq == 'yr':
            resample_freq = '1Y'
        else:
            resample_freq = self.freq
        
        try: 
            # resample, and assign the correct time
            out = data.resample(time=resample_freq).mean()
            proper_time = data.time.resample(time=resample_freq).mean()
            out['time'] = proper_time.values
        except: 
            sys.exit('Cant find a frequency to resample, aborting!')
        
        # check for NaT
        if np.any(np.isnat(out.time)):
            print('WARNING: Resampling cannot produce output for all frequency step, is your input data correct?')
   
        return out
    
    def _check_if_accumulated_auto(self, data):

        """To check if a DataArray is accumulated. 
        Arbitrary check on the first 20 timesteps"""

        # randomly pick a few timesteps from a gridpoint
        ndims = [dim for dim in data.dims if data[dim].size > 1][1:]
        pindex = {dim: 0 for dim in ndims}

        # extract the first 20 timesteps and do the derivative
        check = data.isel(pindex).isel(time=slice(None, 20)).diff(dim='time').values

        # check all derivative are positive or all negative
        condition = (check >= 0).all() or (check <=0).all()
        
        return condition

    def _check_if_accumulated(self, data):

        """To check if a DataArray is accumulated. 
        On a list of variables defined by the GRIB names
        
        Args: 
            data (xr.DataArray): field to be processed
        
        Returns:
            bool: True if decumulation is necessary, False if not 
        """

        decumvars = ['tp', 'e', 'slhf', 'sshf',
                     'tsr', 'ttr', 'ssr', 'str', 
                     'tsrc', 'ttrc', 'ssrc', 'strc', 
                     'tisr']
        

        if data.name in decumvars:
            return True
        else:
            return False


    
    def decumulate(self, data, cumulation_time = None):
        """
        Test function to remove cumulative effect on IFS fluxes.
        Cumulation times are estimated from the intervals of the data, but
        can be specified manually

        Args: 
            data (xr.DataArray): field to be processed
            cumulation_time (float): optional, specific cumulation time

        Returns:
            A xarray.DataArray where the cumulation time has been removed
        """

        check = self._check_if_accumulated(data)

        if not check: 
            return data
        
        else: 

            # which frequency are the data?
            if not cumulation_time:
                cumulation_time = (data.time[1]-data.time[0]).values/np.timedelta64(1, 's')

            # get the derivatives
            deltas = data.diff(dim='time') / cumulation_time

            # add a first timestep empty to align the original and derived fields
            zeros = xr.zeros_like(data.isel(time=0))
            deltas = xr.concat([zeros, deltas], dim = 'time').transpose('time', ...)

            # universal mask based on the change of month (shifted by one timestep) 
            mask = ~(data['time.month'] != data['time.month'].shift(time=1))
            mask = mask.shift(time=1, fill_value=False)

            # check which records are kept
            #print(data.time[~mask])

            # kaboom: exploit where
            clean=deltas.where(mask, data/cumulation_time)

            # remove the first timestep (no sense in cumulated)
            clean = clean.isel(time=slice(1, None))

            # rollback the time axis by half the cumulation time
            clean['time'] = clean.time - np.timedelta64(int(cumulation_time/2), 's')

            # WARNING: HACK FOR EVAPORATION 
            #print(clean.units)
            if clean.units == 'm of water equivalent':
                clean.attrs['units'] = 'm'
            
            # use metpy units to divide by seconds
            new_units = (units(clean.units)/units('s'))

            # usual case for radiative fluxes
            try:
                clean.attrs['units'] = str(new_units.to('W/m^2').units)
            except:
                clean.attrs['units'] = str(new_units.units)

            # add an attribute that can be later used to infer about decumulation
            clean.attrs['decumulated'] = 1
   

            return clean


    def _check_if_regridded(self, data):
        """
        Checks if a dataset or Datarray has been regridded.

        Arguments:
            data (xr.DataArray or xarray.DataDataset):  the input data
        Returns:
            A boolean value
        """

        if isinstance(data, xr.Dataset):
            att = list(data.data_vars.values())[0].attrs
        else:
            att = data.attrs
        
        return att.get("regridded", False)
        

    def _get_spatial_sample(self, da, space_coord):
        """
        Selects a single spatial sample along the dimensions specified in `space_coord`.

        Arguments:
            da (xarray.DataArray): Input data array to select the spatial sample from.
            space_coord (list of str): List of dimension names corresponding to the spatial coordinates to select.
            
        Returns:
            Data array containing a single spatial sample along the specified dimensions.
        """

        dims = list(da.dims)
        extra_dims = list(set(dims) - set(space_coord))
        da_out = da.isel({dim: 0 for dim in extra_dims})
        return da_out


    def _rename_dims(self, da, dim_list):
        """
        Renames the dimensions of a DataArray so that any dimension which is already in `dim_list` keeps its name, 
        and the others are renamed to whichever other dimension name is in `dim_list`. 
        If `da` has only one dimension with a name which is different from that in `dim_list`, it is renamed to that new name. 
        If it has two coordinate names (e.g. "lon" and "lat") which appear also in `dim_list`, these are not touched.

        Parameters
        ----------
        da : xarray.DataArray
            The input DataArray to rename.
        dim_list : list of str
            The list of dimension names to use. 
        Returns
        -------
        xarray.DataArray
            A new DataArray with the renamed dimensions.
        """

        dims = list(da.dims)
        # Lisy of dims which are already there
        shared_dims = list(set(dims) & set(dim_list))
        # List of dims in B which are not in space_coord
        extra_dims = list(set(dims) - set(dim_list))
        # List of dims in da which are not in dim_list
        new_dims = list(set(dim_list) - set(dims))
        i=0
        da_out = da
        for dim in extra_dims:
            if dim not in shared_dims:
                da_out = da.rename({dim: new_dims[i]})
                i+=1
        return da_out


    def fldmean(self, data):
        """
        Perform a weighted global average.

        Arguments:
            data (xr.DataArray or xarray.DataDataset):  the input data
        Returns:
            the value of the averaged field
        """

        # If these data have been regridded we should use the destination grid info
        if self._check_if_regridded(data):
            space_coord = self.dst_space_coord
            grid_area = self.dst_grid_area
        else:
            space_coord = self.src_space_coord
            grid_area = self.src_grid_area
        
        # check if coordinates are aligned
        xr.align(grid_area, data, join='exact')

        out = data.weighted(weights=grid_area.fillna(0)).mean(dim=space_coord)

        return out


    def fixer(self, data, apply_unit_fix=False):
        """
        Perform fixes (var name, units, coord name adjustments) of the input dataset.
        
        Arguments:
            data (xr.Dataset):      the input dataset
            apply_unit_fix (bool):  if to perform immediately unit conversions (which requite a product or an addition). 
                                    The fixer sets anyway an offset or a multiplicative factor in the data attributes.
                                    These can be applied also later with the method `fix_units`. (false)

        Returns:
            A xarray.Dataset containing the fixed data and target units, factors and offsets in variable attributes.
        """

        fixes = load_yaml(os.path.join(self.fixer_file))
        model=self.model

        fix = fixes["models"].get(model, None)
        if not fix:
            print("No fixes defined for model ", model)
            return data

        self.deltat = fix.get("deltat", 1.0)
        fixd = {}
        allvars = data.variables
        fixvars = fix.get("vars", None)
        if fixvars:
            for var in fixvars:
                shortname = fix["vars"][var]["short_name"]
                if var in allvars: 
                    fixd.update({f"{var}": f"{shortname}"})
                    src_units = fix["vars"][var].get("src_units", None)
                    if src_units:
                        data[var].attrs.update({"units": src_units})
                    units = fix["vars"][var]["units"]
                    if units.count('{'):
                        units = fixes["defaults"]["units"][units.replace('{','').replace('}','')]                
                    data[var].attrs.update({"target_units": units})
                    factor, offset = self.convert_units(data[var].units, units, var)
                    data[var].attrs.update({"factor": factor})
                    data[var].attrs.update({"offset": offset})
                    if apply_unit_fix:
                        self.apply_unit_fix(data[var])

        allcoords = data.coords
        fixcoord = fix.get("coords", None)
        if fixcoord:
            for coord in fixcoord:
                    newcoord = fix["coords"][coord]["name"]
                    newcoord = fixes["defaults"]["coords"][newcoord.replace('{','').replace('}','')] 
                    if coord in allcoords: 
                        fixd.update({f"{coord}": f"{newcoord}"})

        return data.rename(fixd)


    def convert_units(self, src, dst, var="input var"):
        """
        Converts source to destination units using metpy.
        
        Arguments:
            src (str):  source units
            dst (str):  destination units
            var (str):  variable name (optional, used only for diagnostic output)

        Returns:
            factor, offset (float): a factor and an offset to convert the input data (None if not needed).
        """
        factor = units(src).to_base_units() / units(dst).to_base_units()

        if factor.units == units('dimensionless'):
            offset = (0 * units(src)).to(units(dst)) - (0 * units(dst))
        else:
            if factor.units == "meter ** 3 / kilogram":
                # Density of water was missing
                factor = factor * 1000 * units("kg m-3")
                print(f"{var}: corrected multiplying by density of water 1000 kg m-3")
            if factor.units == "meter ** 3 * second / kilogram":
                # Density of water and accumulation time were missing
                factor = factor * 1000 * units("kg m-3") / (self.deltat * units("s"))
                print(f"{var}: corrected multiplying by density of water 1000 kg m-3")
                print(f"{var}: corrected dividing by accumulation time {self.deltat} s")
            else:
                print(f"{var}: incommensurate units converting {src} to {dst} --> {factor.units}")
            offset = 0 * units(dst)

        if offset.magnitude != 0:
            factor = 1
            offset = offset.magnitude
        else:
            offset = 0
            factor = factor.magnitude
        return factor, offset

    
    def apply_unit_fix(self, data):
        """
        Applies unit fixes stored in variable attributes (target_units, factor and offset)
        
        Arguments:
            data (xr.DataArray):  input DataArray            
        """
        target_units = data.attrs.get("target_units", None)
        if target_units:
            d = {"src_units": data.attrs["units"], "units_fixed": 1}
            data.attrs.update(d)
            data.attrs["units"] = target_units
            factor = data.attrs.get("factor", 1)
            offset = data.attrs.get("offset", 0)
            if factor != 1:
                data *= factor
            if offset != 0:
                data += offset


        <|MERGE_RESOLUTION|>--- conflicted
+++ resolved
@@ -323,12 +323,8 @@
             area_file.close()
 
 
-<<<<<<< HEAD
-    def retrieve(self, regrid=False, timmean=False, decumulate=False, fix=True, apply_unit_fix=True, var=None, vars=None):
-=======
     def retrieve(self, regrid=False, timmean=False, decumulate=False, fix=True, apply_unit_fix=True,
                  var=None, vars=None, streaming = False, stream_step = 1, stream_unit=None, stream_startdate = None, streaming_generator = False):
->>>>>>> 1c8f8014
         """
         Perform a data retrieve.
         
