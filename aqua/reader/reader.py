--- conflicted
+++ resolved
@@ -14,12 +14,8 @@
 import smmregrid as rg
 
 from aqua.util import load_yaml, load_multi_yaml
-<<<<<<< HEAD
 from aqua.util import get_reader_filenames, get_config_dir, get_machine
-from aqua.util import area_selection
-=======
-from aqua.util import ConfigPath
->>>>>>> 22824e4d
+from aqua.util import ConfigPath, area_selection
 from aqua.logger import log_configure, log_history, log_history_iter
 import aqua.gsv
 
