"""The main AQUA Reader class"""

import os
import sys

import intake
import intake_esm
import xarray as xr

from metpy.units import units, DimensionalityError
import numpy as np
import smmregrid as rg

from aqua.util import load_yaml
from aqua.util import get_reader_filenames, get_config_dir, get_machine
from aqua.util import log_history
from aqua.logger import log_configure

from .streaming import Streaming
from .fixer import FixerMixin
from .regrid import RegridMixin
from .reader_utils import check_catalog_source


class Reader(FixerMixin, RegridMixin):
    """General reader for NextGEMS data (on Levante for now)"""

    def __init__(self, model="ICON", exp="tco2559-ng5", source=None, freq=None,
                 regrid=None, method="ycon", zoom=None, configdir=None,
                 level=None, areas=True, var=None, vars=None,  # pylint: disable=W0622
                 datamodel=None, streaming=False, stream_step=1, stream_unit='steps',
                 stream_startdate=None, rebuild=False, loglevel=None):
        """
        The Reader constructor.
        It uses the catalog `config/config.yaml` to identify the required data.

        Arguments:
            model (str):            model ID
            exp (str):              experiment ID
            source (str):           source ID
            regrid (str):           perform regridding to grid `regrid`, as defined in `config/regrid.yaml` (None)
            method (str):           regridding method (ycon)
            zoom (int):             healpix zoom level
            configdir (str)         folder where the config/catalog files are located (config)
            level (int):            level to extract if input data are 3D (starting from 0)
            areas (bool):           compute pixel areas if needed (True)
            var (str, list):        variable(s) which we will extract; vars is a synonym (None)
            datamodel (str):        destination data model for coordinates, overrides the one in fixes.yaml (None)
            streaming (bool):       if to retreive data in a streaming mode (False)
            stream_step (int):      the number of time steps to stream the data by (Default = 1)
            stream_unit (str):      the unit of time to stream the data by
                                    (e.g. 'hours', 'days', 'months', 'years') (None)
            stream_startdate (str): the starting date for streaming the data (e.g. '2020-02-25') (None)
            rebuild (bool):         force rebuilding of area and weight files
            loglevel (string):      Level of logging according to logging module
                                    (default: log_level_default of loglevel())

        Returns:
            A `Reader` class object.
        """

        # define the internal logger
        self.logger = log_configure(log_level=loglevel, log_name='Reader')

        if vars:
            var = vars
        self.var = var
        self.exp = exp
        self.model = model
        self.targetgrid = regrid
        if (exp == "hpx") and not zoom:
            zoom = 9
        self.zoom = zoom
        self.freq = freq
        self.level = level
        self.vertcoord = None
        self.deltat = 1
        extra = []

        self.grid_area = None
        self.src_grid_area = None
        self.dst_grid_area = None

        self.streaming = streaming
        self.streamer = Streaming(stream_step=stream_step,
                                  stream_unit=stream_unit,
                                  stream_startdate=stream_startdate,
                                  loglevel=loglevel)
        # Export streaming methods
        self.reset_stream = self.streamer.reset_stream
        self.stream = self.streamer.stream
        self.stream_generator = self.streamer.stream_generator

        if not configdir:
            self.configdir = get_config_dir()
        else:
            self.configdir = configdir
        self.machine = get_machine(self.configdir)

        # get configuration from the machine
        self.catalog_file, self.regrid_file, self.fixer_file = get_reader_filenames(self.configdir, self.machine)
        self.cat = intake.open_catalog(self.catalog_file)

        # load and check the regrid
        cfg_regrid = load_yaml(self.regrid_file)
        source_grid_id = check_catalog_source(cfg_regrid["source_grids"], self.model, self.exp, source, name='regrid')
        source_grid = cfg_regrid["source_grids"][self.model][self.exp][source_grid_id]

        self.dst_datamodel = datamodel
        # Default destination datamodel (unless specified in instantiating the Reader)
        if not self.dst_datamodel:
            fixes = load_yaml(self.fixer_file)
            self.dst_datamodel = fixes["defaults"].get("dst_datamodel", None)

        self.source = check_catalog_source(self.cat, self.model, self.exp, source, name="catalog")

        self.src_space_coord = source_grid.get("space_coord", None)
        self.space_coord = self.src_space_coord
        self.dst_space_coord = ["lon", "lat"]

        if regrid:
            self.vertcoord = source_grid.get("vertcoord", None)  # Some more checks needed
            if level is not None:
                if not self.vertcoord:
                    raise KeyError("You should specify a vertcoord key in regrid.yaml for this source to use levels.")
                extra = f"-sellevidx,{level+1} "

            if (level is None) and self.vertcoord:
                raise RuntimeError("This is a masked 3d source: you should specify a specific level.")

            self.weightsfile = os.path.join(
                cfg_regrid["weights"]["path"],
                cfg_regrid["weights"]["template"].format(model=model,
                                                         exp=exp,
                                                         method=method,
                                                         target=regrid,
                                                         source=self.source,
                                                         level=("2d" if level is None else level)))

            # If weights do not exist, create them
            if rebuild or not os.path.exists(self.weightsfile):
                if os.path.exists(self.weightsfile):
                    os.unlink(self.weightsfile)
                self._make_weights_file(self.weightsfile, source_grid,
                                        cfg_regrid, regrid=regrid,
                                        extra=extra, zoom=zoom)

            self.weights = xr.open_mfdataset(self.weightsfile)
            self.regridder = rg.Regridder(weights=self.weights)

        if areas:
            self.src_areafile = os.path.join(
                cfg_regrid["areas"]["path"],
                cfg_regrid["areas"]["src_template"].format(model=model, exp=exp, source=self.source))

            # If source areas do not exist, create them
            if rebuild or not os.path.exists(self.src_areafile):
                if os.path.exists(self.src_areafile):
                    os.unlink(self.src_areafile)
                self._make_src_area_file(self.src_areafile, source_grid,
                                         gridpath=cfg_regrid["cdo-paths"]["download"],
                                         icongridpath=cfg_regrid["cdo-paths"]["icon"],
                                         zoom=zoom)

            self.src_grid_area = xr.open_mfdataset(self.src_areafile).cell_area

            if regrid:
                self.dst_areafile = os.path.join(
                    cfg_regrid["areas"]["path"],
                    cfg_regrid["areas"]["dst_template"].format(grid=self.targetgrid))

                if rebuild or not os.path.exists(self.dst_areafile):
                    if os.path.exists(self.dst_areafile):
                        os.unlink(self.dst_areafile)
                    grid = cfg_regrid["target_grids"][regrid]
                    self._make_dst_area_file(self.dst_areafile, grid)

                self.dst_grid_area = xr.open_mfdataset(self.dst_areafile).cell_area

            self.grid_area = self.src_grid_area

    def retrieve(self, regrid=False, timmean=False, decumulate=False,
                 fix=True, apply_unit_fix=True, var=None, vars=None,  # pylint: disable=W0622
                 streaming=False, stream_step=None, stream_unit=None,
                 stream_startdate=None, streaming_generator=False):
        """
        Perform a data retrieve.

        Arguments:
            regrid (bool):          if to regrid the retrieved data (False)
            timmean (bool):         if to average the retrieved data (False)
            decumulate (bool):      if to remove the cumulation from data (False)
            fix (bool):             if to perform a fix (var name, units, coord name adjustments) (True)
            apply_unit_fix (bool):  if to already adjust units by multiplying by a factor or adding
                                    an offset (this can also be done later with the `apply_unit_fix` method) (True)
            var (str, list):  variable(s) which we will extract; vars is a synonym (None)
            streaming (bool):       if to retreive data in a streaming mode (False)
            streaming_generator (bool):  if to return a generator object for data streaming (False).
            stream_step (int):      the number of time steps to stream the data by (Default = 1)
            stream_unit (str):      the unit of time to stream the data by
                                    (e.g. 'hours', 'days', 'months', 'years') (None)
            stream_startdate (str): the starting date for streaming the data (e.g. '2020-02-25') (None)
        Returns:
            A xarray.Dataset containing the required data.
        """

        self.cat = intake.open_catalog(self.catalog_file)
        # Extract subcatalogue
        if self.zoom:
            esmcat = self.cat[self.model][self.exp][self.source](zoom=self.zoom)
        else:
            esmcat = self.cat[self.model][self.exp][self.source]

        if vars:
            var = vars
        if not var:
            var = self.var

        # Extract data from cat.
        # If this is an ESM-intake catalogue use first dictionary value,
        # else extract directly a dask dataset
        if isinstance(esmcat, intake_esm.core.esm_datastore):
            cdf_kwargs = esmcat.metadata.get('cdf_kwargs', {"chunks": {"time": 1}})
            query = esmcat.metadata['query']
            if var:
                query_var = esmcat.metadata.get('query_var', 'short_name')
                # Convert to list if not already
                query[query_var] = var.split() if isinstance(var, str) else var
            subcat = esmcat.search(**query)
            data = subcat.to_dataset_dict(cdf_kwargs=cdf_kwargs,
                                          zarr_kwargs=dict(consolidated=True),
                                          # decode_times=True,
                                          # use_cftime=True)
                                          progressbar=False
                                          )
            data = list(data.values())[0]
        else:
            if var:
                # conversion to list guarantee that Dataset is produced
                if isinstance(var, str):
                    var = var.split()
                data = esmcat.to_dask()[var]

            else:
                data = esmcat.to_dask()

        # select only a specific level when reading. Level coord names defined in regrid.yaml
        if self.level is not None:
            data = data.isel({self.vertcoord: self.level})

        log_history(data, "retrieved by AQUA fixer")

        # sequence which should be more efficient: decumulate - averaging - regridding - fixing
        if decumulate:
            # data = data.map(self.decumulate, keep_attrs=True)
            data = data.map(self.decumulate)
        if self.freq and timmean:
            data = self.timmean(data)
        if self.targetgrid and regrid:
            data = self.regridder.regrid(data)
            self.grid_area = self.dst_grid_area
        if fix:   # Do not change easily this order. The fixer assumes to be after regridding
            data = self.fixer(data, apply_unit_fix=apply_unit_fix)
        if streaming or self.streaming or streaming_generator:
            if streaming_generator:
                data = self.streamer.stream_generator(data, stream_step=stream_step,
                                                      stream_unit=stream_unit,
                                                      stream_startdate=stream_startdate)
            else:
                data = self.streamer.stream(data, stream_step=stream_step,
                                            stream_unit=stream_unit,
                                            stream_startdate=stream_startdate)

        return data

    def regrid(self, data):
        """
        Perform regridding of the input dataset.

        Arguments:
            data (xr.Dataset):  the input xarray.Dataset
        Returns:
            A xarray.Dataset containing the regridded data.
        """

        out = self.regridder.regrid(data)

        out.attrs["regridded"] = 1
        # set these two to the target grid (but they are actually not used so far)
        self.grid_area = self.dst_grid_area
        self.space_coord = ["lon", "lat"]

        log_history(out, "regridded by AQUA fixer")
        return out

    def timmean(self, data, freq=None):
        """
        Perform daily and monthly averaging

        Arguments:
            data (xr.Dataset):  the input xarray.Dataset
        Returns:
            A xarray.Dataset containing the regridded data.
        """

        if freq is None:
            freq = self.freq

        # translate frequency in pandas-style time
        if freq == 'mon':
            resample_freq = '1M'
        elif freq == 'day':
            resample_freq = '1D'
        elif freq == 'yr':
            resample_freq = '1Y'
        else:
            resample_freq = freq

        try:
            # resample, and assign the correct time
            out = data.resample(time=resample_freq).mean()
            proper_time = data.time.resample(time=resample_freq).mean()
            out['time'] = proper_time.values
        except ValueError:
            sys.exit('Cant find a frequency to resample, aborting!')

        # check for NaT
        if np.any(np.isnat(out.time)):
            self.logger.warning('Resampling cannot produce output for all frequency step, is your input data correct?')

        log_history(out, f"resampled to frequency {resample_freq} by AQUA fixer")
        return out

    def _check_if_accumulated_auto(self, data):
        """To check if a DataArray is accumulated.
        Arbitrary check on the first 20 timesteps"""

        # randomly pick a few timesteps from a gridpoint
        ndims = [dim for dim in data.dims if data[dim].size > 1][1:]
        pindex = {dim: 0 for dim in ndims}

        # extract the first 20 timesteps and do the derivative
        check = data.isel(pindex).isel(time=slice(None, 20)).diff(dim='time').values

        # check all derivative are positive or all negative
        condition = (check >= 0).all() or (check <= 0).all()

        return condition

    def _check_if_accumulated(self, data):
        """To check if a DataArray is accumulated.
        On a list of variables defined by the GRIB names

        Args:
            data (xr.DataArray): field to be processed

        Returns:
            bool: True if decumulation is necessary, False if no
        """

        decumvars = ['tp', 'e', 'slhf', 'sshf',
                     'tsr', 'ttr', 'ssr', 'str',
                     'tsrc', 'ttrc', 'ssrc', 'strc',
                     'tisr', 'tprate', 'mer', 'tp', 'cp', 'lsp']

        if data.name in decumvars:
            return True
        else:
            return False

    def decumulate(self, data, cumulation_time=None, check=True):
        """
        Test function to remove cumulative effect on IFS fluxes.
        Cumulation times are estimated from the intervals of the data, but
        can be specified manually

        Args:
            data (xr.DataArray):     field to be processed
            cumulation_time (float): optional, specific cumulation time
            check (bool):            if to check if the variable needs to be decumulated

        Returns:
            A xarray.DataArray where the cumulation time has been removed
        """
        if check:
            if not self._check_if_accumulated(data):
                return data

        # which frequency are the data?
        if not cumulation_time:
            cumulation_time = (data.time[1]-data.time[0]).values/np.timedelta64(1, 's')

        # get the derivatives
        deltas = data.diff(dim='time') / cumulation_time

        # add a first timestep empty to align the original and derived fields
        zeros = xr.zeros_like(data.isel(time=0))
        deltas = xr.concat([zeros, deltas], dim='time').transpose('time', ...)

        # universal mask based on the change of month (shifted by one timestep)
        mask = ~(data['time.month'] != data['time.month'].shift(time=1))
        mask = mask.shift(time=1, fill_value=False)

        # check which records are kept
        # print(data.time[~mask])

        # kaboom: exploit where
        clean = deltas.where(mask, data/cumulation_time)

        # remove the first timestep (no sense in cumulated)
        clean = clean.isel(time=slice(1, None))

        # rollback the time axis by half the cumulation time
        clean['time'] = clean.time - np.timedelta64(int(cumulation_time/2), 's')

        # WARNING: HACK FOR EVAPORATION
        # print(clean.units)
        if clean.units == 'm of water equivalent':
            clean.attrs['units'] = 'm'

        # use metpy units to divide by seconds
        new_units = (units(clean.units)/units('s'))

        # usual case for radiative fluxes
        try:
            clean.attrs['units'] = str(new_units.to('W/m^2').units)
        except DimensionalityError:
            clean.attrs['units'] = str(new_units.units)

        # add an attribute that can be later used to infer about decumulation
        clean.attrs['decumulated'] = 1

        return clean

    def _check_if_regridded(self, data):
        """
        Checks if a dataset or Datarray has been regridded.

        Arguments:
            data (xr.DataArray or xarray.DataDataset):  the input data
        Returns:
            A boolean value
        """

        if isinstance(data, xr.Dataset):
            att = list(data.data_vars.values())[0].attrs
        else:
            att = data.attrs

        return att.get("regridded", False)

    def _get_spatial_sample(self, da, space_coord):
        """
        Selects a single spatial sample along the dimensions specified in `space_coord`.

        Arguments:
            da (xarray.DataArray):     Input data array to select the spatial sample from.
            space_coord (list of str): List of dimension names corresponding to the spatial coordinates to select.

        Returns:
            Data array containing a single spatial sample along the specified dimensions.
        """

        dims = list(da.dims)
        extra_dims = list(set(dims) - set(space_coord))
        da_out = da.isel({dim: 0 for dim in extra_dims})
        return da_out

    def fldmean(self, data):
        """
        Perform a weighted global average.

        Arguments:
            data (xr.DataArray or xarray.DataDataset):  the input data
        Returns:
            the value of the averaged field
        """

        # If these data have been regridded we should use the destination grid info
        if self._check_if_regridded(data):
            space_coord = self.dst_space_coord
            grid_area = self.dst_grid_area
        else:
            space_coord = self.src_space_coord
            grid_area = self.src_grid_area

        # check if coordinates are aligned
        xr.align(grid_area, data, join='exact')

        out = data.weighted(weights=grid_area.fillna(0)).mean(dim=space_coord)

<<<<<<< HEAD
        return out
=======
        return out

    def fixer(self, data, apply_unit_fix=False):
        """
        Perform fixes (var name, units, coord name adjustments) of the input dataset.

        Arguments:
            data (xr.Dataset):      the input dataset
            apply_unit_fix (bool):  if to perform immediately unit conversions (which requite a product or an addition).
                                    The fixer sets anyway an offset or a multiplicative factor in the data attributes.
                                    These can be applied also later with the method `apply_unit_fix`. (false)

        Returns:
            A xarray.Dataset containing the fixed data and target units, factors and offsets in variable attributes.
        """

        fixes = load_yaml(self.fixer_file)
        model = self.model
        exp = self.exp
        src = self.source

        # Default input datamodel
        src_datamodel = fixes["defaults"].get("src_datamodel", None)

        fixm = fixes["models"].get(model, None)
        if not fixm:
            self.logger.warning("No fixes defined for model %s", model)
            return data

        fixexp = fixm.get(exp, None)
        if not fixexp:
            fixexp = fixm.get('default', None)
            if not fixexp:
                self.logger.warning("No fixes defined for model %s, experiment %s", model, exp)
                return data

        fix = fixexp.get(src, None)
        if not fix:
            fix = fixexp.get('default', None)
            if not fix:
                self.logger.warning("No fixes defined for model %s, experiment %s, source %s", model, exp, src)
                return data

        self.deltat = fix.get("deltat", 1.0)
        jump = fix.get("jump", None)  # if to correct for a monthly accumulation jump

        fixd = {}
        varlist = {}
        variables = fix.get("vars", None)
        if variables is not None:
            for var in variables:
                unit = None
                attributes = {}
                varname = var

                grib = variables[var].get("grib", None)
                # This is a grib variable, use eccodes to find attributes
                if grib:
                    # Get relevant eccodes attribues
                    attributes.update(get_eccodes_attr(var))
                    sn = attributes.get("shortName", None)
                    if (sn != '~') and (var != sn):
                        varname = sn
                        self.logger.info("Grib attributes for %s: %s", varname, attributes)

                varlist[var] = varname

                source = variables[var].get("source", None)
                # This is a renamed variable. This will be done at the end.
                if source:
                    if source not in data.variables:
                        continue
                    fixd.update({f"{source}": f"{varname}"})
                    log_history(data[source], "variable renamed by AQUA fixer")

                formula = variables[var].get("derived", None)
                # This is a derived variable, let's compute it and create the new variable
                if formula:
                    try:
                        data[varname] = _eval_formula(formula, data)
                        source = varname
                        attributes.update({"derived": formula})
                        self.logger.info("Derived %s from %s", var, formula)
                        log_history(data[source], "variable derived by AQUA fixer")
                    except KeyError:
                        # The variable could not be computed, let's skip it
                        continue

                # Get extra attributes if any
                attributes.update(variables[var].get("attributes", {}))

                # update attributes
                if attributes:
                    for att, value in attributes.items():
                        # Already adjust all attributes but not yet units
                        if att == "units":
                            unit = value
                        else:
                            data[source].attrs[att] = value

                # Override destination units
                newunits = variables[var].get("units", None)
                if newunits:
                    data[source].attrs.update({"units": newunits})
                    unit = newunits

                # Override source units
                src_units = variables[var].get("src_units", None)
                if src_units:
                    data[source].attrs.update({"units": src_units})

                # adjust units
                if unit:
                    if unit.count('{'):
                        unit = fixes["defaults"]["units"][unit.replace('{', '').replace('}', '')]
                    self.logger.info("%s: %s --> %s", var, data[source].units, unit)
                    factor, offset = self.convert_units(data[source].units, unit, var)
                    if (factor != 1.0) or (offset != 0):
                        data[source].attrs.update({"target_units": unit})
                        data[source].attrs.update({"factor": factor})
                        data[source].attrs.update({"offset": offset})
                        self.logger.info("Fixing %s to %s. Unit fix: factor=%f, offset=%f", source, var, factor, offset)

            # Only now rename everything
            data = data.rename(fixd)

            for var in variables:
                # Decumulate if required
                if variables[var].get("decumulate", None):
                    varname = varlist[var]
                    if varname in data.variables:
                        keep_first = variables[var].get("keep_first", True)
                        data[varname] = self.simple_decumulate(data[varname],
                                                            jump=jump,
                                                            keep_first=keep_first)
                        log_history(data[varname], "variable decumulated by AQUA fixer")

        if apply_unit_fix:
            for var in data.variables:
                self.apply_unit_fix(data[var])

        dellist = [x for x in fix.get("delete", []) if x in data.variables]
        if dellist:
            data = data.drop_vars(dellist)

        # Fix coordinates according to a given data model
        src_datamodel = fix.get("data_model", src_datamodel)
        if src_datamodel and src_datamodel is not False:
            data = self.change_coord_datamodel(data, src_datamodel, self.dst_datamodel)
            log_history(data, "coordinates adjusted by AQUA fixer")

        return data

    def change_coord_datamodel(self, data, src_datamodel, dst_datamodel):
        """
        Wrapper around cfgrib.cf2cdm to perform coordinate conversions

        Arguments:
            data (xr.DataSet):      input dataset to process
            src_datamodel (str):    input datamodel (e.g. "cf")
            dst_datamodel (str):    output datamodel (e.g. "cds")

        Returns:
            The processed input dataset
        """
        fn = os.path.join(self.configdir, 'data_models', f'{src_datamodel}2{dst_datamodel}.json')
        self.logger.info("Data model: %s", fn)
        with open(fn, 'r', encoding="utf8") as f:
            dm = json.load(f)

        if "IFSMagician" in data.attrs.get("history", ""):  # Special fix for gribscan levels
            if "level" in data.coords:
                data.level.attrs["units"] = "hPa"
                data.level.attrs["standard_name"] = "air_pressure"
                data.level.attrs["long_name"] = "pressure"

        # this is needed since cf2cdm issues a (useless) UserWarning
        with warnings.catch_warnings():
            warnings.filterwarnings("ignore", category=UserWarning)
            data = cf2cdm.translate_coords(data, dm)
            # Hack needed because cfgrib.cf2cdm mixes up coordinates with dims
            if "forecast_reference_time" in data.dims:
                data = data.swap_dims({"forecast_reference_time": "time"})
        return data

    def convert_units(self, src, dst, var="input var"):
        """
        Converts source to destination units using metpy.

        Arguments:
            src (str):  source units
            dst (str):  destination units
            var (str):  variable name (optional, used only for diagnostic output)

        Returns:
            factor, offset (float): a factor and an offset to convert the input data (None if not needed).
        """

        src = normalize_units(src)
        dst = normalize_units(dst)
        factor = units(src).to_base_units() / units(dst).to_base_units()

        if factor.units == units('dimensionless'):
            offset = (0 * units(src)).to(units(dst)) - (0 * units(dst))
        else:
            if factor.units == "meter ** 3 / kilogram":
                # Density of water was missing
                factor = factor * 1000 * units("kg m-3")
                self.logger.info("%s: corrected multiplying by density of water 1000 kg m-3", var)
            elif factor.units == "meter ** 3 * second / kilogram":
                # Density of water and accumulation time were missing
                factor = factor * 1000 * units("kg m-3") / (self.deltat * units("s"))
                self.logger.info("%s: corrected multiplying by density of water 1000 kg m-3", var)
                self.logger.info("%s: corrected dividing by accumulation time %s s", var, self.deltat)
            elif factor.units == "second":
                # Accumulation time was missing
                factor = factor / (self.deltat * units("s"))
                self.logger.info("%s: corrected dividing by accumulation time %s s", var, self.deltat)
            elif factor.units == "kilogram / meter ** 3":
                # Density of water was missing
                factor = factor / (1000 * units("kg m-3"))
                self.logger.info("%s: corrected dividing by density of water 1000 kg m-3", var)
            else:
                self.logger.info("%s: incommensurate units converting %s to %s --> %s", var, src, dst, factor.units)
            offset = 0 * units(dst)

        if offset.magnitude != 0:
            factor = 1
            offset = offset.magnitude
        else:
            offset = 0
            factor = factor.magnitude
        return factor, offset

    def apply_unit_fix(self, data):
        """
        Applies unit fixes stored in variable attributes (target_units, factor and offset)

        Arguments:
            data (xr.DataArray):  input DataArray
        """
        target_units = data.attrs.get("target_units", None)
        if target_units:
            d = {"src_units": data.attrs["units"], "units_fixed": 1}
            data.attrs.update(d)
            data.attrs["units"] = normalize_units(target_units)
            factor = data.attrs.get("factor", 1)
            offset = data.attrs.get("offset", 0)
            if factor != 1:
                data *= factor
            if offset != 0:
                data += offset
            log_history(data, "units changed by AQUA fixer")

# The following are not methods of the class - to be moved to a separate source file ultmately
# (let's wait for a general refactor)


def normalize_units(src):
    """Get rid of crazy grib units"""
    if src == '1':
        return 'dimensionless'
    else:
        return str(src).replace("of", "").replace("water", "").replace("equivalent", "")


def _check_catalog_source(cat, model, exp, source, name="dictionary"):
    """
    Check the entries of a nested dictionary based on the model/exp/source structure
    and return an updated source.
    The name argument can be used for a proper printing.

    Returns:
    an updated source id (str).
    If source is not specified "default" is chosen or, if missing, the first source
    """

    if model not in cat:
        raise KeyError(f"Model {model} not found in {name}.")
    if exp not in cat[model]:
        raise KeyError(f"Experiment {exp} not found in {name} for model {model}.")

    if source:
        if source not in cat[model][exp]:
            if "default" not in cat[model][exp]:
                raise KeyError(f"Source {source} of experiment {exp} "
                               f"not found in {name} for model {model}.")
            else:
                source = "default"
    else:
        source = list(cat[model][exp].keys())[0]  # take first source if none provided

    return source
>>>>>>> be46727c
<|MERGE_RESOLUTION|>--- conflicted
+++ resolved
@@ -489,300 +489,4 @@
 
         out = data.weighted(weights=grid_area.fillna(0)).mean(dim=space_coord)
 
-<<<<<<< HEAD
         return out
-=======
-        return out
-
-    def fixer(self, data, apply_unit_fix=False):
-        """
-        Perform fixes (var name, units, coord name adjustments) of the input dataset.
-
-        Arguments:
-            data (xr.Dataset):      the input dataset
-            apply_unit_fix (bool):  if to perform immediately unit conversions (which requite a product or an addition).
-                                    The fixer sets anyway an offset or a multiplicative factor in the data attributes.
-                                    These can be applied also later with the method `apply_unit_fix`. (false)
-
-        Returns:
-            A xarray.Dataset containing the fixed data and target units, factors and offsets in variable attributes.
-        """
-
-        fixes = load_yaml(self.fixer_file)
-        model = self.model
-        exp = self.exp
-        src = self.source
-
-        # Default input datamodel
-        src_datamodel = fixes["defaults"].get("src_datamodel", None)
-
-        fixm = fixes["models"].get(model, None)
-        if not fixm:
-            self.logger.warning("No fixes defined for model %s", model)
-            return data
-
-        fixexp = fixm.get(exp, None)
-        if not fixexp:
-            fixexp = fixm.get('default', None)
-            if not fixexp:
-                self.logger.warning("No fixes defined for model %s, experiment %s", model, exp)
-                return data
-
-        fix = fixexp.get(src, None)
-        if not fix:
-            fix = fixexp.get('default', None)
-            if not fix:
-                self.logger.warning("No fixes defined for model %s, experiment %s, source %s", model, exp, src)
-                return data
-
-        self.deltat = fix.get("deltat", 1.0)
-        jump = fix.get("jump", None)  # if to correct for a monthly accumulation jump
-
-        fixd = {}
-        varlist = {}
-        variables = fix.get("vars", None)
-        if variables is not None:
-            for var in variables:
-                unit = None
-                attributes = {}
-                varname = var
-
-                grib = variables[var].get("grib", None)
-                # This is a grib variable, use eccodes to find attributes
-                if grib:
-                    # Get relevant eccodes attribues
-                    attributes.update(get_eccodes_attr(var))
-                    sn = attributes.get("shortName", None)
-                    if (sn != '~') and (var != sn):
-                        varname = sn
-                        self.logger.info("Grib attributes for %s: %s", varname, attributes)
-
-                varlist[var] = varname
-
-                source = variables[var].get("source", None)
-                # This is a renamed variable. This will be done at the end.
-                if source:
-                    if source not in data.variables:
-                        continue
-                    fixd.update({f"{source}": f"{varname}"})
-                    log_history(data[source], "variable renamed by AQUA fixer")
-
-                formula = variables[var].get("derived", None)
-                # This is a derived variable, let's compute it and create the new variable
-                if formula:
-                    try:
-                        data[varname] = _eval_formula(formula, data)
-                        source = varname
-                        attributes.update({"derived": formula})
-                        self.logger.info("Derived %s from %s", var, formula)
-                        log_history(data[source], "variable derived by AQUA fixer")
-                    except KeyError:
-                        # The variable could not be computed, let's skip it
-                        continue
-
-                # Get extra attributes if any
-                attributes.update(variables[var].get("attributes", {}))
-
-                # update attributes
-                if attributes:
-                    for att, value in attributes.items():
-                        # Already adjust all attributes but not yet units
-                        if att == "units":
-                            unit = value
-                        else:
-                            data[source].attrs[att] = value
-
-                # Override destination units
-                newunits = variables[var].get("units", None)
-                if newunits:
-                    data[source].attrs.update({"units": newunits})
-                    unit = newunits
-
-                # Override source units
-                src_units = variables[var].get("src_units", None)
-                if src_units:
-                    data[source].attrs.update({"units": src_units})
-
-                # adjust units
-                if unit:
-                    if unit.count('{'):
-                        unit = fixes["defaults"]["units"][unit.replace('{', '').replace('}', '')]
-                    self.logger.info("%s: %s --> %s", var, data[source].units, unit)
-                    factor, offset = self.convert_units(data[source].units, unit, var)
-                    if (factor != 1.0) or (offset != 0):
-                        data[source].attrs.update({"target_units": unit})
-                        data[source].attrs.update({"factor": factor})
-                        data[source].attrs.update({"offset": offset})
-                        self.logger.info("Fixing %s to %s. Unit fix: factor=%f, offset=%f", source, var, factor, offset)
-
-            # Only now rename everything
-            data = data.rename(fixd)
-
-            for var in variables:
-                # Decumulate if required
-                if variables[var].get("decumulate", None):
-                    varname = varlist[var]
-                    if varname in data.variables:
-                        keep_first = variables[var].get("keep_first", True)
-                        data[varname] = self.simple_decumulate(data[varname],
-                                                            jump=jump,
-                                                            keep_first=keep_first)
-                        log_history(data[varname], "variable decumulated by AQUA fixer")
-
-        if apply_unit_fix:
-            for var in data.variables:
-                self.apply_unit_fix(data[var])
-
-        dellist = [x for x in fix.get("delete", []) if x in data.variables]
-        if dellist:
-            data = data.drop_vars(dellist)
-
-        # Fix coordinates according to a given data model
-        src_datamodel = fix.get("data_model", src_datamodel)
-        if src_datamodel and src_datamodel is not False:
-            data = self.change_coord_datamodel(data, src_datamodel, self.dst_datamodel)
-            log_history(data, "coordinates adjusted by AQUA fixer")
-
-        return data
-
-    def change_coord_datamodel(self, data, src_datamodel, dst_datamodel):
-        """
-        Wrapper around cfgrib.cf2cdm to perform coordinate conversions
-
-        Arguments:
-            data (xr.DataSet):      input dataset to process
-            src_datamodel (str):    input datamodel (e.g. "cf")
-            dst_datamodel (str):    output datamodel (e.g. "cds")
-
-        Returns:
-            The processed input dataset
-        """
-        fn = os.path.join(self.configdir, 'data_models', f'{src_datamodel}2{dst_datamodel}.json')
-        self.logger.info("Data model: %s", fn)
-        with open(fn, 'r', encoding="utf8") as f:
-            dm = json.load(f)
-
-        if "IFSMagician" in data.attrs.get("history", ""):  # Special fix for gribscan levels
-            if "level" in data.coords:
-                data.level.attrs["units"] = "hPa"
-                data.level.attrs["standard_name"] = "air_pressure"
-                data.level.attrs["long_name"] = "pressure"
-
-        # this is needed since cf2cdm issues a (useless) UserWarning
-        with warnings.catch_warnings():
-            warnings.filterwarnings("ignore", category=UserWarning)
-            data = cf2cdm.translate_coords(data, dm)
-            # Hack needed because cfgrib.cf2cdm mixes up coordinates with dims
-            if "forecast_reference_time" in data.dims:
-                data = data.swap_dims({"forecast_reference_time": "time"})
-        return data
-
-    def convert_units(self, src, dst, var="input var"):
-        """
-        Converts source to destination units using metpy.
-
-        Arguments:
-            src (str):  source units
-            dst (str):  destination units
-            var (str):  variable name (optional, used only for diagnostic output)
-
-        Returns:
-            factor, offset (float): a factor and an offset to convert the input data (None if not needed).
-        """
-
-        src = normalize_units(src)
-        dst = normalize_units(dst)
-        factor = units(src).to_base_units() / units(dst).to_base_units()
-
-        if factor.units == units('dimensionless'):
-            offset = (0 * units(src)).to(units(dst)) - (0 * units(dst))
-        else:
-            if factor.units == "meter ** 3 / kilogram":
-                # Density of water was missing
-                factor = factor * 1000 * units("kg m-3")
-                self.logger.info("%s: corrected multiplying by density of water 1000 kg m-3", var)
-            elif factor.units == "meter ** 3 * second / kilogram":
-                # Density of water and accumulation time were missing
-                factor = factor * 1000 * units("kg m-3") / (self.deltat * units("s"))
-                self.logger.info("%s: corrected multiplying by density of water 1000 kg m-3", var)
-                self.logger.info("%s: corrected dividing by accumulation time %s s", var, self.deltat)
-            elif factor.units == "second":
-                # Accumulation time was missing
-                factor = factor / (self.deltat * units("s"))
-                self.logger.info("%s: corrected dividing by accumulation time %s s", var, self.deltat)
-            elif factor.units == "kilogram / meter ** 3":
-                # Density of water was missing
-                factor = factor / (1000 * units("kg m-3"))
-                self.logger.info("%s: corrected dividing by density of water 1000 kg m-3", var)
-            else:
-                self.logger.info("%s: incommensurate units converting %s to %s --> %s", var, src, dst, factor.units)
-            offset = 0 * units(dst)
-
-        if offset.magnitude != 0:
-            factor = 1
-            offset = offset.magnitude
-        else:
-            offset = 0
-            factor = factor.magnitude
-        return factor, offset
-
-    def apply_unit_fix(self, data):
-        """
-        Applies unit fixes stored in variable attributes (target_units, factor and offset)
-
-        Arguments:
-            data (xr.DataArray):  input DataArray
-        """
-        target_units = data.attrs.get("target_units", None)
-        if target_units:
-            d = {"src_units": data.attrs["units"], "units_fixed": 1}
-            data.attrs.update(d)
-            data.attrs["units"] = normalize_units(target_units)
-            factor = data.attrs.get("factor", 1)
-            offset = data.attrs.get("offset", 0)
-            if factor != 1:
-                data *= factor
-            if offset != 0:
-                data += offset
-            log_history(data, "units changed by AQUA fixer")
-
-# The following are not methods of the class - to be moved to a separate source file ultmately
-# (let's wait for a general refactor)
-
-
-def normalize_units(src):
-    """Get rid of crazy grib units"""
-    if src == '1':
-        return 'dimensionless'
-    else:
-        return str(src).replace("of", "").replace("water", "").replace("equivalent", "")
-
-
-def _check_catalog_source(cat, model, exp, source, name="dictionary"):
-    """
-    Check the entries of a nested dictionary based on the model/exp/source structure
-    and return an updated source.
-    The name argument can be used for a proper printing.
-
-    Returns:
-    an updated source id (str).
-    If source is not specified "default" is chosen or, if missing, the first source
-    """
-
-    if model not in cat:
-        raise KeyError(f"Model {model} not found in {name}.")
-    if exp not in cat[model]:
-        raise KeyError(f"Experiment {exp} not found in {name} for model {model}.")
-
-    if source:
-        if source not in cat[model][exp]:
-            if "default" not in cat[model][exp]:
-                raise KeyError(f"Source {source} of experiment {exp} "
-                               f"not found in {name} for model {model}.")
-            else:
-                source = "default"
-    else:
-        source = list(cat[model][exp].keys())[0]  # take first source if none provided
-
-    return source
->>>>>>> be46727c
