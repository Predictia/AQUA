import intake
import intake_esm
import xarray as xr
import pandas as pd
import os
from metpy.units import units
import smmregrid as rg
from aqua.util import load_yaml, get_catalog_file
import sys
import subprocess
import tempfile

class Reader():
    """General reader for NextGEMS data (on Levante for now)"""

    def __init__(self, model="ICON", exp="tco2559-ng5", source=None, freq=None,
                 regrid=None, method="ycon", zoom=None, configdir=None,
                 level=None, areas=True, var=None, vars=None):
        """
        The Reader constructor.
        It uses the catalog `config/config.yaml` to identify the required data.
        
        Arguments:
            model (str):      model ID
            exp (str):        experiment ID
            source (str):     source ID
            regrid (str):     perform regridding to grid `regrid`, as defined in `config/regrid.yaml` (None)
            method (str):     regridding method (ycon)
            zoom (int):       healpix zoom level
            configdir (str)   folder where the config/catalog files are located (config)
            level (int):      level to extract if input data are 3D (starting from 0)
            areas (bool):     compute pixel areas if needed (True)
            var (str, list):  variable(s) which we will extract. "vars" is a synonym (None)
        
        Returns:
            A `Reader` class object.
        """

        if vars:
            self.var = vars
        else:
            self.var = var
        self.exp = exp
        self.model = model
        self.targetgrid = regrid
        if (exp == "hpx") and not zoom:
            zoom = 9
        self.zoom = zoom
        self.freq = freq
        self.level = level
        self.vertcoord = None
        extra = []

        self.grid_area = None
        self.src_grid_area = None
        self.dst_grid_area = None

<<<<<<< HEAD
        self.stream_index = 0 
        self.stream_date = None

        self.configdir = configdir
        catalog_file = os.path.join(configdir, "catalog.yaml")
=======
        self.configdir, catalog_file = get_catalog_file(configdir=configdir)
>>>>>>> 635d513b
        self.cat = intake.open_catalog(catalog_file)

        cfg_regrid = load_yaml(os.path.join(self.configdir,"regrid.yaml"))

        if source:
            self.source = source
        else:
            self.source = list(self.cat[model][exp].keys())[0]  # take first source if none provided
        
        source_grid = cfg_regrid["source_grids"][self.model][self.exp].get(self.source, None)
        if not source_grid:
            source_grid = cfg_regrid["source_grids"][self.model][self.exp]["default"]

        self.src_space_coord = source_grid.get("space_coord", None)
        self.space_coord = self.src_space_coord
        self.dst_space_coord = ["lon", "lat"]

        if regrid:
            self.vertcoord = source_grid.get("vertcoord", None) # Some more checks needed
            if level is not None:
                if not self.vertcoord:
                    raise KeyError("You should specify a vertcoord key in regrid.yaml for this source to use levels.")
                extra = f"-sellevidx,{level+1} "

            if (level is None) and self.vertcoord:
                raise RuntimeError("This is a masked 3d source: you should specify a specific level.")

            self.weightsfile =os.path.join(
                cfg_regrid["weights"]["path"],
                cfg_regrid["weights"]["template"].format(model=model,
                                                    exp=exp, 
                                                    method=method, 
                                                    target=regrid,
                                                    source=self.source,
                                                    level=("2d" if level is None else level)))
            if os.path.exists(self.weightsfile):
                self.weights = xr.open_mfdataset(self.weightsfile)
            else:
                sgridpath = source_grid["path"]
                if zoom:
                    sgridpath = sgridpath.format(zoom=(9-zoom))            
                print("Weights file not found:", self.weightsfile)
                print("Attempting to generate it ...")
                print("Source grid: ", sgridpath)

                # hack to  pass a correct list of all options
                src_extra = source_grid.get("extra", [])
                if src_extra:
                    if not isinstance(src_extra, list):
                        src_extra = [src_extra]
                if extra:
                    extra = [extra] 
                extra = extra + src_extra
                weights = rg.cdo_generate_weights(source_grid=sgridpath,
                                                      target_grid=cfg_regrid["target_grids"][regrid], 
                                                      method='ycon', 
                                                      gridpath=cfg_regrid["paths"]["grids"],
                                                      icongridpath=cfg_regrid["paths"]["icon"],
                                                      extra=extra)
                weights.to_netcdf(self.weightsfile)
                # For some weird reason it is better to reopen this from file ... to be investigated. It was failing for FESOM on orig. grid
                self.weights = xr.open_mfdataset(self.weightsfile)
                print("Success!")

            self.regridder = rg.Regridder(weights=self.weights)

            #if areas:
                # All needed areas have already been computed by the regridding procedure
                #planet_radius = 6371000  # same default as cdo
                #r2 = planet_radius * planet_radius
                #self.src_grid_area = self.weights.src_grid_area * r2
                #self.dst_grid_area = self.weights.dst_grid_area * r2
                #self.src_grid_area.attrs['units'] = 'm2'
                #self.dst_grid_area.attrs['units'] = 'm2'
                #self.src_grid_area.attrs['standard_name'] = 'area'
                #self.dst_grid_area.attrs['standard_name'] = 'area'
                #self.src_grid_area.attrs['long_name'] = 'area of grid cell'
                #self.dst_grid_area.attrs['long_name'] = 'area of grid cell'
                #self.grid_area = self.src_grid_area
        
        if areas:
            self.src_areafile =os.path.join(
                cfg_regrid["areas"]["path"],
                cfg_regrid["areas"]["src_template"].format(model=model, exp=exp, source=self.source))
            if os.path.exists(self.src_areafile):
                self.src_grid_area = xr.open_mfdataset(self.src_areafile).cell_area
            else:
                sgridpath = source_grid["path"]
                if zoom:
                    sgridpath = sgridpath.format(zoom=(9-zoom)) 
                print("Source areas file not found:", self.src_areafile)
                print("Attempting to generate it ...")
                print("Source grid: ", sgridpath)
                src_extra = source_grid.get("extra", [])
                grid_area = self.cdo_generate_areas(source=sgridpath,
                                                    gridpath=cfg_regrid["paths"]["grids"],
                                                    icongridpath=cfg_regrid["paths"]["icon"],
                                                    extra=src_extra)
                # Make sure that the new DataArray uses the expected spatial dimensions
                grid_area = self._rename_dims(grid_area, self.space_coord)
                
                self.src_grid_area = grid_area                           
                self.src_grid_area.to_netcdf(self.src_areafile)
                # ... aaand we reopen it because soething is still not ok with our treatment of temp files
                self.src_grid_area = xr.open_mfdataset(self.src_areafile).cell_area
                print("Success!")

            if regrid:
                self.dst_areafile =os.path.join(
                    cfg_regrid["areas"]["path"],
                    cfg_regrid["areas"]["dst_template"].format(grid=self.targetgrid))
                if os.path.exists(self.dst_areafile):
                    self.dst_grid_area = xr.open_mfdataset(self.dst_areafile).cell_area
                else:
                    print("Destination areas file not found:", self.dst_areafile)
                    print("Attempting to generate it ...")
                    print("Source grid: ", source_grid["path"])
                    grid = cfg_regrid["target_grids"][regrid]
                    dst_extra = f"-const,1,{grid}"
                    grid_area = self.cdo_generate_areas(source=dst_extra)
                    self.dst_grid_area = grid_area                           
                    self.dst_grid_area.to_netcdf(self.dst_areafile)
                    print("Success!")

            self.grid_area = self.src_grid_area

    def cdo_generate_areas(self, source, icongridpath=None, gridpath=None, extra=None):
        """
            Generate grid areas using CDO

            Args:
                source (xarray.DataArray or str): Source grid
                gridpath (str): where to store downloaded grids
                icongridpath (str): location of ICON grids (e.g. /pool/data/ICON)
                extra: command(s) to apply to source grid before weight generation (can be a list)

            Returns:
                :obj:`xarray.DataArray` with cell areas
        """

        # Make some temporary files that we'll feed to CDO
        area_file = tempfile.NamedTemporaryFile()

        if isinstance(source, str):
            sgrid = source
        else:
            source_grid_file = tempfile.NamedTemporaryFile()
            source.to_netcdf(source_grid_file.name)
            sgrid = source_grid_file.name

        # Setup environment
        env = os.environ
        if gridpath:
            env["CDO_DOWNLOAD_PATH"] = gridpath
        if icongridpath:
            env["CDO_ICON_GRIDS"] = icongridpath

        try:
            # Run CDO
            if extra:
                # make sure extra is a flat list if it is not already
                if not isinstance(extra, list):
                    extra = [extra]

                subprocess.check_output(
                    [
                        "cdo",
                        "-f", "nc4",
                        "gridarea",
                    ] + extra +
                    [
                        sgrid,
                        area_file.name,
                    ],
                    stderr=subprocess.PIPE,
                    env=env,
                )
            else:
                subprocess.check_output(
                    [
                        "cdo",
                        "-f", "nc4",
                        "gridarea",
                        sgrid,
                        area_file.name,
                    ],
                    stderr=subprocess.PIPE,
                    env=env,
                )

            areas = xr.open_dataset(area_file.name, engine="netcdf4")
            areas.cell_area.attrs['units'] = 'm2'  
            areas.cell_area.attrs['standard_name'] = 'area'
            areas.cell_area.attrs['long_name'] = 'area of grid cell'
            return areas.cell_area

        except subprocess.CalledProcessError as e:
            # Print the CDO error message
            print(e.output.decode(), file=sys.stderr)
            raise

        finally:
            # Clean up the temporary files
            if not isinstance(source, str):
                source_grid_file.close()
            area_file.close()


<<<<<<< HEAD
    def retrieve(self, regrid=False, timmean=False, fix=True, apply_unit_fix=True, streaming = False, stream_step = 1, unit=None):
=======
    def retrieve(self, regrid=False, timmean=False, fix=True, apply_unit_fix=True, var=None, vars=None):
>>>>>>> 635d513b
        """
        Perform a data retrieve.
        
        Arguments:
            regrid (bool):          if to regrid the retrieved data (False)
            timmean (bool)          if to perform timmean of the retrieved data (False)
            fix (bool):             if to perform a fix (var name, units, coord name adjustments) (True)
            apply_unit_fix (bool):  if to already adjust units by multiplying by a factor or adding
                                    an offset (this can also be done later with the `fix_units` method) (True)
<<<<<<< HEAD
            streaming (bool):       if to retreive data in a streaming mode (False)
            stream_step (int):      the number of time steps to stream the data by (Default = 1)
            unit (str):             the unit of time to stream the data by (e.g. 'hours', 'days', 'months', 'years') (Default = None)
=======
            var (str, list):  variable(s) which we will extract. "vars" is a synonym (None)
>>>>>>> 635d513b
        Returns:
            A xarray.Dataset containing the required data.
        """

        # Extract subcatalogue
        if self.zoom:
            esmcat = self.cat[self.model][self.exp][self.source](zoom=self.zoom)
        else:
            esmcat = self.cat[self.model][self.exp][self.source]

        if vars:
            var = vars
        if not var:
            var = self.var
        
        # Extract data from cat.
        # If this is an ESM-intake catalogue use first dictionary value,
        # else extract directly a dask dataset
        if isinstance(esmcat, intake_esm.core.esm_datastore):
            cdf_kwargs = esmcat.metadata.get('cdf_kwargs', {"chunks": {"time":1}})
            query = esmcat.metadata['query']
            if var:
                query_var = esmcat.metadata.get('query_var', 'short_name')
                # Convert to list if not already
                query[query_var] = var.split() if isinstance(var, str) else var
            subcat = esmcat.search(**query)
            data = subcat.to_dataset_dict(cdf_kwargs=cdf_kwargs,
                                         zarr_kwargs=dict(consolidated=True),
                                              #decode_times=True,
                                              #use_cftime=True)
                                         progressbar=False
                                         )
            data = list(data.values())[0]
        else:
            if var:
                # conversion to list guarantee that Dataset is produced
                if isinstance(var, str):
                    var = var.split()
                data = esmcat.to_dask()[var]

            else:
                data = esmcat.to_dask()

        # select only a specific level when reading. Level coord names defined in regrid.yaml
        if self.level is not None:
            data = data.isel({self.vertcoord: self.level})

        # sequence which should be more efficient: averaging - regridding - fixing
        if self.freq and timmean:
            data = self.timmean(data)
        if self.targetgrid and regrid:
            data = self.regridder.regrid(data)  # XXX check attrs
            self.grid_area = self.dst_grid_area 
        if fix:
            data = self.fixer(data, apply_unit_fix=apply_unit_fix)
        if streaming:
            data = self.stream(data, stream_step, unit)
        return data

    
    def stream(self, data, stream_step = 1, unit=None):
        """
        The stream function is used to stream data by a specified number of time steps.
        If the unit parameter is specified, the data is streamed by the specified unit and stream_step (e.g. 1 month).
        If the unit parameter is not specified, the data is streamed by stream_step steps of the original time resolution of input data.

        If the stream function is called a second time, it will return the subsequent chunk of data in the sequence.
        The function keeps track of the state of the streaming process through the use of internal attributes.
        This allows the user to stream through the entire dataset in multiple calls to the function,
        retrieving consecutive chunks of data each time.
        
        Arguments:
            data (xr.Dataset):  the input xarray.Dataset
            stream_step  (int):  the number of time steps to stream the data by (Default = 1) 
            unit (str):  the unit of time to stream the data by (e.g. 'hours', 'days', 'months', 'years') (Default = None)
        Returns:
            A xarray.Dataset containing the subset of the input data that has been streamed.
        """
        if unit:
            if not self.stream_date:
                self.stream_date = data.time[0].values 
            start_date = self.stream_date
            stop_date = pd.to_datetime(start_date) + pd.DateOffset(**{unit: stream_step})
            self.stream_date = stop_date
            return data.sel(time=slice(start_date, stop_date)).where(data.time != stop_date, drop=True)
        else:
            start_index = self.stream_index
            end_index = self.stream_index + stream_step
            self.stream_index += stream_step         
            if end_index >= len(data.time):
                return data.isel(time=slice(start_index, None))
            else:
                return data.isel(time=slice(start_index, end_index))
                  
    def reset_stream(self):
        """
        Reset the state of the streaming process. 
        This means that if the stream function is called again after calling reset_stream, 
        it will start streaming the input data from the beginning.
        """
        self.stream_index = 0
        self.stream_date = None


    def regrid(self, data):
        """
        Perform regridding of the input dataset.
        
        Arguments:
            data (xr.Dataset):  the input xarray.Dataset
        Returns:
            A xarray.Dataset containing the regridded data.
        """

        out = self.regridder.regrid(data)

        out.attrs["regridded"]=1
        # set these two to the target grid (but they are actually not used so far)
        self.grid_area = self.dst_grid_area
        self.space_coord = ["lon", "lat"]
        return out
    
    def timmean(self, data, freq = None):
        """
        Perform daily and monthly averaging

        Arguments:
            data (xr.Dataset):  the input xarray.Dataset
        Returns:
            A xarray.Dataset containing the regridded data.
        """

        # translate frequency in pandas-style time
        if self.freq == 'mon':
            resample_freq = '1M'
        elif self.freq == 'day':
            resample_freq = '1D'
        else:
            resample_freq = self.freq
        
        try: 
            # resample, and assign the correct time
            out = data.resample(time=resample_freq).mean()
            proper_time = data.time.resample(time=resample_freq).mean()
            out['time'] = proper_time.values
        except: 
            sys.exit('Cant find a frequency to resample, aborting!')
   
        return out


    def _check_if_regridded(self, data):
        """
        Checks if a dataset or Datarray has been regridded.

        Arguments:
            data (xr.DataArray or xarray.DataDataset):  the input data
        Returns:
            A boolean value
        """

        if isinstance(data, xr.Dataset):
            att = list(data.data_vars.values())[0].attrs
        else:
            att = data.attrs
        
        return att.get("regridded", False)
        

    def _get_spatial_sample(self, da, space_coord):
        """
        Selects a single spatial sample along the dimensions specified in `space_coord`.

        Arguments:
            da (xarray.DataArray): Input data array to select the spatial sample from.
            space_coord (list of str): List of dimension names corresponding to the spatial coordinates to select.
            
        Returns:
            Data array containing a single spatial sample along the specified dimensions.
        """

        dims = list(da.dims)
        extra_dims = list(set(dims) - set(space_coord))
        da_out = da.isel({dim: 0 for dim in extra_dims})
        return da_out


    def _mask_like(self, da, db):
        """
        Masks a dataarray with the same shape as another data array, using the missing values of the first array.

        Arguments:
            da (xarray.DataArray): The data array whose missing values are used for masking.
            db (xarray.DataArray): The data array to be masked.

        Returns:
            A masked data array with the same shape as `db`, where the missing values of `da` are replaced with NaNs.
        """
        space_coord = db.dims
        da_sel = self._get_spatial_sample(da, space_coord)
        mask = xr.where(da_sel.isnull(), True, False) 
        return xr.where(mask, float('nan'), db)


    def _rename_dims(self, da, dim_list):
        """
        Renames the dimensions of a DataArray so that any dimension which is already in `dim_list` keeps its name, 
        and the others are renamed to whichever other dimension name is in `dim_list`. 
        If `da` has only one dimension with a name which is different from that in `dim_list`, it is renamed to that new name. 
        If it has two coordinate names (e.g. "lon" and "lat") which appear also in `dim_list`, these are not touched.

        Parameters
        ----------
        da : xarray.DataArray
            The input DataArray to rename.
        dim_list : list of str
            The list of dimension names to use. 
        Returns
        -------
        xarray.DataArray
            A new DataArray with the renamed dimensions.
        """

        dims = list(da.dims)
        # Lisy of dims which are already there
        shared_dims = list(set(dims) & set(dim_list))
        # List of dims in B which are not in space_coord
        extra_dims = list(set(dims) - set(dim_list))
        # List of dims in da which are not in dim_list
        new_dims = list(set(dim_list) - set(dims))
        i=0
        da_out = da
        for dim in extra_dims:
            if dim not in shared_dims:
                da_out = da.rename({dim: new_dims[i]})
                i+=1
        return da_out


    def fldmean(self, data):
        """
        Perform a weighted global average.

        Arguments:
            data (xr.DataArray or xarray.DataDataset):  the input data
        Returns:
            the value of the averaged field
        """

        # If these data have been regridded we should use the destination grid info
        if self._check_if_regridded(data):
            space_coord = self.dst_space_coord
            grid_area = self.dst_grid_area
        else:
            space_coord = self.src_space_coord
            grid_area = self.src_grid_area

        # Trick (for now) to make sure that they share EXACTLY the same grid 
        # unfortunately even differences O(1e-14) can lead elementwise multiplication to fail
        # Ideally the grid_areas should already be on the correct grid, to be fixed
        ga = grid_area.assign_coords({coord: data.coords[coord] for coord in space_coord})

        gam = self._mask_like(data, ga)

        prod = data * ga
        print(prod.shape)  # Still debugging, make sure that dimensions are ok

        # Masks are not implemented yet
        out = prod.mean(space_coord, skipna=True) /  gam.mean(space_coord) 

        return out
    
    def fixer(self, data, apply_unit_fix=False):
        """
        Perform fixes (var name, units, coord name adjustments) of the input dataset.
        
        Arguments:
            data (xr.Dataset):      the input dataset
            apply_unit_fix (bool):  if to perform immediately unit conversions (which requite a product or an addition). 
                                    The fixer sets anyway an offset or a multiplicative factor in the data attributes.
                                    These can be applied also later with the method `fix_units`. (false)

        Returns:
            A xarray.Dataset containing the fixed data and target units, factors and offsets in variable attributes.
        """

        fixes = load_yaml(os.path.join(self.configdir, "fixes.yaml"))
        model=self.model

        fix = fixes["models"].get(model, None)
        if not fix:
            print("No fixes defined for model ", model)
            return data

        self.deltat = fix.get("deltat", 1.0)
        fixd = {}
        allvars = data.variables
        fixvars = fix.get("vars", None)
        if fixvars:
            for var in fixvars:
                shortname = fix["vars"][var]["short_name"]
                if var in allvars: 
                    fixd.update({f"{var}": f"{shortname}"})
                    src_units = fix["vars"][var].get("src_units", None)
                    if src_units:
                        data[var].attrs.update({"units": src_units})
                    units = fix["vars"][var]["units"]
                    if units.count('{'):
                        units = fixes["defaults"]["units"][units.replace('{','').replace('}','')]                
                    data[var].attrs.update({"target_units": units})
                    factor, offset = self.convert_units(data[var].units, units, var)
                    data[var].attrs.update({"factor": factor})
                    data[var].attrs.update({"offset": offset})
                    if apply_unit_fix:
                        self.apply_unit_fix(data[var])

        allcoords = data.coords
        fixcoord = fix.get("coords", None)
        if fixcoord:
            for coord in fixcoord:
                    newcoord = fix["coords"][coord]["name"]
                    newcoord = fixes["defaults"]["coords"][newcoord.replace('{','').replace('}','')] 
                    if coord in allcoords: 
                        fixd.update({f"{coord}": f"{newcoord}"})

        return data.rename(fixd)

    def convert_units(self, src, dst, var="input var"):
        """
        Converts source to destination units using metpy.
        
        Arguments:
            src (str):  source units
            dst (str):  destination units
            var (str):  variable name (optional, used only for diagnostic output)

        Returns:
            factor, offset (float): a factor and an offset to convert the input data (None if not needed).
        """
        factor = units(src).to_base_units() / units(dst).to_base_units()

        if factor.units == units('dimensionless'):
            offset = (0 * units(src)).to(units(dst)) - (0 * units(dst))
        else:
            if factor.units == "meter ** 3 / kilogram":
                # Density of water was missing
                factor = factor * 1000 * units("kg m-3")
                print(f"{var}: corrected multiplying by density of water 1000 kg m-3")
            if factor.units == "meter ** 3 * second / kilogram":
                # Density of water and accumulation time were missing
                factor = factor * 1000 * units("kg m-3") / (self.deltat * units("s"))
                print(f"{var}: corrected multiplying by density of water 1000 kg m-3")
                print(f"{var}: corrected dividing by accumulation time {self.deltat} s")
            else:
                print(f"{var}: incommensurate units converting {src} to {dst} --> {factor.units}")
            offset = 0 * units(dst)

        if offset.magnitude != 0:
            factor = 1
            offset = offset.magnitude
        else:
            offset = 0
            factor = factor.magnitude
        return factor, offset
    
    def apply_unit_fix(self, data):
        """
        Applies unit fixes stored in variable attributes (target_units, factor and offset)
        
        Arguments:
            data (xr.DataArray):  input DataArray            
        """
        target_units = data.attrs.get("target_units", None)
        if target_units:
            d = {"src_units": data.attrs["units"], "units_fixed": 1}
            data.attrs.update(d)
            data.attrs["units"] = target_units
            factor = data.attrs.get("factor", 1)
            offset = data.attrs.get("offset", 0)
            if factor != 1:
                data *= factor
            if offset != 0:
                data += offset


        <|MERGE_RESOLUTION|>--- conflicted
+++ resolved
@@ -55,15 +55,11 @@
         self.src_grid_area = None
         self.dst_grid_area = None
 
-<<<<<<< HEAD
         self.stream_index = 0 
         self.stream_date = None
 
-        self.configdir = configdir
-        catalog_file = os.path.join(configdir, "catalog.yaml")
-=======
         self.configdir, catalog_file = get_catalog_file(configdir=configdir)
->>>>>>> 635d513b
+        
         self.cat = intake.open_catalog(catalog_file)
 
         cfg_regrid = load_yaml(os.path.join(self.configdir,"regrid.yaml"))
@@ -272,11 +268,8 @@
             area_file.close()
 
 
-<<<<<<< HEAD
-    def retrieve(self, regrid=False, timmean=False, fix=True, apply_unit_fix=True, streaming = False, stream_step = 1, unit=None):
-=======
-    def retrieve(self, regrid=False, timmean=False, fix=True, apply_unit_fix=True, var=None, vars=None):
->>>>>>> 635d513b
+    def retrieve(self, regrid=False, timmean=False, fix=True, apply_unit_fix=True,
+                 var=None, vars=None, streaming = False, stream_step = 1, unit=None):
         """
         Perform a data retrieve.
         
@@ -286,13 +279,11 @@
             fix (bool):             if to perform a fix (var name, units, coord name adjustments) (True)
             apply_unit_fix (bool):  if to already adjust units by multiplying by a factor or adding
                                     an offset (this can also be done later with the `fix_units` method) (True)
-<<<<<<< HEAD
             streaming (bool):       if to retreive data in a streaming mode (False)
             stream_step (int):      the number of time steps to stream the data by (Default = 1)
             unit (str):             the unit of time to stream the data by (e.g. 'hours', 'days', 'months', 'years') (Default = None)
-=======
             var (str, list):  variable(s) which we will extract. "vars" is a synonym (None)
->>>>>>> 635d513b
+
         Returns:
             A xarray.Dataset containing the required data.
         """
