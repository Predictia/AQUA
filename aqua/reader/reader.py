"""The main AQUA Reader class"""

import os
import re

import types
import tempfile
import shutil
import intake
import intake_esm

import xarray as xr

# from metpy.units import units, DimensionalityError
import numpy as np
import smmregrid as rg

from aqua.util import load_yaml, load_multi_yaml
from aqua.util import ConfigPath, area_selection
from aqua.logger import log_configure, log_history, log_history_iter
from aqua.util import check_chunk_completeness, frequency_string_to_pandas
from aqua.util import flip_lat_dir
import aqua.gsv

from .streaming import Streaming
from .fixer import FixerMixin
from .regrid import RegridMixin
from .reader_utils import check_catalog_source, group_shared_dims, set_attrs


# default spatial dimensions and vertical coordinates
default_space_dims = ['i', 'j', 'x', 'y', 'lon', 'lat', 'longitude',
                      'latitude', 'cell', 'cells', 'ncells', 'values',
                      'value', 'nod2', 'pix', 'elem']


# set default options for xarray
xr.set_options(keep_attrs=True)


class Reader(FixerMixin, RegridMixin):
    """General reader for NextGEMS data."""

    def __init__(self, model=None, exp=None, source=None, freq=None, fix=True,
                 regrid=None, method="ycon", zoom=None, configdir=None,
                 areas=True,  # pylint: disable=W0622
                 datamodel=None,
                 streaming=False, stream_generator=False,
                 startdate=None, enddate=None,
                 rebuild=False, loglevel=None, nproc=4, aggregation=None,
                 verbose=False,
                 buffer=None):
        """
        Initializes the Reader class, which uses the catalog
        `config/config.yaml` to identify the required data.

        Args:
            model (str, optional): Model ID. Defaults to "ICON".
            exp (str, optional): Experiment ID. Defaults to "tco2559-ng5".
            source (str, optional): Source ID. Defaults to None.
            regrid (str, optional): Perform regridding to grid `regrid`, as defined in `config/regrid.yaml`. Defaults to None.
            method (str, optional): Regridding method. Defaults to "ycon".
            fix (bool, optional): Activate data fixing
            zoom (int): healpix zoom level. (Default: None)
            configdir (str, optional): Folder where the config/catalog files are located. Defaults to None.
            areas (bool, optional): Compute pixel areas if needed. Defaults to True.
            var (str or list, optional): Variable(s) to extract; "vars" is a synonym. Defaults to None.
            datamodel (str, optional): Destination data model for coordinates, overrides the one in fixes.yaml.
                                       Defaults to None.
            freq (str, optional): Frequency of the time averaging. Valid values are monthly, daily, yearly. Defaults to None.
            streaming (bool, optional): If to retrieve data in a streaming mode. Defaults to False.
            stream_generator (bool, optional): if to return a generator object for data streaming. Defaults to False
            startdate (str, optional): The starting date for reading/streaming the data (e.g. '2020-02-25'). Defaults to None.
            enddate (str, optional): The final date for reading/streaming the data (e.g. '2020-03-25'). Defaults to None.
            rebuild (bool, optional): Force rebuilding of area and weight files. Defaults to False.
            loglevel (str, optional): Level of logging according to logging module.
                                      Defaults to log_level_default of loglevel().
            nproc (int,optional): Number of processes to use for weights generation. Defaults to 16.
            aggregation (str, optional): aggregation/chunking to be used for GSV access (e.g. D, M, Y).
                                         Defaults to None (using default from catalogue, recommended).
            verbose (bool, optional): if to print to screen additional info (used only for FDB access at the moment)
<<<<<<< HEAD
            buffer (str or bool, optional): buffering of FDB/GSV streams in a temporary directory specified by the keyword. The result will be a dask array and not an iterator. Can be simply a boolean True for memory buffering.
=======
            exclude_incomplete (bool, optional): when using timmean() method, remove incomplete chunk from averaging.
                                                 Default to False.
            buffer (str or bool, optional): buffering of FDB/GSV streams in a temporary directory specified by the keyword.
                                            The result will be a dask array and not an iterator.
                                            Can be simply a boolean True for memory buffering.
>>>>>>> a86b1cdf

        Returns:
            Reader: A `Reader` class object.
        """

        # define the internal logger
        self.loglevel = loglevel
        self.logger = log_configure(log_level=self.loglevel, log_name='Reader')

        self.exp = exp
        self.model = model
        self.targetgrid = regrid
        self.nproc = nproc
        self.freq = freq
        self.vert_coord = None
        self.deltat = 1
        self.aggregation = aggregation
        self.verbose = verbose
        extra = []

        self.grid_area = None
        self.src_grid_area = None
        self.dst_grid_area = None

        if stream_generator:  # Stream generator also implies streaming
            streaming = True

        if streaming:
            self.streamer = Streaming(startdate=startdate,
                                      enddate=enddate,
                                      aggregation=aggregation,
                                      loglevel=self.loglevel)
            # Export streaming methods TO DO: probably useless
            self.reset_stream = self.streamer.reset
            self.stream = self.streamer.stream

        self.stream_generator = stream_generator
        self.streaming = streaming

        self.startdate = startdate
        self.enddate = enddate

        self.previous_data = None  # used for FDB iterator fixing

        # define buffering option in case of FDB
        self.buffer = self._define_buffer(buffer)

        # define configuration file and paths
        Configurer = ConfigPath(configdir=configdir)
        self.configdir = Configurer.configdir
        self.machine = Configurer.machine

        # get configuration from the machine
        self.catalog_file, self.regrid_file, self.fixer_folder, self.config_file = (
            Configurer.get_reader_filenames())
        self.cat = intake.open_catalog(self.catalog_file)

        # check source existence
        self.source = check_catalog_source(self.cat, self.model, self.exp,
                                           source, name="catalog")

        # check that you defined zoom in a correct way
        self.zoom = self._check_zoom(zoom)

        if self.zoom:
            self.esmcat = self.cat[self.model][self.exp][self.source](zoom=self.zoom)
        else:
            self.esmcat = self.cat[self.model][self.exp][self.source]

        # get fixes dictionary and find them
        self.fix = fix  # fix activation flag
        if self.fix:
            self.fixes_dictionary = load_multi_yaml(self.fixer_folder)
            self.fixes = self.find_fixes()  # find fixes for this model/exp/source

        # Store the machine-specific CDO path if available
        cfg_base = load_yaml(self.config_file)
        self.cdo = self._set_cdo(cfg_base)


        if self.fix:
            self.dst_datamodel = datamodel
            # Default destination datamodel
            # (unless specified in instantiating the Reader)
            if not self.dst_datamodel:
                self.dst_datamodel = self.fixes_dictionary["defaults"].get("dst_datamodel", None)

        # load and check the regrid
        if regrid or areas:
            # New load of regrid.yaml split in multiples folders
            main_file = os.path.join(self.configdir, 'aqua-grids.yaml')
            machine_file = os.path.join(self.configdir, 'machines', self.machine, 'regrid.yaml')

            cfg_regrid = load_multi_yaml(filenames=[main_file, machine_file],
                                         definitions="paths",
                                         loglevel=self.loglevel)

            source_grid_name = self.esmcat.metadata.get('grid')
            if not source_grid_name:
                source_grid_id = check_catalog_source(cfg_regrid["sources"],
                                                      self.model, self.exp,
                                                      self.source, name='regrid')

                source_grid_name = cfg_regrid['sources'][self.model][self.exp][source_grid_id]
            source_grid = cfg_regrid['grids'][source_grid_name]

            # Normalize vert_coord to list
            self.vert_coord = source_grid.get("vert_coord", "2d")  # If not specified we assume that this is only a 2D case

            if not isinstance(self.vert_coord, list):
                self.vert_coord = [self.vert_coord]

            self.masked_att = source_grid.get("masked", None)  # Optional selection of masked variables
            self.masked_vars = source_grid.get("masked_vars", None)  # Optional selection of masked variables

            # Expose grid information for the source as a dictionary of
            # open xarrays
            sgridpath = source_grid.get("path", None)
            if sgridpath:
                if isinstance(sgridpath, dict):
                    self.src_grid = {}
                    for k, v in sgridpath.items():
                        self.src_grid.update({k: xr.open_dataset(v.format(zoom=self.zoom),
                                                                 decode_times=False)})
                else:
                    if self.vert_coord:
                        self.src_grid = {self.vert_coord[0]: xr.open_dataset(sgridpath.format(zoom=self.zoom),
                                                                             decode_times=False)}
                    else:
                        self.src_grid = {"2d": xr.open_dataset(sgridpath.format(zoom=self.zoom),
                                                               decode_times=False)}
            else:
                self.src_grid = None

            self.src_space_coord = source_grid.get("space_coord", None)
            if self.src_space_coord is None:
                self.src_space_coord = self._guess_space_coord(default_space_dims)

            self.support_dims = source_grid.get("support_dims", [])
            self.space_coord = self.src_space_coord

        if regrid:
            self.dst_space_coord = ["lon", "lat"]

            self.weightsfile = {}
            self.weights = {}
            self.regridder = {}

            # List of vertical coordinates or 2d to iterate over
            if sgridpath:
                if isinstance(sgridpath, dict):
                    vclist = sgridpath.keys()
                else:
                    vclist = self.vert_coord
            else:
                vclist = self.vert_coord

            for vc in vclist:
                # compute correct filename ending
                levname = vc if vc == "2d" or vc == "2dm" else f"3d-{vc}"

                if sgridpath:
                    template_file = cfg_regrid["weights"]["template_grid"].format(sourcegrid=source_grid_name,
                                                                                  method=method,
                                                                                  targetgrid=regrid,
                                                                                  level=levname)
                else:
                    template_file = cfg_regrid["weights"]["template_default"].format(model=model,
                                                                                     exp=exp,
                                                                                     source=source,
                                                                                     method=method,
                                                                                     targetgrid=regrid,
                                                                                     level=levname)
                # add the zoom level in the template file
                if self.zoom is not None:
                    template_file = re.sub(r'\.nc',
                                           '_z' + str(self.zoom) + r'\g<0>',
                                           template_file)

                self.weightsfile.update({vc: os.path.join(
                    cfg_regrid["paths"]["weights"],
                    template_file)})

                # If weights do not exist, create them
                if rebuild or not os.path.exists(self.weightsfile[vc]):
                    if os.path.exists(self.weightsfile[vc]):
                        os.unlink(self.weightsfile[vc])
                    self._make_weights_file(self.weightsfile[vc], source_grid,
                                            cfg_regrid, regrid=regrid,
                                            vert_coord=vc, extra=extra,
                                            zoom=self.zoom, method=method)

                self.weights.update({vc: xr.open_mfdataset(self.weightsfile[vc])})
                vc2 = None if vc == "2d" or vc == "2dm" else vc
                self.regridder.update({vc: rg.Regridder(weights=self.weights[vc],
                                                        vert_coord=vc2,
                                                        space_dims=default_space_dims)})

        if areas:
            if sgridpath:
                template_file = cfg_regrid["areas"]["template_grid"].format(grid=source_grid_name)
            else:
                template_file = cfg_regrid["areas"]["template_default"].format(model=model,
                                                                               exp=exp,
                                                                               source=source)
            # add the zoom level in the template file
            if self.zoom is not None:
                template_file = re.sub(r'\.nc',
                                       '_z' + str(self.zoom) + r'\g<0>',
                                       template_file)

            self.src_areafile = os.path.join(
                cfg_regrid["paths"]["areas"],
                template_file)

            # If source areas do not exist, create them
            if rebuild or not os.path.exists(self.src_areafile):
                # Another possibility: was a "cellarea" file provided in regrid.yaml?
                cellareas = source_grid.get("cellareas", None)
                cellarea_var = source_grid.get("cellarea_var", None)
                if cellareas and cellarea_var:
                    self.logger.warning("Using cellareas file provided in regrid.yaml")
                    xr.open_mfdataset(cellareas)[cellarea_var].rename("cell_area").squeeze().to_netcdf(self.src_areafile)
                else:
                    # We have to reconstruct it
                    if os.path.exists(self.src_areafile):
                        os.unlink(self.src_areafile)
                    self._make_src_area_file(self.src_areafile, source_grid,
                                             gridpath=cfg_regrid["cdo-paths"]["download"],
                                             icongridpath=cfg_regrid["cdo-paths"]["icon"],
                                             zoom=self.zoom)

            self.src_grid_area = xr.open_mfdataset(self.src_areafile).cell_area

            if regrid:
                self.dst_areafile = os.path.join(
                    cfg_regrid["paths"]["areas"],
                    cfg_regrid["areas"]["template_grid"].format(grid=self.targetgrid))

                if rebuild or not os.path.exists(self.dst_areafile):
                    if os.path.exists(self.dst_areafile):
                        os.unlink(self.dst_areafile)
                    grid = cfg_regrid["grids"][regrid]
                    self._make_dst_area_file(self.dst_areafile, grid)

                self.dst_grid_area = xr.open_mfdataset(self.dst_areafile).cell_area
                if self.fix:
                    self.dst_grid_area = self._fix_area(self.dst_grid_area)

            self.grid_area = self.src_grid_area
            if self.fix:
                self.grid_area = self._fix_area(self.grid_area)

<<<<<<< HEAD
    def retrieve(self,
                 var=None, vars=None,
=======
    def _define_buffer(self, buffer):
        """Define the FDB optional buffering

        Arguments:
            buffer (str or bool): the buffer path or True for memory buffering

        Returns:
            The buffer path or True for memory buffering or None if no buffering is required
        """

        if buffer and buffer is not True:  # optional FDB buffering
            if not os.path.isdir(buffer):
                raise ValueError("The directory specified by buffer must exist.")
            return tempfile.TemporaryDirectory(dir=buffer)
        elif buffer is True:
            return True
        else:
            return None

    def _set_cdo(self, cfg_base):
        """Check information on CDO to set the correct version

        Arguments:
            cfg_base (dict): the configuration dictionary

        Returns:
            The path to the CDO executable
        """

        cdo = cfg_base["cdo"].get(self.machine, None)
        if not cdo:
            cdo = shutil.which("cdo")
            if cdo:
                self.logger.debug("Found CDO path: %s", cdo)
            else:
                self.logger.error("CDO not found in path: Weight and area generation will fail.")
        else:
            self.logger.debug("Using CDO from config: %s", cdo)

        return cdo

    def retrieve(self, regrid=False, timmean=False,
                 apply_unit_fix=True, var=None, vars=None,
>>>>>>> a86b1cdf
                 startdate=None, enddate=None):
        """
        Perform a data retrieve.

        Arguments:
<<<<<<< HEAD
            var (str, list): the variable(s) to retrieve.Defaults to None. vars is a synonym. If None, all variables are retrieved
=======
            regrid (bool): if to regrid the retrieved data. Defaults to False
            timmean (bool): if to average the retrieved data. Defaults to False
            apply_unit_fix (bool): if to already adjust units by multiplying by a factor or adding an offset
                                   (this can also be done later with the `apply_unit_fix` method). Defaults to True
            var (str, list): the variable(s) to retrieve.Defaults to None. vars is a synonym.
                             If None, all variables are retrieved
>>>>>>> a86b1cdf
            startdate (str, optional): The starting date for reading/streaming the data (e.g. '2020-02-25'). Defaults to None.
            enddate (str, optional): The final date for reading/streaming the data (e.g. '2020-03-25'). Defaults to None.

        Returns:
            A xarray.Dataset containing the required data.
        """

        # Streaming emulator require these to be defined in __init__
        if (self.streaming and not self.stream_generator) and (startdate or enddate):
            raise KeyError("In case of streaming=true the arguments startdate/enddate have to be specified when initializing the class.") # noqa E501

        if not startdate:  # In case the streaming startdate is used also for FDB copy it
            startdate = self.startdate
        if not enddate:  # In case the streaming startdate is used also for FDB copy it
            enddate = self.enddate

        if vars:
            var = vars

        # get loadvar
        if var:
            if isinstance(var, str):  # conversion to list guarantees that a Dataset is produced
                var = var.split()
            self.logger.info("Retrieving variables: %s", var)
            loadvar = self.get_fixer_varname(var) if self.fix else var
        else:
            # If we are retrieving from fdb we have to specify the vars
            if isinstance(self.esmcat, aqua.gsv.intake_gsv.GSVSource):
                var = [self.esmcat._request['param']]  # retrieve var from catalogue

                self.logger.info(f"FDB source, setting default variable to {var[0]}")
                loadvar = self.get_fixer_varname(var) if self.fix else var
            else:
                loadvar = None

        fiter = False
        ffdb = False
        # If this is an ESM-intake catalogue use first dictionary value,
        if isinstance(self.esmcat, intake_esm.core.esm_datastore):
            data = self.reader_esm(self.esmcat, loadvar)
        # If this is an fdb entry
        elif isinstance(self.esmcat, aqua.gsv.intake_gsv.GSVSource):
            data = self.reader_fdb(self.esmcat, loadvar, startdate, enddate, dask=(not self.stream_generator))
            fiter = self.stream_generator  # this returs an iterator unless dask is set
            ffdb = True  # These data have been read from fdb
        else:
            data = self.reader_intake(self.esmcat, var, loadvar)  # Returns a generator object

            if var:
                if all(element in data.data_vars for element in loadvar):
                    data = data[loadvar]
                else:
                    try:
                        data = data[var]
                        self.logger.warning(f"You are asking for var {var} which is already fixed from {loadvar}.")
                        self.logger.warning("Would be safer to run with fix=False")
                    except Exception as e:
                        raise KeyError("You are asking for variables which we cannot find in the catalog!") from e

        data = log_history_iter(data, "retrieved by AQUA retriever")

        # sequence which should be more efficient: decumulate - averaging - regridding - fixing

        if self.fix:   # Do not change easily this order. The fixer assumes to be after regridding
            data = self.fixer(data, var)

        if fiter and self.buffer:  # We prefer an xarray, let's buffer everything
            if self.buffer is True:  # we did not provide a buffer path, use an xarray in memory
                data = self.buffer_mem(data)
            else:
                data = self.buffer_iter(data)
            fiter = False

        if not fiter:
            # This is not needed if we already have an iterator
            if self.streaming:
                if self.stream_generator:
                    data = self.streamer.generator(data, startdate=startdate, enddate=enddate)
                else:
                    data = self.streamer.stream(data)
            elif startdate and enddate and not ffdb:  # do not select if data come from FDB (already done)
                data = data.sel(time=slice(startdate, enddate))

        return data

    def regrid(self, data):
        """Call the regridder function returning container or iterator"""
        if isinstance(data, types.GeneratorType):
            return self._regridgen(data)
        else:
            return self._regrid(data)

    def _regridgen(self, data):
        for ds in data:
            yield self._regrid(ds)

    def _regrid(self, datain):
        """
        Perform regridding of the input dataset.

        Arguments:
            data (xr.Dataset):  the input xarray.Dataset
        Returns:
            A xarray.Dataset containing the regridded data.
        """

        # Check if original lat has been flipped and in case flip back, returns a deep copy in that case
        data = flip_lat_dir(datain)

        if self.vert_coord == ["2d"]:
            datadic = {"2d": data}
        else:
            self.logger.debug("Grouping variables that share the same dimension")
            self.logger.debug("Vert coord: %s", self.vert_coord)
            self.logger.debug("masked_att: %s", self.masked_att)
            self.logger.debug("masked_vars: %s", self.masked_vars)

            datadic = group_shared_dims(data, self.vert_coord, others="2d",
                                        masked="2dm", masked_att=self.masked_att,
                                        masked_vars=self.masked_vars)

        # Iterate over list of groups of variables, regridding them separately
        out = []
        for vc, dd in datadic.items():
            out.append(self.regridder[vc].regrid(dd))

        if len(out) > 1:
            out = xr.merge(out)
        else:
            # If this was a single dataarray
            out = out[0]

        # set regridded attribute to 1 for all vars
        out = set_attrs(out, {"regridded": 1})

        # set these two to the target grid
        # (but they are actually not used so far)
        self.grid_area = self.dst_grid_area
        self.space_coord = ["lon", "lat"]

        log_history(out, "regridded by AQUA regridder")
        return out

    def timmean(self, data, freq=None, exclude_incomplete=False, time_bounds=False):
        """Call the timmean function returning container or iterator"""
        if isinstance(data, types.GeneratorType):
            return self._timmeangen(data, freq, exclude_incomplete, time_bounds)
        else:
            return self._timmean(data, freq, exclude_incomplete, time_bounds)

    def _timmeangen(self, data, freq=None, exclude_incomplete=False, time_bounds=False):
        for ds in data:
            yield self._timmean(ds, freq, exclude_incomplete, time_bounds)

<<<<<<< HEAD

    def _timmean(self, data, freq=None, exclude_incomplete=False, time_bounds=False):
=======
    def _timmean(self, data, freq=None, exclude_incomplete=None, time_bounds=False):
>>>>>>> a86b1cdf
        """
        Perform daily and monthly averaging

        Arguments:
            data (xr.Dataset):  the input xarray.Dataset
            freq (str):         the frequency of the time averaging.
                                Valid values are monthly, daily, yearly. Defaults to None.
            exclude_incomplete (bool):  Check if averages is done on complete chunks, and remove from the output
                                        chunks which have not all the expected records.
            time_bound (bool):  option to create the time bounds
        Returns:
            A xarray.Dataset containing the time averaged data.
        """

        if freq is None:
            freq = self.freq
<<<<<<< HEAD
=======

        if exclude_incomplete is None:
            exclude_incomplete = self.exclude_incomplete
>>>>>>> a86b1cdf

        resample_freq = frequency_string_to_pandas(freq)

        try:
            # resample
            self.logger.info('Resampling to %s frequency...', str(resample_freq))
            out = data.resample(time=resample_freq).mean()
        except ValueError as exc:
            raise ValueError('Cant find a frequency to resample, aborting!') from exc

        # set time as the first timestamp of each month/day according to the sampling frequency
        out['time'] = out['time'].to_index().to_period(resample_freq).to_timestamp().values

        if exclude_incomplete:
            boolean_mask = check_chunk_completeness(data, resample_frequency=resample_freq)
            out = out.where(boolean_mask, drop=True)

        # check time is correct
        if np.any(np.isnat(out.time)):
            raise ValueError('Resampling cannot produce output for all frequency step, is your input data correct?')

        log_history(out, f"resampled to frequency {resample_freq} by AQUA timmean")

        # add a variable to create time_bounds
        if time_bounds:
            resampled = data.time.resample(time=resample_freq)
            time_bnds = xr.concat([resampled.min(),  resampled.max()], dim='bnds').transpose()
            time_bnds['time'] = out.time
            time_bnds.name = 'time_bnds'
            out = xr.merge([out, time_bnds])
            if np.any(np.isnat(out.time_bnds)):
                raise ValueError('Resampling cannot produce output for all time_bnds step!')
            log_history(out, "time_bnds added by by AQUA timmean")

        return out

    def _check_if_regridded(self, data):
        """
        Checks if a dataset or Datarray has been regridded.

        Arguments:
            data (xr.DataArray or xarray.DataDataset):  the input data
        Returns:
            A boolean value
        """

        if isinstance(data, xr.Dataset):
            att = list(data.data_vars.values())[0].attrs
        else:
            att = data.attrs

        return att.get("regridded", False)

    def fldmean(self, data, lon_limits=None, lat_limits=None, **kwargs):
        """
        Perform a weighted global average.
        If a subset of the data is provided, the average is performed only on the subset.

        Arguments:
            data (xr.DataArray or xarray.DataDataset):  the input data
            lon_limits (list, optional):  the longitude limits of the subset
            lat_limits (list, optional):  the latitude limits of the subset

        Kwargs:
            - box_brd (bool,opt): choose if coordinates are comprised or not in area selection.
                                  Default is True

        Returns:
            the value of the averaged field
        """

        # If these data have been regridded we should use
        # the destination grid info
        if self._check_if_regridded(data):
            space_coord = self.dst_space_coord
            grid_area = self.dst_grid_area
        else:
            space_coord = self.src_space_coord
            grid_area = self.src_grid_area

        if lon_limits is not None or lat_limits is not None:
            data = area_selection(data, lon=lon_limits, lat=lat_limits,
                                  loglevel=self.loglevel, **kwargs)

        # check if coordinates are aligned
        try:
            xr.align(grid_area, data, join='exact')
        except ValueError as err:
            # check in the dimensions what is wrong
            for coord in self.grid_area.coords:

                xcoord = data.coords[coord]
                # HACK to solve minor issue in xarray
                # check https://github.com/oloapinivad/AQUA/pull/397 for further info
                if len(xcoord.coords) > 1:
                    self.logger.warning('Issue found in %s, removing spurious coordinates', coord)
                    drop_coords = [koord for koord in xcoord.coords if koord != coord]
                    xcoord = xcoord.drop_vars(drop_coords)

                # option1: shape different
                if len(self.grid_area[coord]) != len(xcoord):
                    raise ValueError(f'{coord} has different shape between area files and your dataset.'
                                     'If using the LRA, try setting the regrid=r100 option') from err
                # shape are ok, but coords are different
                if not self.grid_area[coord].equals(xcoord):
                    # if they are fine when sorted, there is a sorting mismatch
                    if self.grid_area[coord].sortby(coord).equals(xcoord.sortby(coord)):
                        self.logger.warning('%s is sorted in different way between area files and your dataset. Flipping it!',
                                            coord)
                        self.grid_area = self.grid_area.reindex({coord: list(reversed(self.grid_area[coord]))})
                        # raise ValueError(f'{coord} is sorted in different way between area files and your dataset.') from err
                    # something else
                    else:
                        raise ValueError(f'{coord} has a mismatch in coordinate values!') from err

        out = data.weighted(weights=grid_area.fillna(0)).mean(dim=space_coord)

        return out

    def _check_zoom(self, zoom):
        """
        Function to check if the zoom parameter is included in the metadata of
        the source and performs a few safety checks.
        It could be extended to any other metadata flag.

        Arguments:
            zoom (int): the zoom level to be checked

        Returns:
            zoom after check has been processed
        """

        # safe check for zoom into the catalog parameters (at exp level)
        shortcat = self.cat[self.model][self.exp]
        metadata1 = 'zoom' in shortcat.metadata.get('parameters', {}).keys()

        # check at source level (within the parameters)
        # metadata2 = 'zoom' in shortcat[self.source].metadata.get('parameters', {}).keys()
        checkentry = shortcat[self.source].describe()['user_parameters']
        if len(checkentry) > 0:
            metadata2 = 'zoom' in checkentry[0]['name']
        else:
            metadata2 = False

        # combine the two flags
        metadata = metadata1 or metadata2
        if zoom is None:
            if metadata:
                self.logger.warning('No zoom specified but the source requires it, setting zoom=0')
                return 0
            return zoom

        if zoom is not None:
            if metadata:
                return zoom

            self.logger.warning('%s %s %s has not zoom option, disabling zoom=None',
                                self.model, self.exp, self.source)
            return None

    def vertinterp(self, data, levels=None, vert_coord='plev', units=None,
                   method='linear'):
        """
        A basic vertical interpolation based on interp function
        of xarray within AQUA. Given an xarray object, will interpolate the
        vertical dimension along the vert_coord.
        If it is a Dataset, only variables with the required vertical
        coordinate will be interpolated.

        Args:
            data (DataArray, Dataset): your dataset
            levels (float, or list): The level you want to interpolate the vertical coordinate
            units (str, optional, ): The units of your vertical axis. Default 'Pa'
            vert_coord (str, optional): The name of the vertical coordinate. Default 'plev'
            method (str, optional): The type of interpolation method supported by interp()

        Return
            A DataArray or a Dataset with the new interpolated vertical dimension
        """

        if levels is None:
            raise KeyError('Levels for interpolation must be specified')

        # error if vert_coord is not there
        if vert_coord not in data.coords:
            raise KeyError(f'The vert_coord={vert_coord} is not in the data!')

        # if you not specified the units, guessing from the data
        if units is None:
            if hasattr(data[vert_coord], 'units'):
                self.logger.warning('Units of vert_coord=%s has not defined, reading from the data', vert_coord)
                units = data[vert_coord].units
            else:
                raise ValueError('Original dataset has not unit on the vertical axis, failing!')

        if isinstance(data, xr.DataArray):
            final = self._vertinterp(data=data, levels=levels, units=units,
                                     vert_coord=vert_coord, method=method)

        elif isinstance(data, xr.Dataset):
            selected_vars = [da for da in data.data_vars if vert_coord in data[da].coords]
            final = data[selected_vars].map(self._vertinterp, keep_attrs=True,
                                            levels=levels, units=units,
                                            vert_coord=vert_coord, method=method)
        else:
            raise ValueError('This is not an xarray object!')

        return final

    def _vertinterp(self, data, levels=None, units='Pa', vert_coord='plev', method='linear'):

        # verify units are good
        if data[vert_coord].units != units:
            self.logger.warning('Converting vert_coord units to interpolate from %s to %s',
                                data[vert_coord].units, units)
            data = data.metpy.convert_coordinate_units(vert_coord, units)

        # very simple interpolation
        final = data.interp({vert_coord: levels}, method=method)

        return final

    def reader_esm(self, esmcat, var):
        """Reads intake-esm entry. Returns a dataset."""
        cdf_kwargs = esmcat.metadata.get('cdf_kwargs', {"chunks": {"time": 1}})
        query = esmcat.metadata['query']
        if var:
            query_var = esmcat.metadata.get('query_var', 'short_name')
            # Convert to list if not already
            query[query_var] = var.split() if isinstance(var, str) else var
        subcat = esmcat.search(**query)
        data = subcat.to_dataset_dict(cdf_kwargs=cdf_kwargs,
                                      # zarr_kwargs=dict(consolidated=True),
                                      # decode_times=True,
                                      # use_cftime=True)
                                      progressbar=False
                                      )
        return list(data.values())[0]

    def reader_fdb(self, esmcat, var, startdate, enddate, dask=False):
        """
        Read fdb data. Returns an iterator or dask array.
        Args:
            esmcat (intake catalogue): the intake catalogue to read
            var (str): the shortname of the variable to retrieve
            startdate (str): a starting date and time in the format YYYYMMDD:HHTT
            enddate (str): an ending date and time in the format YYYYMMDD:HHTT
            dask (bool): return directly a dask array instead of an iterator
        Returns:
            An xarray.Dataset or an iterator over datasets
        """

        if dask:
            if self.aggregation:
                data = esmcat(startdate=startdate, enddate=enddate, var=var,
                              aggregation=self.aggregation,
                              logging=True, verbose=self.verbose).to_dask()
            else:
                data = esmcat(startdate=startdate, enddate=enddate, var=var,
                              logging=True, verbose=self.verbose).to_dask()
        else:
            if self.aggregation:
                data = esmcat(startdate=startdate, enddate=enddate, var=var,
                              aggregation=self.aggregation,
                              logging=True, verbose=self.verbose).read_chunked()
            else:
                data = esmcat(startdate=startdate, enddate=enddate, var=var,
                              logging=True, verbose=self.verbose).read_chunked()

        return data

    def reader_intake(self, esmcat, var, loadvar, keep="first"):
        """
        Read regular intake entry. Returns dataset.

        Args:
            esmcat (intake.catalog.Catalog): your catalog
            var (str): Variable to load
            loadvar (list of str): List of variables to load
            keep (str, optional): which duplicate entry to keep ("first" (default), "last" or None)

        Returns:
            Dataset
        """

        if loadvar:
            data = esmcat.to_dask()
            if all(element in data.data_vars for element in loadvar):
                data = data[loadvar]
            else:
                try:
                    data = data[var]
                    self.logger.warning("You are asking for var %s which is already fixed from %s.", var, loadvar)
                    self.logger.warning("It would be safer to run with fix=False")
                except Exception as e:
                    raise KeyError("You are asking for variables which we cannot find in the catalog!") from e
        else:
            data = esmcat.to_dask()

        # check for duplicates
        if 'time' in data.coords:
            len0 = len(data.time)
            data = data.drop_duplicates(dim='time', keep=keep)
            if len(data.time) != len0:
                self.logger.warning("Duplicate entries found along the time axis, keeping the %s one.", keep)

        return data

    def buffer_iter(self, data):
        """
        Buffers an iterator object into a temporary directory
        Args:
            data (iterator over xarray.Dataset): the data to be buffered

        Returns:
            A xarray.Dataset pointing to the buffered data
        """

        self.logger.info("Buffering iterator to: %s", self.buffer.name)
        niter = 0
        for dd in data:
            dd.to_netcdf(f"{self.buffer.name}/iter{niter}.nc")
            niter = niter + 1

        return xr.open_mfdataset(f"{self.buffer.name}/iter*.nc")

    def buffer_mem(self, data):
        """
        Buffers (reads) an iterator object directly into a dataset
        Args:
            data (iterator over xarray.Dataset): the data to be buffered

        Returns:
            A xarray.Dataset
        """

        self.logger.info("Buffering iterator to memory")
        ds = next(data)  # get the first one
        try:
            for dd in data:
                ds = xr.concat([ds, dd], dim="time")
        except StopIteration:
            pass  # The iterator has finished, we are done

        return ds

    def stream(self, data, startdate=None, enddate=None, aggregation=None,
               timechunks=None, reset=False):
        """
        Stream a dataset chunk using the startdate, enddate, and aggregation parameters defined in the constructor.
        This operation utilizes the 'stream' method from the Streaming class.
        It first checks if the Streaming class has been initialized; if not, it initializes the class.

        Arguments:
            data (xr.Dataset):      the input xarray.Dataset
            startdate (str): the starting date for streaming the data (e.g. '2020-02-25') (None)
            enddate (str): the ending date for streaming the data (e.g. '2021-01-01') (None)
            aggregation (str): the streaming frequency in pandas style (1M, 7D etc.)
            timechunks (DataArrayResample, optional): a precomputed chunked time axis
            reset (bool, optional): reset the streaming

        Returns:
            A xarray.Dataset containing the subset of the input data that has been streamed.
        """
        if not hasattr(self, 'streamer'):
            self.streamer = Streaming(startdate=startdate,
                                      enddate=enddate,
                                      aggregation=aggregation)
            self.stream = self.streamer.stream

        stream_data = self.stream(data,
                                  startdate=startdate,
                                  enddate=enddate,
                                  aggregation=aggregation,
                                  timechunks=timechunks,
                                  reset=reset)
        return stream_data<|MERGE_RESOLUTION|>--- conflicted
+++ resolved
@@ -79,15 +79,11 @@
             aggregation (str, optional): aggregation/chunking to be used for GSV access (e.g. D, M, Y).
                                          Defaults to None (using default from catalogue, recommended).
             verbose (bool, optional): if to print to screen additional info (used only for FDB access at the moment)
-<<<<<<< HEAD
-            buffer (str or bool, optional): buffering of FDB/GSV streams in a temporary directory specified by the keyword. The result will be a dask array and not an iterator. Can be simply a boolean True for memory buffering.
-=======
             exclude_incomplete (bool, optional): when using timmean() method, remove incomplete chunk from averaging.
                                                  Default to False.
             buffer (str or bool, optional): buffering of FDB/GSV streams in a temporary directory specified by the keyword.
                                             The result will be a dask array and not an iterator.
                                             Can be simply a boolean True for memory buffering.
->>>>>>> a86b1cdf
 
         Returns:
             Reader: A `Reader` class object.
@@ -341,10 +337,6 @@
             if self.fix:
                 self.grid_area = self._fix_area(self.grid_area)
 
-<<<<<<< HEAD
-    def retrieve(self,
-                 var=None, vars=None,
-=======
     def _define_buffer(self, buffer):
         """Define the FDB optional buffering
 
@@ -386,24 +378,14 @@
 
         return cdo
 
-    def retrieve(self, regrid=False, timmean=False,
-                 apply_unit_fix=True, var=None, vars=None,
->>>>>>> a86b1cdf
+    def retrieve(self,
+                 var=None, vars=None,
                  startdate=None, enddate=None):
         """
         Perform a data retrieve.
 
         Arguments:
-<<<<<<< HEAD
             var (str, list): the variable(s) to retrieve.Defaults to None. vars is a synonym. If None, all variables are retrieved
-=======
-            regrid (bool): if to regrid the retrieved data. Defaults to False
-            timmean (bool): if to average the retrieved data. Defaults to False
-            apply_unit_fix (bool): if to already adjust units by multiplying by a factor or adding an offset
-                                   (this can also be done later with the `apply_unit_fix` method). Defaults to True
-            var (str, list): the variable(s) to retrieve.Defaults to None. vars is a synonym.
-                             If None, all variables are retrieved
->>>>>>> a86b1cdf
             startdate (str, optional): The starting date for reading/streaming the data (e.g. '2020-02-25'). Defaults to None.
             enddate (str, optional): The final date for reading/streaming the data (e.g. '2020-03-25'). Defaults to None.
 
@@ -558,12 +540,8 @@
         for ds in data:
             yield self._timmean(ds, freq, exclude_incomplete, time_bounds)
 
-<<<<<<< HEAD
 
     def _timmean(self, data, freq=None, exclude_incomplete=False, time_bounds=False):
-=======
-    def _timmean(self, data, freq=None, exclude_incomplete=None, time_bounds=False):
->>>>>>> a86b1cdf
         """
         Perform daily and monthly averaging
 
@@ -580,12 +558,6 @@
 
         if freq is None:
             freq = self.freq
-<<<<<<< HEAD
-=======
-
-        if exclude_incomplete is None:
-            exclude_incomplete = self.exclude_incomplete
->>>>>>> a86b1cdf
 
         resample_freq = frequency_string_to_pandas(freq)
 
