import intake
import xarray as xr
import os
from metpy.units import units
import smmregrid as rg
from aqua.util import load_yaml
import sys

class Reader():
    """General reader for NextGEMS data (on Levante for now)"""

    def __init__(self, model="ICON", exp="tco2559-ng5", source=None, freq=None,
<<<<<<< HEAD
                 regrid=None, method="ycon", zoom=None, configdir = 'config', areas=True):
=======
                 regrid=None, method="ycon", zoom=None, configdir = 'config', level=None):
>>>>>>> ceb63c37
        """
        The Reader constructor.
        It uses the cataolog `config/config.yaml` to identify the required data.
        
        Arguments:
            model (str):    the model ID
            exp (str):      experiment ID
            source (str):   source (ID)
            regrid (str):   perform regridding to grid `regrid`, as defined in `config/regrid.yaml` (None)
            method (str):   regridding method (ycon)
            zoom (int):     healpix zoom level
            configdir (str) Folder where the config/catalog files are (config)
<<<<<<< HEAD
            areas (bool):   compute pixel areas if needed 
=======
            level (int):    level to extract if input data are 3D (starting from 0)
>>>>>>> ceb63c37
        
        Returns:
            A `Reader` class object.
        """

        self.exp = exp
        self.model = model
        self.targetgrid = regrid
        self.zoom = zoom
        self.freq = freq
<<<<<<< HEAD
        self.areas = None
        self.src_areas = None
        self.dst_areas = None
=======
        self.level = level
        self.vertcoord = None
        extra = []
>>>>>>> ceb63c37

        catalog_file = os.path.join(configdir, "catalog.yaml")
        self.cat = intake.open_catalog(catalog_file)

        if source:
            self.source = source
        else:
            self.source = list(self.cat[model][exp].keys())[0]  # take first source if none provided
        
        if regrid:
            cfg_regrid = load_yaml(os.path.join(configdir,"regrid.yaml"))

            source_grid = cfg_regrid["source_grids"][self.model][self.exp].get(self.source, None)
            if not source_grid:
                source_grid = cfg_regrid["source_grids"][self.model][self.exp]["default"]

            self.vertcoord = source_grid.get("vertcoord", None) # Some more checks needed
            if level is not None:
                if not self.vertcoord:
                    raise KeyError("You should specify a vertcoord key in regrid.yaml for this source to use levels.")
                extra = f"-sellevidx,{level+1} "

            if (level is None) and self.vertcoord:
                raise RuntimeError("This is a masked 3d source: you should specify a specific level.")

            self.weightsfile =os.path.join(
                cfg_regrid["weights"]["path"],
                cfg_regrid["weights"]["template"].format(model=model,
                                                    exp=exp, 
                                                    method=method, 
                                                    target=regrid,
                                                    source=self.source,
                                                    level=("2d" if level is None else level)))
            if os.path.exists(self.weightsfile):
                self.weights = xr.open_mfdataset(self.weightsfile)
            else:
                print("Weights file not found:", self.weightsfile)
                print("Attempting to generate it ...")
                print("Source grid: ", source_grid["path"])

                # hack to  pass a correct list of all options
                src_extra = source_grid.get("extra", [])
                if src_extra:
                    if not isinstance(src_extra, list):
                        src_extra = [src_extra]
                if extra:
                    extra = [extra] 
                extra = extra + src_extra

                weights = rg.cdo_generate_weights(source_grid=source_grid["path"],
                                                      target_grid=cfg_regrid["target_grids"][regrid], 
                                                      method='ycon', 
                                                      gridpath=cfg_regrid["paths"]["grids"],
                                                      icongridpath=cfg_regrid["paths"]["icon"],
                                                      extra=extra)
                weights.to_netcdf(self.weightsfile)
                # For some weird reason it is better to reopen this from file ... to be investigated. It was failing for FESOM on orig. grid
                self.weights = xr.open_mfdataset(self.weightsfile)
                print("Success!")

            self.regridder = rg.Regridder(weights=self.weights)
        




               
    def retrieve(self, regrid=False, average=False, fix=True, apply_unit_fix=True):
        """
        Perform a data retrieve.
        
        Arguments:
            regrid (bool):          if to regrid the retrieved data (False)
            fix (bool):             if to perform a fix (var name, units, coord name adjustments) (True)
            apply_unit_fix (bool):  if to already adjust units by multiplying by a factor or adding
                                    an offset (this can also be done later with the `fix_units` method) (True)
        Returns:
            A xarray.Dataset containing the required data.
        """

        if self.zoom:
            data = self.cat[self.model][self.exp][self.source](zoom=self.zoom).to_dask()
        else:
            data = self.cat[self.model][self.exp][self.source].to_dask()

        # select only a specific level when reading. Level coord names defined in regrid.yaml
        if self.level is not None:
            data = data.isel({self.vertcoord: self.level})

        # sequence which should be more efficient: averaging - regridding - fixing
        if self.freq and average:
            data = self.average(data)
        if self.targetgrid and regrid:
            data = self.regridder.regrid(data)  # XXX check attrs
        if fix:
            data = self.fixer(data, apply_unit_fix=apply_unit_fix)
        return data

    def regrid(self, data):
        """
        Perform regridding of the input dataset.
        
        Arguments:
            data (xr.Dataset):  the input xarray.Dataset
        Returns:
            A xarray.Dataset containing the regridded data.
        """

        out = self.regridder.regrid(data)
        #out.attrs = data.attrs #smmregrid exports now attributes
        return out
    
    def average(self, data):
        """
        Perform daily and monthly averaging

        Arguments:
            data (xr.Dataset):  the input xarray.Dataset
        Returns:
            A xarray.Dataset containing the regridded data.
        """

        if self.freq == 'mon':
            out = data.resample(time='M').mean()
        elif self.freq == 'day':
            out = data.resample(time='D').mean()
        else: 
            try: 
                out = data.resample(time=self.freq).mean()
            except: 
                sys.exit('Cant find a frequency to resample')
   
        return out
    
    def fixer(self, data, apply_unit_fix=False):
        """
        Perform fixes (var name, units, coord name adjustments) of the input dataset.
        
        Arguments:
            data (xr.Dataset):      the input dataset
            apply_unit_fix (bool):  if to perform immediately unit conversions (which requite a product or an addition). 
                                    The fixer sets anyway an offset or a multiplicative factor in the data attributes.
                                    These can be applied also later with the method `fix_units`. (false)

        Returns:
            A xarray.Dataset containing the fixed data and target units, factors and offsets in variable attributes.
        """

        fixes = load_yaml("config/fixes.yaml")
        model=self.model

        fix = fixes["models"].get(model, None)
        if not fix:
            print("No fixes defined for model ", model)
            return data

        self.deltat = fix.get("deltat", 1.0)
        fixd = {}
        allvars = data.variables
        for var in fix["vars"]:
            shortname = fix["vars"][var]["short_name"]
            if var in allvars: 
                fixd.update({f"{var}": f"{shortname}"})
                src_units = fix["vars"][var].get("src_units", None)
                if src_units:
                    data[var].attrs.update({"units": src_units})
                units = fix["vars"][var]["units"]
                if units.count('{'):
                    units = fixes["defaults"]["units"][units.replace('{','').replace('}','')]                
                data[var].attrs.update({"target_units": units})
                factor, offset = self.convert_units(data[var].units, units, var)
                data[var].attrs.update({"factor": factor})
                data[var].attrs.update({"offset": offset})
                if apply_unit_fix:
                    self.apply_unit_fix(data[var])

        allcoords = data.coords
        fixcoord = fix.get("coords", None)
        if fixcoord:
            for coord in fixcoord:
                    newcoord = fix["coords"][coord]["name"]
                    newcoord = fixes["defaults"]["coords"][newcoord.replace('{','').replace('}','')] 
                    if coord in allcoords: 
                        fixd.update({f"{coord}": f"{newcoord}"})

        return data.rename(fixd)

    def convert_units(self, src, dst, var="input var"):
        """
        Converts source to destination units using metpy.
        
        Arguments:
            src (str):  source units
            dst (str):  destination units
            var (str):  variable name (optional, used only for diagnostic output)

        Returns:
            factor, offset (float): a factor and an offset to convert the input data (None if not needed).
        """
        factor = units(src).to_base_units() / units(dst).to_base_units()

        if factor.units == units('dimensionless'):
            offset = (0 * units(src)).to(units(dst)) - (0 * units(dst))
        else:
            if factor.units == "meter ** 3 / kilogram":
                # Density of water was missing
                factor = factor * 1000 * units("kg m-3")
                print(f"{var}: corrected multiplying by density of water 1000 kg m-3")
            if factor.units == "meter ** 3 * second / kilogram":
                # Density of water and accumulation time were missing
                factor = factor * 1000 * units("kg m-3") / (self.deltat * units("s"))
                print(f"{var}: corrected multiplying by density of water 1000 kg m-3")
                print(f"{var}: corrected dividing by accumulation time {self.deltat} s")
            else:
                print(f"{var}: incommensurate units converting {src} to {dst} --> {factor.units}")
            offset = 0 * units(dst)

        if offset.magnitude != 0:
            factor = 1
            offset = offset.magnitude
        else:
            offset = 0
            factor = factor.magnitude
        return factor, offset
    
    def apply_unit_fix(self, data):
        """
        Applies unit fixes stored in variable attributes (target_units, factor and offset)
        
        Arguments:
            data (xr.DataArray):  input DataArray            
        """
        target_units = data.attrs.get("target_units", None)
        if target_units:
            d = {"src_units": data.attrs["units"], "units_fixed": 1}
            data.attrs.update(d)
            data.attrs["units"] = target_units
            factor = data.attrs.get("factor", 1)
            offset = data.attrs.get("offset", 0)
            if factor != 1:
                data *= factor
            if offset != 0:
                data += offset


        <|MERGE_RESOLUTION|>--- conflicted
+++ resolved
@@ -10,11 +10,7 @@
     """General reader for NextGEMS data (on Levante for now)"""
 
     def __init__(self, model="ICON", exp="tco2559-ng5", source=None, freq=None,
-<<<<<<< HEAD
-                 regrid=None, method="ycon", zoom=None, configdir = 'config', areas=True):
-=======
-                 regrid=None, method="ycon", zoom=None, configdir = 'config', level=None):
->>>>>>> ceb63c37
+                 regrid=None, method="ycon", zoom=None, configdir = 'config', level=None, areas=True):
         """
         The Reader constructor.
         It uses the cataolog `config/config.yaml` to identify the required data.
@@ -27,11 +23,8 @@
             method (str):   regridding method (ycon)
             zoom (int):     healpix zoom level
             configdir (str) Folder where the config/catalog files are (config)
-<<<<<<< HEAD
+            level (int):    level to extract if input data are 3D (starting from 0)
             areas (bool):   compute pixel areas if needed 
-=======
-            level (int):    level to extract if input data are 3D (starting from 0)
->>>>>>> ceb63c37
         
         Returns:
             A `Reader` class object.
@@ -42,15 +35,13 @@
         self.targetgrid = regrid
         self.zoom = zoom
         self.freq = freq
-<<<<<<< HEAD
+        self.level = level
+        self.vertcoord = None
+        extra = []
+
         self.areas = None
         self.src_areas = None
         self.dst_areas = None
-=======
-        self.level = level
-        self.vertcoord = None
-        extra = []
->>>>>>> ceb63c37
 
         catalog_file = os.path.join(configdir, "catalog.yaml")
         self.cat = intake.open_catalog(catalog_file)
