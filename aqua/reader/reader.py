--- conflicted
+++ resolved
@@ -129,19 +129,8 @@
 
         self.previous_data = None  # used for FDB iterator fixing
 
-<<<<<<< HEAD
-        if buffer and buffer is not True:  # optional FDB buffering
-            if not os.path.isdir(buffer):
-                raise ValueError("The directory specified by buffer must exist.")
-            self.buffer = tempfile.TemporaryDirectory(dir=buffer)
-        elif buffer is True:
-            self.buffer = True
-        else:
-            self.buffer = None
-=======
         # define buffering option in case of FDB
         self.buffer = self._define_buffer(buffer)
->>>>>>> f79f6caf
 
         # define configuration file and paths
         Configurer = ConfigPath(configdir=configdir)
