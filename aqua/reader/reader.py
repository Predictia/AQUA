import intake
import intake_esm
import xarray as xr
import pandas as pd
import os
from metpy.units import units
import numpy as np
import smmregrid as rg
from aqua.util import load_yaml, _eval_formula, get_eccodes_attr
from aqua.util import get_reader_filenames, get_config_dir, get_machine
from aqua.util import log_history
import sys
import subprocess
import tempfile
import json
import cf2cdm
import warnings


class Reader():
    """General reader for NextGEMS data (on Levante for now)"""

    def __init__(self, model="ICON", exp="tco2559-ng5", source=None, freq=None,
                 regrid=None, method="ycon", zoom=None, configdir=None,
                 level=None, areas=True, var=None, vars=None, verbose=False,
                 datamodel=None, streaming = False, stream_step = 1, stream_unit=None,
                 stream_startdate = None, rebuild=False):
        """
        The Reader constructor.
        It uses the catalog `config/config.yaml` to identify the required data.
        
        Arguments:
            model (str):         model ID
            exp (str):           experiment ID
            source (str):        source ID
            regrid (str):        perform regridding to grid `regrid`, as defined in `config/regrid.yaml` (None)
            method (str):        regridding method (ycon)
            zoom (int):          healpix zoom level
            configdir (str)      folder where the config/catalog files are located (config)
            level (int):         level to extract if input data are 3D (starting from 0)
            areas (bool):        compute pixel areas if needed (True)
            var (str, list):     variable(s) which we will extract. "vars" is a synonym (None)
            verbose (bool):      print extra debugging info
            datamodel (str):     destination data model for coordinates, overrides the one in fixes.yaml (None)
            streaming (bool):       if to retreive data in a streaming mode (False)
            stream_step (int):      the number of time steps to stream the data by (Default = 1)
            stream_unit (str):      the unit of time to stream the data by (e.g. 'hours', 'days', 'months', 'years') (None)
            stream_startdate (str): the starting date for streaming the data (e.g. '2020-02-25') (None)
            rebuild (bool):   force rebuilding of area and weight files

        Returns:
            A `Reader` class object.
        """

        if vars:
            self.var = vars
        else:
            self.var = var
        self.verbose = verbose
        self.exp = exp
        self.model = model
        self.targetgrid = regrid
        if (exp == "hpx") and not zoom:
            zoom = 9
        self.zoom = zoom
        self.freq = freq
        self.level = level
        self.vertcoord = None
        extra = []

        self.grid_area = None
        self.src_grid_area = None
        self.dst_grid_area = None

        self.stream_index = 0 
        self.stream_date = None
        self.streaming = streaming
        self.stream_step = stream_step
        self.stream_unit = stream_unit
        self.stream_startdate = stream_startdate

        if not configdir: 
            self.configdir = get_config_dir()
        else:
            self.configdir = configdir
        self.machine = get_machine(self.configdir)

        # get configuration from the machine
        self.catalog_file, self.regrid_file, self.fixer_file = get_reader_filenames(self.configdir, self.machine)
        self.cat = intake.open_catalog(self.catalog_file)

<<<<<<< HEAD
        cfg_regrid = load_yaml(self.regrid_file)

        self.dst_datamodel = datamodel
        # Default destination datamodel (unless specified in instantiating the Reader)
        if not self.dst_datamodel:
            fixes = load_yaml(self.fixer_file)
            self.dst_datamodel = fixes["defaults"].get("dst_datamodel", None)

        if source:
            self.source = source
        else:
            self.source = list(self.cat[model][exp].keys())[0]  # take first source if none provided
        
        source_grid = cfg_regrid["source_grids"][self.model][self.exp].get(self.source, None)
        if not source_grid:
            source_grid = cfg_regrid["source_grids"][self.model][self.exp].get("default", None)
=======
        self.source = _check_catalog_source(self.cat, self.model, self.exp, source, name="catalog")
>>>>>>> c2b4c9f0
        
        # load and check the regrid
        cfg_regrid = load_yaml(self.regrid_file) 
        source_grid_id = _check_catalog_source(cfg_regrid["source_grids"], self.model, self.exp, source, name='regrid')
        source_grid = cfg_regrid["source_grids"][self.model][self.exp][source_grid_id]

        self.src_space_coord = source_grid.get("space_coord", None)
        self.space_coord = self.src_space_coord
        self.dst_space_coord = ["lon", "lat"]

        if regrid:
            self.vertcoord = source_grid.get("vertcoord", None) # Some more checks needed
            if level is not None:
                if not self.vertcoord:
                    raise KeyError("You should specify a vertcoord key in regrid.yaml for this source to use levels.")
                extra = f"-sellevidx,{level+1} "

            if (level is None) and self.vertcoord:
                raise RuntimeError("This is a masked 3d source: you should specify a specific level.")

            self.weightsfile = os.path.join(
                cfg_regrid["weights"]["path"],
                cfg_regrid["weights"]["template"].format(model=model,
                                                    exp=exp, 
                                                    method=method, 
                                                    target=regrid,
                                                    source=self.source,
                                                    level=("2d" if level is None else level)))

            # If weights do not exist, create them       
            if rebuild or not os.path.exists(self.weightsfile):
                if os.path.exists(self.weightsfile):
                    os.unlink(self.weightsfile)
                self._make_weights_file(self.weightsfile, source_grid,
                                        cfg_regrid, regrid=regrid,
                                        extra=extra, zoom=zoom)
                
            self.weights = xr.open_mfdataset(self.weightsfile)   
            self.regridder = rg.Regridder(weights=self.weights)
        
        if areas:
            self.src_areafile =os.path.join(
                cfg_regrid["areas"]["path"],
                cfg_regrid["areas"]["src_template"].format(model=model, exp=exp, source=self.source))

            # If source areas do not exist, create them 
            if rebuild or not os.path.exists(self.src_areafile):
                if os.path.exists(self.src_areafile):
                    os.unlink(self.src_areafile)
                self._make_src_area_file(self.src_areafile, source_grid,
                                         gridpath=cfg_regrid["cdo-paths"]["download"],
                                         icongridpath=cfg_regrid["cdo-paths"]["icon"],
                                         zoom=zoom)

            self.src_grid_area = xr.open_mfdataset(self.src_areafile).cell_area

            if regrid:
                self.dst_areafile =os.path.join(
                    cfg_regrid["areas"]["path"],
                    cfg_regrid["areas"]["dst_template"].format(grid=self.targetgrid))

                if rebuild or not os.path.exists(self.dst_areafile):
                    if os.path.exists(self.dst_areafile):
                        os.unlink(self.dst_areafile)
                    grid = cfg_regrid["target_grids"][regrid]
                    self._make_dst_area_file(self.dst_areafile, grid)

                self.dst_grid_area = xr.open_mfdataset(self.dst_areafile).cell_area
     
            self.grid_area = self.src_grid_area
    

    


    def _make_dst_area_file(self, areafile, grid):
        """Helper function to create destination (regridded) area files."""

        print("Destination areas file not found:", areafile)
        print("Attempting to generate it ...")

        dst_extra = f"-const,1,{grid}"
        grid_area = self.cdo_generate_areas(source=dst_extra)

        # Make sure that grid areas contain exactly the same coordinates
        data = self.retrieve(fix=False)
        data = self.regridder.regrid(data.isel(time=0))
        grid_area = grid_area.assign_coords({coord: data.coords[coord] for coord in self.dst_space_coord})
                  
        grid_area.to_netcdf(self.dst_areafile)
        print("Success!")


    def _make_src_area_file(self, areafile, source_grid, 
                            gridpath="", icongridpath="", zoom=None):
        """Helper function to create source area files."""

        sgridpath = source_grid.get("path", None)
        if not sgridpath:
            # there is no source grid path at all defined in the regrid.yaml file:
            # let's reconstruct it from the file itself
            data = self.retrieve(fix=False)
            temp_file = tempfile.NamedTemporaryFile(mode='w')
            sgridpath = temp_file.name
            data.isel(time=0).to_netcdf(sgridpath)
        else:
            temp_file = None
            if zoom:
                sgridpath = sgridpath.format(zoom=(9-zoom))    

        print("Source areas file not found:", areafile)
        print("Attempting to generate it ...")
        print("Source grid: ", sgridpath)
        src_extra = source_grid.get("extra", [])
        grid_area = self.cdo_generate_areas(source=sgridpath,
                                            gridpath=gridpath,
                                            icongridpath=icongridpath,
                                            extra=src_extra)
        # Make sure that the new DataArray uses the expected spatial dimensions
        grid_area = self._rename_dims(grid_area, self.src_space_coord)
        data = self.retrieve(fix=False)
        grid_area = grid_area.assign_coords({coord: data.coords[coord] for coord in self.src_space_coord})
        grid_area.to_netcdf(areafile)
        print("Success!")


    def _make_weights_file(self, weightsfile, source_grid, cfg_regrid, regrid="", extra=[], zoom=None):
        """Helper function to produce weights file"""

        sgridpath = source_grid.get("path", None)
        if not sgridpath:
            # there is no source grid path at all defined in the regrid.yaml file:
            # let's reconstruct it from the file itself
            data = self.retrieve(fix=False)
            temp_file = tempfile.NamedTemporaryFile(mode='w')
            sgridpath = temp_file.name
            data.isel(time=0).to_netcdf(sgridpath)
        else:
            temp_file = None
            if zoom:
                sgridpath = sgridpath.format(zoom=(9-zoom))    

        print("Weights file not found:", weightsfile)
        print("Attempting to generate it ...")
        print("Source grid: ", sgridpath)

        # hack to  pass a correct list of all options
        src_extra = source_grid.get("extra", [])
        if src_extra:
            if not isinstance(src_extra, list):
                src_extra = [src_extra]
        if extra:
            extra = [extra] 
        extra = extra + src_extra
        weights = rg.cdo_generate_weights(source_grid=sgridpath,
                                                target_grid=cfg_regrid["target_grids"][regrid], 
                                                method='ycon', 
                                                gridpath=cfg_regrid["cdo-paths"]["download"],
                                                icongridpath=cfg_regrid["cdo-paths"]["icon"],
                                                extra=extra)
        weights.to_netcdf(weightsfile)
        print("Success!")


    def cdo_generate_areas(self, source, icongridpath=None, gridpath=None, extra=None):
        """
            Generate grid areas using CDO

            Args:
                source (xarray.DataArray or str): Source grid
                gridpath (str): where to store downloaded grids
                icongridpath (str): location of ICON grids (e.g. /pool/data/ICON)
                extra: command(s) to apply to source grid before weight generation (can be a list)

            Returns:
                :obj:`xarray.DataArray` with cell areas
        """

        # Make some temporary files that we'll feed to CDO
        area_file = tempfile.NamedTemporaryFile()

        if isinstance(source, str):
            sgrid = source
        else:
            source_grid_file = tempfile.NamedTemporaryFile()
            source.to_netcdf(source_grid_file.name)
            sgrid = source_grid_file.name

        # Setup environment
        env = os.environ
        if gridpath:
            env["CDO_DOWNLOAD_PATH"] = gridpath
        if icongridpath:
            env["CDO_ICON_GRIDS"] = icongridpath

        try:
            # Run CDO
            if extra:
                # make sure extra is a flat list if it is not already
                if not isinstance(extra, list):
                    extra = [extra]

                subprocess.check_output(
                    [
                        "cdo",
                        "-f", "nc4",
                        "gridarea",
                    ] + extra +
                    [
                        sgrid,
                        area_file.name,
                    ],
                    stderr=subprocess.PIPE,
                    env=env,
                )
            else:
                subprocess.check_output(
                    [
                        "cdo",
                        "-f", "nc4",
                        "gridarea",
                        sgrid,
                        area_file.name,
                    ],
                    stderr=subprocess.PIPE,
                    env=env,
                )

            areas = xr.load_dataset(area_file.name, engine="netcdf4")
            areas.cell_area.attrs['units'] = 'm2'  
            areas.cell_area.attrs['standard_name'] = 'area'
            areas.cell_area.attrs['long_name'] = 'area of grid cell'
            return areas.cell_area

        except subprocess.CalledProcessError as e:
            # Print the CDO error message
            print(e.output.decode(), file=sys.stderr)
            raise

        finally:
            # Clean up the temporary files
            if not isinstance(source, str):
                source_grid_file.close()
            area_file.close()


    def retrieve(self, regrid=False, timmean=False, decumulate=False,
                 fix=True, apply_unit_fix=True, var=None, vars=None,
                 streaming = False, stream_step = 1, stream_unit=None,
                 stream_startdate = None, streaming_generator = False):
        """
        Perform a data retrieve.
        
        Arguments:
            regrid (bool):          if to regrid the retrieved data (False)
            timmean (bool):         if to average the retrieved data (False)
            decumulate (bool):      if to remove the cumulation from data (False)
            fix (bool):             if to perform a fix (var name, units, coord name adjustments) (True)
            apply_unit_fix (bool):  if to already adjust units by multiplying by a factor or adding
                                    an offset (this can also be done later with the `apply_unit_fix` method) (True)
            var (str, list):  variable(s) which we will extract. "vars" is a synonym (None)
            streaming (bool):       if to retreive data in a streaming mode (False)
            streaming_generator (bool):  if to return a generator object for data streaming (False). 
            stream_step (int):      the number of time steps to stream the data by (Default = 1)
            stream_unit (str):      the unit of time to stream the data by (e.g. 'hours', 'days', 'months', 'years') (None)
            stream_startdate (str): the starting date for streaming the data (e.g. '2020-02-25') (None)
        Returns:
            A xarray.Dataset containing the required data.
        """

        self.cat = intake.open_catalog(self.catalog_file)
        # Extract subcatalogue
        if self.zoom:
            esmcat = self.cat[self.model][self.exp][self.source](zoom=self.zoom)
        else:
            esmcat = self.cat[self.model][self.exp][self.source]

        if vars:
            var = vars
        if not var:
            var = self.var
        
        # Extract data from cat.
        # If this is an ESM-intake catalogue use first dictionary value,
        # else extract directly a dask dataset
        if isinstance(esmcat, intake_esm.core.esm_datastore):
            cdf_kwargs = esmcat.metadata.get('cdf_kwargs', {"chunks": {"time":1}})
            query = esmcat.metadata['query']
            if var:
                query_var = esmcat.metadata.get('query_var', 'short_name')
                # Convert to list if not already
                query[query_var] = var.split() if isinstance(var, str) else var
            subcat = esmcat.search(**query)
            data = subcat.to_dataset_dict(cdf_kwargs=cdf_kwargs,
                                         zarr_kwargs=dict(consolidated=True),
                                              #decode_times=True,
                                              #use_cftime=True)
                                         progressbar=False
                                         )
            data = list(data.values())[0]
        else:
            if var:
                # conversion to list guarantee that Dataset is produced
                if isinstance(var, str):
                    var = var.split()
                data = esmcat.to_dask()[var]

            else:
                data = esmcat.to_dask()

        # select only a specific level when reading. Level coord names defined in regrid.yaml
        if self.level is not None:
            data = data.isel({self.vertcoord: self.level})

        # sequence which should be more efficient: decumulate - averaging - regridding - fixing
        if decumulate:
            #data = data.map(self.decumulate, keep_attrs=True)
            data = data.map(self.decumulate)
        if self.freq and timmean:
            data = self.timmean(data)
        if self.targetgrid and regrid:
            data = self.regridder.regrid(data)
            self.grid_area = self.dst_grid_area 
        if fix:   # Do not change easily this order. The fixer assumes to be after regridding 
            data = self.fixer(data, apply_unit_fix=apply_unit_fix)
        if streaming or self.streaming or streaming_generator:
            if stream_step == 1: stream_step = self.stream_step
            if not stream_unit: stream_unit = self.stream_unit
            if not stream_startdate: stream_startdate = self.stream_startdate
            if streaming_generator:
                data = self.stream_generator(data, stream_step, stream_unit, stream_startdate)
            else:
                data = self.stream(data, stream_step, stream_unit, stream_startdate)

        log_history(data, f"retrieved by AQUA fixer")
        return data

    
    def stream(self, data, stream_step = 1, stream_unit = None, stream_startdate = None):
        """
        The stream method is used to stream data by either a specific time interval or by a specific number of samples.
        If the unit parameter is specified, the data is streamed by the specified unit and stream_step (e.g. 1 month).
        If the unit parameter is not specified, the data is streamed by stream_step steps of the original time resolution of input data.

        If the stream function is called a second time, it will return the subsequent chunk of data in the sequence.
        The function keeps track of the state of the streaming process through the use of internal attributes.
        This allows the user to stream through the entire dataset in multiple calls to the function,
        retrieving consecutive chunks of data each time.

        If stream_startdate is not specified, the method will use the first date in the dataset.
        
        Arguments:
            data (xr.Dataset):  the input xarray.Dataset
            stream_step  (int): the number of time steps to stream the data by (Default = 1) 
            stream_unit (str):  the unit of time to stream the data by (e.g. 'hours', 'days', 'months', 'years') (None)
            stream_startdate (str): the starting date for streaming the data (e.g. '2020-02-25') (None)
        Returns:
            A xarray.Dataset containing the subset of the input data that has been streamed.
        """
        if not self.stream_date:
            if  stream_startdate: 
                self.stream_date = pd.to_datetime(stream_startdate)
            else:
                self.stream_date = pd.to_datetime(data.time[0].values) 
                
        if  self.stream_index == 0 and stream_startdate:
            self.stream_index  = data.time.to_index().get_loc(pd.to_datetime(stream_startdate))  

        if stream_unit:
            start_date = self.stream_date
            stop_date = start_date + pd.DateOffset(**{stream_unit: stream_step})
            self.stream_date = stop_date
            return data.sel(time=slice(start_date, stop_date)).where(data.time != stop_date, drop=True)
        else:   
            start_index = self.stream_index 
            stop_index = start_index + stream_step
            self.stream_index = stop_index       
            return data.isel(time=slice(start_index, stop_index))
             

    def reset_stream(self):
        """
        Reset the state of the streaming process. 
        This means that if the stream function is called again after calling reset_stream, 
        it will start streaming the input data from the beginning.
        """
        self.stream_index = 0
        self.stream_date = None


    def stream_generator(self, data, stream_step = 1, stream_unit=None, stream_startdate = None):
        """
        The stream_generator method is designed to split data into smaller chunks of data for processing or analysis.
        It returns a generator object that yields the smaller chunks of data.
        The method can split the data based on either a specific time interval or by a specific number of samples.
        If the unit parameter is specified, the data is streamed by the specified unit and stream_step (e.g. 1 month).
        If the unit parameter is not specified, the data is streamed by stream_step steps of the original time resolution of input data.

        Arguments:
            data (xr.Dataset):  the input xarray.Dataset
            stream_step  (int): the number of samples or time interval to stream the data by (Default = 1) 
            stream_unit (str):  the unit of the time interval to stream the data by (e.g. 'hours', 'days', 'months', 'years') (None)
            stream_startdate (str): the starting date for streaming the data (e.g. '2020-02-25') (None)
        Returns:
            A generator object that yields the smaller chunks of data.              
        """
        if stream_startdate: 
            start_date= pd.to_datetime(stream_startdate)
        else:
            start_date = data.time[0].values
        if stream_unit:
            while start_date < data.time[-1].values:
                stop_date = pd.to_datetime(start_date) + pd.DateOffset(**{stream_unit: stream_step})
                yield data.sel(time=slice(start_date, stop_date)).where(data.time != stop_date, drop=True)
                start_date = stop_date
        if not stream_unit:
            start_index = data.time.to_index().get_loc(start_date)
            while start_index < len(data.time):
                stop_index = start_index + stream_step     
                yield data.isel(time=slice(start_index, stop_index))
                start_index = stop_index


    def regrid(self, data):
        """
        Perform regridding of the input dataset.
        
        Arguments:
            data (xr.Dataset):  the input xarray.Dataset
        Returns:
            A xarray.Dataset containing the regridded data.
        """

        out = self.regridder.regrid(data)

        out.attrs["regridded"] = 1
        # set these two to the target grid (but they are actually not used so far)
        self.grid_area = self.dst_grid_area
        self.space_coord = ["lon", "lat"]

        log_history(out, f"regridded by AQUA fixer")
        return out
<<<<<<< HEAD

=======
        
>>>>>>> c2b4c9f0
    
    def timmean(self, data, freq = None):
        """
        Perform daily and monthly averaging

        Arguments:
            data (xr.Dataset):  the input xarray.Dataset
        Returns:
            A xarray.Dataset containing the regridded data.
        """

        # translate frequency in pandas-style time
        if self.freq == 'mon':
            resample_freq = '1M'
        elif self.freq == 'day':
            resample_freq = '1D'
        elif self.freq == 'yr':
            resample_freq = '1Y'
        else:
            resample_freq = self.freq
        
        try: 
            # resample, and assign the correct time
            out = data.resample(time=resample_freq).mean()
            proper_time = data.time.resample(time=resample_freq).mean()
            out['time'] = proper_time.values
        except: 
            sys.exit('Cant find a frequency to resample, aborting!')
        
        # check for NaT
        if np.any(np.isnat(out.time)):
            print('WARNING: Resampling cannot produce output for all frequency step, is your input data correct?')
   
        log_history(out, f"resampled to frequency {resample_freq} by AQUA fixer")
        return out

    
    def _check_if_accumulated_auto(self, data):

        """To check if a DataArray is accumulated. 
        Arbitrary check on the first 20 timesteps"""

        # randomly pick a few timesteps from a gridpoint
        ndims = [dim for dim in data.dims if data[dim].size > 1][1:]
        pindex = {dim: 0 for dim in ndims}

        # extract the first 20 timesteps and do the derivative
        check = data.isel(pindex).isel(time=slice(None, 20)).diff(dim='time').values

        # check all derivative are positive or all negative
        condition = (check >= 0).all() or (check <=0).all()
        
        return condition


    def _check_if_accumulated(self, data):

        """To check if a DataArray is accumulated. 
        On a list of variables defined by the GRIB names
        
        Args: 
            data (xr.DataArray): field to be processed
        
        Returns:
            bool: True if decumulation is necessary, False if not 
        """

        decumvars = ['tp', 'e', 'slhf', 'sshf',
                     'tsr', 'ttr', 'ssr', 'str', 
                     'tsrc', 'ttrc', 'ssrc', 'strc', 
                     'tisr', 'tprate', 'mer', 'tp', 'cp', 'lsp']
        

        if data.name in decumvars:
            return True
        else:
            return False

<<<<<<< HEAD

    def simple_decumulate(self, data, month_jump=False, keep_first=True):
        """
        Remove cumulative effect on IFS fluxes.

        Args: 
            data (xr.DataArray):     field to be processed
            fix_month (bool):        if to attempt to fix monthly jumps (a very specific NextGEMS IFS issue)
            keep_first (bool):       if to keep the first value as it is (True) or place a 0 (False)

        Returns:
            A xarray.DataArray where the cumulation has been removed
        """

        # get the derivatives
        deltas = data.diff(dim='time')

        # add a first timestep empty to align the original and derived fields
        if keep_first:
            zeros = data.isel(time=0)
        else:
            zeros = xr.zeros_like(data.isel(time=0))

        deltas = xr.concat([zeros, deltas], dim='time').transpose('time', ...)

        if month_jump:
            # universal mask based on the change of month (shifted by one timestep) 
            mask = ~(data['time.month'] != data['time.month'].shift(time=1))
            mask = mask.shift(time=1, fill_value=False)

            # kaboom: exploit where
            deltas=deltas.where(mask, data)

            # remove the first timestep (no sense in cumulated)
            #clean = clean.isel(time=slice(1, None))

        # add an attribute that can be later used to infer about decumulation
        deltas.attrs['decumulated'] = 1

        log_history(deltas, "decumulated by AQUA fixer")
        return deltas

=======
>>>>>>> c2b4c9f0
    
    def decumulate(self, data, cumulation_time = None, check=True):
        """
        Test function to remove cumulative effect on IFS fluxes.
        Cumulation times are estimated from the intervals of the data, but
        can be specified manually

        Args: 
            data (xr.DataArray):     field to be processed
            cumulation_time (float): optional, specific cumulation time
            check (bool):            if to check if the variable needs to be decumulated

        Returns:
            A xarray.DataArray where the cumulation time has been removed
        """
        if check:
            if not self._check_if_accumulated(data): 
                return data

        # which frequency are the data?
        if not cumulation_time:
            cumulation_time = (data.time[1]-data.time[0]).values/np.timedelta64(1, 's')

        # get the derivatives
        deltas = data.diff(dim='time') / cumulation_time

        # add a first timestep empty to align the original and derived fields
        zeros = xr.zeros_like(data.isel(time=0))
        deltas = xr.concat([zeros, deltas], dim = 'time').transpose('time', ...)

        # universal mask based on the change of month (shifted by one timestep) 
        mask = ~(data['time.month'] != data['time.month'].shift(time=1))
        mask = mask.shift(time=1, fill_value=False)

        # check which records are kept
        #print(data.time[~mask])

        # kaboom: exploit where
        clean=deltas.where(mask, data/cumulation_time)

        # remove the first timestep (no sense in cumulated)
        clean = clean.isel(time=slice(1, None))

        # rollback the time axis by half the cumulation time
        clean['time'] = clean.time - np.timedelta64(int(cumulation_time/2), 's')

        # WARNING: HACK FOR EVAPORATION 
        #print(clean.units)
        if clean.units == 'm of water equivalent':
            clean.attrs['units'] = 'm'
        
        # use metpy units to divide by seconds
        new_units = (units(clean.units)/units('s'))

        # usual case for radiative fluxes
        try:
            clean.attrs['units'] = str(new_units.to('W/m^2').units)
        except:
            clean.attrs['units'] = str(new_units.units)

        # add an attribute that can be later used to infer about decumulation
        clean.attrs['decumulated'] = 1

        return clean


    def _check_if_regridded(self, data):
        """
        Checks if a dataset or Datarray has been regridded.

        Arguments:
            data (xr.DataArray or xarray.DataDataset):  the input data
        Returns:
            A boolean value
        """

        if isinstance(data, xr.Dataset):
            att = list(data.data_vars.values())[0].attrs
        else:
            att = data.attrs
        
        return att.get("regridded", False)
        

    def _get_spatial_sample(self, da, space_coord):
        """
        Selects a single spatial sample along the dimensions specified in `space_coord`.

        Arguments:
            da (xarray.DataArray): Input data array to select the spatial sample from.
            space_coord (list of str): List of dimension names corresponding to the spatial coordinates to select.
            
        Returns:
            Data array containing a single spatial sample along the specified dimensions.
        """

        dims = list(da.dims)
        extra_dims = list(set(dims) - set(space_coord))
        da_out = da.isel({dim: 0 for dim in extra_dims})
        return da_out


    def _rename_dims(self, da, dim_list):
        """
        Renames the dimensions of a DataArray so that any dimension which is already in `dim_list` keeps its name, 
        and the others are renamed to whichever other dimension name is in `dim_list`. 
        If `da` has only one dimension with a name which is different from that in `dim_list`, it is renamed to that new name. 
        If it has two coordinate names (e.g. "lon" and "lat") which appear also in `dim_list`, these are not touched.

        Parameters
        ----------
        da : xarray.DataArray
            The input DataArray to rename.
        dim_list : list of str
            The list of dimension names to use. 
        Returns
        -------
        xarray.DataArray
            A new DataArray with the renamed dimensions.
        """

        dims = list(da.dims)
        # Lisy of dims which are already there
        shared_dims = list(set(dims) & set(dim_list))
        # List of dims in B which are not in space_coord
        extra_dims = list(set(dims) - set(dim_list))
        # List of dims in da which are not in dim_list
        new_dims = list(set(dim_list) - set(dims))
        i=0
        da_out = da
        for dim in extra_dims:
            if dim not in shared_dims:
                da_out = da.rename({dim: new_dims[i]})
                i+=1
        return da_out


    def fldmean(self, data):
        """
        Perform a weighted global average.

        Arguments:
            data (xr.DataArray or xarray.DataDataset):  the input data
        Returns:
            the value of the averaged field
        """

        # If these data have been regridded we should use the destination grid info
        if self._check_if_regridded(data):
            space_coord = self.dst_space_coord
            grid_area = self.dst_grid_area
        else:
            space_coord = self.src_space_coord
            grid_area = self.src_grid_area
        
        # check if coordinates are aligned
        xr.align(grid_area, data, join='exact')

        out = data.weighted(weights=grid_area.fillna(0)).mean(dim=space_coord)

        return out


    def fixer(self, data, apply_unit_fix=False):
        """
        Perform fixes (var name, units, coord name adjustments) of the input dataset.
        
        Arguments:
            data (xr.Dataset):      the input dataset
            apply_unit_fix (bool):  if to perform immediately unit conversions (which requite a product or an addition). 
                                    The fixer sets anyway an offset or a multiplicative factor in the data attributes.
                                    These can be applied also later with the method `apply_unit_fix`. (false)

        Returns:
            A xarray.Dataset containing the fixed data and target units, factors and offsets in variable attributes.
        """

        fixes = load_yaml(self.fixer_file)
        model=self.model
        exp = self.exp
        src = self.source

        # Default input datamodel
        src_datamodel = fixes["defaults"].get("src_datamodel", None)

        fixm = fixes["models"].get(model, None)
        if not fixm:
            print(f"No fixes defined for model {model}")
            return data

        fixexp = fixm.get(exp, None)
        if not fixexp:
            fixexp = fixm.get('default', None)
            if not fixexp:
                print(f"No fixes defined for model {model}, experiment {exp}")
                return data

        fix = fixexp.get(src, None)
        if not fix:
            fix = fixexp.get('default', None)
            if not fix:
                print(f"No fixes defined for model {model}, experiment {exp}, source {src}")
                return data

        self.deltat = fix.get("deltat", 1.0)
        month_jump = fix.get("month_jump", False)  # if to correct for a monthly accumulation jump

        fixd = {}

        vars = fix.get("vars", None)
        if vars:
            for var in vars:
                units = None
                attributes = {}

                source = vars[var].get("source", None)
                # This is a renamed variable. This will be done at the end.
                if source:
                    if source not in data.variables:
                        continue
                    fixd.update({f"{source}": f"{var}"})
                    log_history(data[source], f"variable renamed by AQUA fixer")
                
                formula = vars[var].get("derived", None)
                # This is a derived variable, let's compute it and create the new variable
                if formula:
                    try:
                        data[var] = _eval_formula(formula, data)
                        source = var
                        attributes.update({"derived": formula})
                        if self.verbose:
                            print(f"Derived {var} from {formula}")
                        log_history(data[var], f"variable derived by AQUA fixer")
                    except KeyError:
                        # The variable could not be computed, let's skip it
                        continue

                # Decumulate if required
                if vars[var].get("decumulate", None):
                    keep_first= vars[var].get("keep_first", True)
                    data[source] = self.simple_decumulate(data[source],
                                                       month_jump=month_jump,
                                                       keep_first=keep_first)
             
                grib = vars[var].get("grib", None)
                # This is a grib variable, use eccodes to find attributes
                if grib:
                    # Get relevant eccodes attribues
                    attributes.update(get_eccodes_attr(var))
                    sn = attributes.get("shortName", None) 
                    if (sn != '~') and (var != sn):
                        fixd.update({f"{var}": sn})
                    if self.verbose:
                        print(f"Grib attributes for {var}: {attributes}")
    
                # Get extra attributes if any
                attributes.update(vars[var].get("attributes", {}))

                if attributes:
                    for att, value in attributes.items():
                        # Already adjust all attributes but not yet units
                        if att == "units":
                            units = value
                        else:
                            data[source].attrs[att] = value

                # Override source units
                src_units = vars[var].get("src_units", None)
                if src_units:
                    data[source].attrs.update({"units": src_units})

                # adjust units
                if units:
                    if units.count('{'):
                        units = fixes["defaults"]["units"][units.replace('{','').replace('}','')]            
                    data[source].attrs.update({"target_units": units})
                    if self.verbose: print(var,':', data[source].units, '-->', units)
                    factor, offset = self.convert_units(data[source].units, units, var)
                    data[source].attrs.update({"factor": factor})
                    data[source].attrs.update({"offset": offset})
                    if self.verbose:
                        print(f"Fixing {source} to {var}. Unit fix: factor={factor}, offset={offset}")

        # Only now rename everything
        data = data.rename(fixd)

        if apply_unit_fix:
            for var in data.variables:
                self.apply_unit_fix(data[var])

        dellist = [x for x in fix.get("delete", []) if x in data.variables]
        if dellist:
            data = data.drop_vars(dellist)
        
        # Fix coordinates according to a given data model
        src_datamodel = fix.get("data_model", src_datamodel)
        if src_datamodel and src_datamodel != False:
            data = self.change_coord_datamodel(data, src_datamodel, self.dst_datamodel)
            log_history(data, f"coordinates adjusted by AQUA fixer")

        return data


    def change_coord_datamodel(self, data, src_datamodel, dst_datamodel):
        """
        Wrapper around cfgrib.cf2cdm to perform coordinate conversions

        Arguments:
            data (xr.DataSet):      input dataset to process
            src_datamodel (str):    input datamodel (e.g. "cf")
            dst_datamodel (str):    output datamodel (e.g. "cds")
        
        Returns:
            The processed input dataset
        """
        fn = os.path.join(self.configdir, 'data_models', f'{src_datamodel}2{dst_datamodel}.json')
        if self.verbose: print("Data model:", fn)
        with open(fn, 'r') as f:
            dm = json.load(f)
        # this is needed since cf2cdm issues a (useless) UserWarning
        with warnings.catch_warnings():
            warnings.filterwarnings("ignore", category=UserWarning)
            data = cf2cdm.translate_coords(data, dm)
            # Hack needed because cfgrib.cf2cdm mixes up coordinates with dims
            if "forecast_reference_time" in data.dims:
                data = data.swap_dims({"forecast_reference_time": "time"})
        return data


    def convert_units(self, src, dst, var="input var"):
        """
        Converts source to destination units using metpy.
        
        Arguments:
            src (str):  source units
            dst (str):  destination units
            var (str):  variable name (optional, used only for diagnostic output)

        Returns:
            factor, offset (float): a factor and an offset to convert the input data (None if not needed).
        """

        src = self.normalize_units(src)
        dst = self.normalize_units(dst)
        factor = units(src).to_base_units() / units(dst).to_base_units()

        if factor.units == units('dimensionless'):
            offset = (0 * units(src)).to(units(dst)) - (0 * units(dst))
        else:
            if factor.units == "meter ** 3 / kilogram":
                # Density of water was missing
                factor = factor * 1000 * units("kg m-3")
                if self.verbose: print(f"{var}: corrected multiplying by density of water 1000 kg m-3")
            elif factor.units == "meter ** 3 * second / kilogram":
                # Density of water and accumulation time were missing
                factor = factor * 1000 * units("kg m-3") / (self.deltat * units("s"))
                if self.verbose: print(f"{var}: corrected multiplying by density of water 1000 kg m-3")
                if self.verbose: print(f"{var}: corrected dividing by accumulation time {self.deltat} s")
            elif factor.units == "second":
                # Accumulation time was missing
                factor = factor / (self.deltat * units("s"))
                if self.verbose: print(f"{var}: corrected dividing by accumulation time {self.deltat} s")
            elif factor.units == "kilogram / meter ** 3":
                # Density of water was missing
                factor = factor / (1000 * units("kg m-3"))
                if self.verbose: print(f"{var}: corrected dividing by density of water 1000 kg m-3")
            else:
                if self.verbose: print(f"{var}: incommensurate units converting {src} to {dst} --> {factor.units}")
            offset = 0 * units(dst)

        if offset.magnitude != 0:
            factor = 1
            offset = offset.magnitude
        else:
            offset = 0
            factor = factor.magnitude
        return factor, offset

    
    def apply_unit_fix(self, data):
        """
        Applies unit fixes stored in variable attributes (target_units, factor and offset)
        
        Arguments:
            data (xr.DataArray):  input DataArray            
        """
        target_units = data.attrs.get("target_units", None)
        if target_units:
            d = {"src_units": data.attrs["units"], "units_fixed": 1}
            data.attrs.update(d)
            data.attrs["units"] = self.normalize_units(target_units)
            factor = data.attrs.get("factor", 1)
            offset = data.attrs.get("offset", 0)
            if factor != 1:
                data *= factor
            if offset != 0:
                data += offset
            log_history(data, "units changed by AQUA fixer")


<<<<<<< HEAD
    def normalize_units(self, src):
        """Get rid of crazy grib units"""
        if src == '1':
            return 'dimensionless'
        else:
            return str(src).replace("of", "").replace("water", "").replace("equivalent", "")
=======
def _check_catalog_source(cat, model, exp, source, name="dictionary"):

        """
        Check the entries of a nested dictionary based on the model/exp/source structure and return an updated source.
        The name argument can be used for a proper printing.

        Returns: 
        an updated source id (str).
        If source is not specified "default" is chosen or, if missing, the first source
        """

        if model not in cat:
            raise KeyError(f"Model {model} not found in {name}.")
        if exp not in cat[model]:
            raise KeyError(f"Experiment {exp} not found in {name} for model {model}.")

        if source:
            if source not in cat[model][exp]:
                if "default" not in cat[model][exp]:
                    raise KeyError(f"Source {source} of experiment {exp} "
                                f"not found in {name} for model {model}.")
                else:
                    source = "default"
        else:
            source = list(cat[model][exp].keys())[0]  # take first source if none provided

        return source
>>>>>>> c2b4c9f0
<|MERGE_RESOLUTION|>--- conflicted
+++ resolved
@@ -88,9 +88,11 @@
         # get configuration from the machine
         self.catalog_file, self.regrid_file, self.fixer_file = get_reader_filenames(self.configdir, self.machine)
         self.cat = intake.open_catalog(self.catalog_file)
-
-<<<<<<< HEAD
-        cfg_regrid = load_yaml(self.regrid_file)
+     
+        # load and check the regrid
+        cfg_regrid = load_yaml(self.regrid_file) 
+        source_grid_id = _check_catalog_source(cfg_regrid["source_grids"], self.model, self.exp, source, name='regrid')
+        source_grid = cfg_regrid["source_grids"][self.model][self.exp][source_grid_id]
 
         self.dst_datamodel = datamodel
         # Default destination datamodel (unless specified in instantiating the Reader)
@@ -98,22 +100,7 @@
             fixes = load_yaml(self.fixer_file)
             self.dst_datamodel = fixes["defaults"].get("dst_datamodel", None)
 
-        if source:
-            self.source = source
-        else:
-            self.source = list(self.cat[model][exp].keys())[0]  # take first source if none provided
-        
-        source_grid = cfg_regrid["source_grids"][self.model][self.exp].get(self.source, None)
-        if not source_grid:
-            source_grid = cfg_regrid["source_grids"][self.model][self.exp].get("default", None)
-=======
         self.source = _check_catalog_source(self.cat, self.model, self.exp, source, name="catalog")
->>>>>>> c2b4c9f0
-        
-        # load and check the regrid
-        cfg_regrid = load_yaml(self.regrid_file) 
-        source_grid_id = _check_catalog_source(cfg_regrid["source_grids"], self.model, self.exp, source, name='regrid')
-        source_grid = cfg_regrid["source_grids"][self.model][self.exp][source_grid_id]
 
         self.src_space_coord = source_grid.get("space_coord", None)
         self.space_coord = self.src_space_coord
@@ -180,9 +167,6 @@
      
             self.grid_area = self.src_grid_area
     
-
-    
-
 
     def _make_dst_area_file(self, areafile, grid):
         """Helper function to create destination (regridded) area files."""
@@ -551,11 +535,7 @@
 
         log_history(out, f"regridded by AQUA fixer")
         return out
-<<<<<<< HEAD
-
-=======
-        
->>>>>>> c2b4c9f0
+
     
     def timmean(self, data, freq = None):
         """
@@ -634,7 +614,6 @@
         else:
             return False
 
-<<<<<<< HEAD
 
     def simple_decumulate(self, data, month_jump=False, keep_first=True):
         """
@@ -677,8 +656,6 @@
         log_history(deltas, "decumulated by AQUA fixer")
         return deltas
 
-=======
->>>>>>> c2b4c9f0
     
     def decumulate(self, data, cumulation_time = None, check=True):
         """
@@ -1079,14 +1056,14 @@
             log_history(data, "units changed by AQUA fixer")
 
 
-<<<<<<< HEAD
     def normalize_units(self, src):
         """Get rid of crazy grib units"""
         if src == '1':
             return 'dimensionless'
         else:
             return str(src).replace("of", "").replace("water", "").replace("equivalent", "")
-=======
+            
+            
 def _check_catalog_source(cat, model, exp, source, name="dictionary"):
 
         """
@@ -1114,4 +1091,3 @@
             source = list(cat[model][exp].keys())[0]  # take first source if none provided
 
         return source
->>>>>>> c2b4c9f0
