--- conflicted
+++ resolved
@@ -132,19 +132,15 @@
         # Expose grid information for the source as a dictionary of open xarrays
         sgridpath = source_grid.get("path", None)
         if sgridpath:
-<<<<<<< HEAD
             if isinstance(sgridpath, dict):
                 self.src_grid = {}
                 for k, v in sgridpath.items():
                     self.src_grid.update({k: xr.open_dataset(v, decode_times=False)})
             else:
                 if self.vert_coord:
-                    self.src_grid = {self.vert_coord[0]: xr.open_dataset(sgridpath, decode_times=False)}
+                    self.src_grid = {self.vert_coord[0]: xr.open_dataset(sgridpath.format(zoom=self.zoom), decode_times=False)}
                 else:
-                    self.src_grid = {"2d": xr.open_dataset(sgridpath, decode_times=False)}
-=======
-            self.src_grid = xr.open_dataset(sgridpath.format(zoom=self.zoom), decode_times=False)
->>>>>>> e1ba37e3
+                    self.src_grid = {"2d": xr.open_dataset(sgridpath.format(zoom=self.zoom), decode_times=False)}
         else:
             self.src_grid = None
 
@@ -158,7 +154,7 @@
         self.dst_space_coord = ["lon", "lat"]
 
         if regrid:
-<<<<<<< HEAD
+
             self.weightsfile = {}
             self.weights = {}
             self.regridder = {}
@@ -176,64 +172,35 @@
                 # compute correct filename ending
                 levname = "2d" if vc == "2d" else f"3d-{vc}"
 
+                template_file = cfg_regrid["weights"]["template"].format(model=model,
+                                                                         exp=exp,
+                                                                         method=method,
+                                                                         target=regrid,
+                                                                         source=self.source,
+                                                                         level=levname)
+
+                # add the zoom level in the template file (same as done in areas)
+                if self.zoom is not None:
+                    template_file = re.sub(r'\.nc', '_z' + str(self.zoom) + r'\g<0>', template_file)
+
                 self.weightsfile.update({vc: os.path.join(
                     cfg_regrid["weights"]["path"],
-                    cfg_regrid["weights"]["template"].format(model=model,
-                                                             exp=exp,
-                                                             method=method,
-                                                             target=regrid,
-                                                             source=self.source,
-                                                             level=levname))
-                                        })
+                    template_file)})
+
                 # If weights do not exist, create them
                 if rebuild or not os.path.exists(self.weightsfile[vc]):
                     if os.path.exists(self.weightsfile[vc]):
                         os.unlink(self.weightsfile[vc])
                     self._make_weights_file(self.weightsfile[vc], source_grid,
                                             cfg_regrid, regrid=regrid, vert_coord=vc,
-                                            extra=extra, zoom=zoom, method=method)
+                                            extra=extra, zoom=self.zoom, method=method)
 
                 self.weights.update({vc: xr.open_mfdataset(self.weightsfile[vc])})
                 vc2 = None if vc == "2d" else vc
                 self.regridder.update({vc: rg.Regridder(weights=self.weights[vc], vert_coord=vc2, space_dims=default_space_dims)})
-=======
-            if level is not None:
-                if not self.vertcoord:
-                    raise KeyError("You should specify a vertcoord key in regrid.yaml for this source to use levels.")
-                extra = f"-sellevidx,{level+1} "
-
-            if (level is None) and self.vertcoord:
-                raise RuntimeError("This is a masked 3d source: you should specify a specific level.")
-
-            template_file = cfg_regrid["weights"]["template"].format(model=model,
-                                                         exp=exp,
-                                                         method=method,
-                                                         target=regrid,
-                                                         source=self.source,
-                                                         level=("2d" if level is None else level))
-
-            # add the zoom level in the template file (same as done in areas)
-            if self.zoom is not None:
-                template_file = re.sub(r'\.nc', '_z' + str(self.zoom) + r'\g<0>', template_file)
-
-            self.weightsfile = os.path.join(
-                cfg_regrid["weights"]["path"],
-                template_file)
-
-            # If weights do not exist, create them
-            if rebuild or not os.path.exists(self.weightsfile):
-                if os.path.exists(self.weightsfile):
-                    os.unlink(self.weightsfile)
-                self._make_weights_file(self.weightsfile, source_grid,
-                                        cfg_regrid, regrid=regrid,
-                                        extra=extra, zoom=self.zoom)
-
-            self.weights = xr.open_mfdataset(self.weightsfile)
-            self.regridder = rg.Regridder(weights=self.weights)
->>>>>>> e1ba37e3
 
         if areas:
-            
+
             template_file = cfg_regrid["areas"]["src_template"].format(model=model, exp=exp, source=self.source)
 
             # add the zoom level in the template file (same as done in weights)
@@ -303,7 +270,7 @@
         """
 
         # this is done in the __init__
-        #self.cat = intake.open_catalog(self.catalog_file)
+        # self.cat = intake.open_catalog(self.catalog_file)
         # Extract subcatalogue
         if self.zoom:
             esmcat = self.cat[self.model][self.exp][self.source](zoom=self.zoom)
