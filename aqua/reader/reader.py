<<<<<<< HEAD
import intake
import intake_esm
import xarray as xr
import pandas as pd
import os
from metpy.units import units
import numpy as np
import smmregrid as rg
from aqua.util import load_yaml, get_reader_filenames, get_config_dir, get_machine
import sys
import subprocess
import tempfile

class Reader():
    """General reader for data """

    def __init__(self, model="ICON", exp="tco2559-ng5", source=None, freq=None,
                 regrid=None, method="ycon", zoom=None, configdir=None,
                 level=None, areas=True, var=None, vars=None, streaming = False,
                 stream_step = 1, stream_unit=None, stream_startdate = None, rebuild=False):
=======
"""The main AQUA Reader class"""

import os
import sys

import intake
import intake_esm
import xarray as xr

from metpy.units import units, DimensionalityError
import numpy as np
import smmregrid as rg

from aqua.util import load_yaml
from aqua.util import get_reader_filenames, get_config_dir, get_machine
from aqua.util import log_history
from aqua.logger import log_configure

from .streaming import Streaming
from .fixer import FixerMixin
from .regrid import RegridMixin
from .reader_utils import check_catalog_source


class Reader(FixerMixin, RegridMixin):
    """General reader for NextGEMS data (on Levante for now)"""

    def __init__(self, model="ICON", exp="tco2559-ng5", source=None, freq=None,
                 regrid=None, method="ycon", zoom=None, configdir=None,
                 level=None, areas=True, var=None, vars=None,  # pylint: disable=W0622
                 datamodel=None, streaming=False, stream_step=1, stream_unit='steps',
                 stream_startdate=None, rebuild=False, loglevel=None):
>>>>>>> c5bdcded
        """
        The Reader constructor.
        It uses the catalog `config/config.yaml` to identify the required data.
        
        Arguments:
            model (str):      model ID
            exp (str):        experiment ID
            source (str):     source ID
            regrid (str):     perform regridding to grid `regrid`, as defined in `config/regrid.yaml` (None)
            method (str):     regridding method (ycon)
            zoom (int):       healpix zoom level
            configdir (str)   folder where the config/catalog files are located (config)
            level (int):      level to extract if input data are 3D (starting from 0)
            areas (bool):     compute pixel areas if needed (True)
            var (str, list):  variable(s) which we will extract. "vars" is a synonym (None)
            streaming (bool):       if to retreive data in a streaming mode (False)
            stream_step (int):      the number of time steps to stream the data by (Default = 1)
            stream_unit (str):      the unit of time to stream the data by (e.g. 'hours', 'days', 'months', 'years') (None)
            stream_startdate (str): the starting date for streaming the data (e.g. '2020-02-25') (None)
            rebuild (bool):   force rebuilding of area and weight files

        Returns:
            A `Reader` class object.
        """

        if vars:
            self.var = vars
        else:
            self.var = var
        self.exp = exp
        self.model = model
        self.targetgrid = regrid
        if (exp == "hpx") and not zoom:
            zoom = 9
        self.zoom = zoom
        self.freq = freq
        self.level = level
        self.vertcoord = None
        extra = []

        self.grid_area = None
        self.src_grid_area = None
        self.dst_grid_area = None

<<<<<<< HEAD
        self.stream_index = 0 
        self.stream_date = None
=======
>>>>>>> c5bdcded
        self.streaming = streaming
        self.streamer = Streaming(stream_step=stream_step,
                                  stream_unit=stream_unit,
                                  stream_startdate=stream_startdate,
                                  loglevel=loglevel)
        # Export streaming methods
        self.reset_stream = self.streamer.reset_stream
        self.stream = self.streamer.stream
        self.stream_generator = self.streamer.stream_generator

        if not configdir: 
            self.configdir = get_config_dir()
        else:
            self.configdir = configdir
        self.machine = get_machine(self.configdir)
        #print(self.configdir)
        #print(self.machine)

        # get configuration from the machine
        self.catalog_file, self.regrid_file, self.fixer_file = get_reader_filenames(self.configdir, self.machine)
        self.cat = intake.open_catalog(self.catalog_file)

        cfg_regrid = load_yaml(self.regrid_file)
<<<<<<< HEAD
=======
        source_grid_id = check_catalog_source(cfg_regrid["source_grids"], self.model, self.exp, source, name='regrid')
        source_grid = cfg_regrid["source_grids"][self.model][self.exp][source_grid_id]
        self.vertcoord = source_grid.get("vertcoord", None)  # Some more checks needed

        self.dst_datamodel = datamodel
        # Default destination datamodel (unless specified in instantiating the Reader)
        if not self.dst_datamodel:
            fixes = load_yaml(self.fixer_file)
            self.dst_datamodel = fixes["defaults"].get("dst_datamodel", None)

        self.source = check_catalog_source(self.cat, self.model, self.exp, source, name="catalog")
>>>>>>> c5bdcded

        if source:
            self.source = source
        else:
            self.source = list(self.cat[model][exp].keys())[0]  # take first source if none provided
        
        source_grid = cfg_regrid["source_grids"][self.model][self.exp].get(self.source, None)
        if not source_grid:
            source_grid = cfg_regrid["source_grids"][self.model][self.exp].get("default", None)
        
        self.src_space_coord = source_grid.get("space_coord", None)
        self.space_coord = self.src_space_coord
        self.dst_space_coord = ["lon", "lat"]

        if regrid:
<<<<<<< HEAD
            self.vertcoord = source_grid.get("vertcoord", None) # Some more checks needed
=======
>>>>>>> c5bdcded
            if level is not None:
                if not self.vertcoord:
                    raise KeyError("You should specify a vertcoord key in regrid.yaml for this source to use levels.")
                extra = f"-sellevidx,{level+1} "

            if (level is None) and self.vertcoord:
                raise RuntimeError("This is a masked 3d source: you should specify a specific level.")

            self.weightsfile =os.path.join(
                cfg_regrid["weights"]["path"],
                cfg_regrid["weights"]["template"].format(model=model,
                                                    exp=exp, 
                                                    method=method, 
                                                    target=regrid,
                                                    source=self.source,
                                                    level=("2d" if level is None else level)))

            # If weights do not exist, create them       
            if rebuild or not os.path.exists(self.weightsfile):
                self._make_weights_file(self.weightsfile, source_grid,
                                        cfg_regrid, regrid=regrid,
                                        extra=extra, zoom=zoom)
                
            self.weights = xr.open_mfdataset(self.weightsfile)   
            self.regridder = rg.Regridder(weights=self.weights)
        
        if areas:
            self.src_areafile =os.path.join(
                cfg_regrid["areas"]["path"],
                cfg_regrid["areas"]["src_template"].format(model=model, exp=exp, source=self.source))

            # If source areas do not exist, create them 
            if rebuild or not os.path.exists(self.src_areafile):
                self._make_src_area_file(self.src_areafile, source_grid,
                                         gridpath=cfg_regrid["paths"]["grids"],
                                         icongridpath=cfg_regrid["paths"]["icon"],
                                         zoom=None)

            self.src_grid_area = xr.open_mfdataset(self.src_areafile).cell_area

            if regrid:
                self.dst_areafile =os.path.join(
                    cfg_regrid["areas"]["path"],
                    cfg_regrid["areas"]["dst_template"].format(grid=self.targetgrid))

                if rebuild or not os.path.exists(self.dst_areafile):
                    grid = cfg_regrid["target_grids"][regrid]
                    self._make_dst_area_file(self.dst_areafile, grid)

                self.dst_grid_area = xr.open_mfdataset(self.dst_areafile).cell_area
     
            self.grid_area = self.src_grid_area

<<<<<<< HEAD

    def _make_dst_area_file(self, areafile, grid):
        """Helper function to create destination (regridded) area files."""

        print("Destination areas file not found:", areafile)
        print("Attempting to generate it ...")

        dst_extra = f"-const,1,{grid}"
        grid_area = self.cdo_generate_areas(source=dst_extra)

        # Make sure that grid areas contain exactly the same coordinates
        data = self.retrieve(fix=False)
        data = self.regridder.regrid(data.isel(time=0))
        grid_area = grid_area.assign_coords({coord: data.coords[coord] for coord in self.dst_space_coord})
                  
        grid_area.to_netcdf(self.dst_areafile)
        print("Success!")


    def _make_src_area_file(self, areafile, source_grid, 
                            gridpath="", icongridpath="", zoom=None):
        """Helper function to create source area files."""

        sgridpath = source_grid.get("path", None)
        if not sgridpath:
            # there is no source grid path at all defined in the regrid.yaml file:
            # let's reconstruct it from the file itself
            data = self.retrieve(fix=False)
            temp_file = tempfile.NamedTemporaryFile(mode='w')
            sgridpath = temp_file.name
            data.isel(time=0).to_netcdf(sgridpath)
        else:
            temp_file = None
            if zoom:
                sgridpath = sgridpath.format(zoom=(9-zoom))    

        print("Source areas file not found:", areafile)
        print("Attempting to generate it ...")
        print("Source grid: ", sgridpath)
        src_extra = source_grid.get("extra", [])
        grid_area = self.cdo_generate_areas(source=sgridpath,
                                            gridpath=gridpath,
                                            icongridpath=icongridpath,
                                            extra=src_extra)
        # Make sure that the new DataArray uses the expected spatial dimensions
        grid_area = self._rename_dims(grid_area, self.src_space_coord)
        data = self.retrieve(fix=False)
        grid_area = grid_area.assign_coords({coord: data.coords[coord] for coord in self.src_space_coord})
        grid_area.to_netcdf(areafile)
        print("Success!")


    def _make_weights_file(self, weightsfile, source_grid, cfg_regrid, regrid="", extra=[], zoom=None):
        """Helper function to produce weights file"""

        sgridpath = source_grid.get("path", None)
        if not sgridpath:
            # there is no source grid path at all defined in the regrid.yaml file:
            # let's reconstruct it from the file itself
            data = self.retrieve(fix=False)
            temp_file = tempfile.NamedTemporaryFile(mode='w')
            sgridpath = temp_file.name
            data.isel(time=0).to_netcdf(sgridpath)
        else:
            temp_file = None
            if zoom:
                sgridpath = sgridpath.format(zoom=(9-zoom))    

        print("Weights file not found:", weightsfile)
        print("Attempting to generate it ...")
        print("Source grid: ", sgridpath)

        # hack to  pass a correct list of all options
        src_extra = source_grid.get("extra", [])
        if src_extra:
            if not isinstance(src_extra, list):
                src_extra = [src_extra]
        if extra:
            extra = [extra] 
        extra = extra + src_extra
        weights = rg.cdo_generate_weights(source_grid=sgridpath,
                                                target_grid=cfg_regrid["target_grids"][regrid], 
                                                method='ycon', 
                                                gridpath=cfg_regrid["paths"]["grids"],
                                                icongridpath=cfg_regrid["paths"]["icon"],
                                                extra=extra)
        weights.to_netcdf(weightsfile)
        print("Success!")


    def cdo_generate_areas(self, source, icongridpath=None, gridpath=None, extra=None):
        """
            Generate grid areas using CDO

            Args:
                source (xarray.DataArray or str): Source grid
                gridpath (str): where to store downloaded grids
                icongridpath (str): location of ICON grids (e.g. /pool/data/ICON)
                extra: command(s) to apply to source grid before weight generation (can be a list)

            Returns:
                :obj:`xarray.DataArray` with cell areas
        """

        # Make some temporary files that we'll feed to CDO
        area_file = tempfile.NamedTemporaryFile()

        if isinstance(source, str):
            sgrid = source
        else:
            source_grid_file = tempfile.NamedTemporaryFile()
            source.to_netcdf(source_grid_file.name)
            sgrid = source_grid_file.name

        # Setup environment
        env = os.environ
        if gridpath:
            env["CDO_DOWNLOAD_PATH"] = gridpath
        if icongridpath:
            env["CDO_ICON_GRIDS"] = icongridpath

        try:
            # Run CDO
            if extra:
                # make sure extra is a flat list if it is not already
                if not isinstance(extra, list):
                    extra = [extra]

                subprocess.check_output(
                    [
                        "cdo",
                        "-f", "nc4",
                        "gridarea",
                    ] + extra +
                    [
                        sgrid,
                        area_file.name,
                    ],
                    stderr=subprocess.PIPE,
                    env=env,
                )
            else:
                subprocess.check_output(
                    [
                        "cdo",
                        "-f", "nc4",
                        "gridarea",
                        sgrid,
                        area_file.name,
                    ],
                    stderr=subprocess.PIPE,
                    env=env,
                )

            areas = xr.load_dataset(area_file.name, engine="netcdf4")
            areas.cell_area.attrs['units'] = 'm2'  
            areas.cell_area.attrs['standard_name'] = 'area'
            areas.cell_area.attrs['long_name'] = 'area of grid cell'
            return areas.cell_area

        except subprocess.CalledProcessError as e:
            # Print the CDO error message
            print(e.output.decode(), file=sys.stderr)
            raise

        finally:
            # Clean up the temporary files
            if not isinstance(source, str):
                source_grid_file.close()
            area_file.close()


    def retrieve(self, regrid=False, timmean=False, decumulate=False, fix=True, apply_unit_fix=True,
                 var=None, vars=None, streaming = False, stream_step = 1, stream_unit=None, stream_startdate = None, streaming_generator = False):
=======
    def retrieve(self, regrid=False, timmean=False, decumulate=False,
                 fix=True, apply_unit_fix=True, var=None, vars=None,  # pylint: disable=W0622
                 streaming=False, stream_step=None, stream_unit=None,
                 stream_startdate=None, streaming_generator=False):
>>>>>>> c5bdcded
        """
        Perform a data retrieve.
        
        Arguments:
            regrid (bool):          if to regrid the retrieved data (False)
            timmean (bool):         if to average the retrieved data (False)
            decumulate (bool):      if to remove the cumulation from data (False)
            fix (bool):             if to perform a fix (var name, units, coord name adjustments) (True)
            apply_unit_fix (bool):  if to already adjust units by multiplying by a factor or adding
                                    an offset (this can also be done later with the `fix_units` method) (True)
            var (str, list):  variable(s) which we will extract. "vars" is a synonym (None)
            streaming (bool):       if to retreive data in a streaming mode (False)
            streaming_generator (bool):  if to return a generator object for data streaming (False). 
            stream_step (int):      the number of time steps to stream the data by (Default = 1)
            stream_unit (str):      the unit of time to stream the data by (e.g. 'hours', 'days', 'months', 'years') (None)
            stream_startdate (str): the starting date for streaming the data (e.g. '2020-02-25') (None)
        Returns:
            A xarray.Dataset containing the required data.
        """

        # Extract subcatalogue
        if self.zoom:
            esmcat = self.cat[self.model][self.exp][self.source](zoom=self.zoom)
        else:
            esmcat = self.cat[self.model][self.exp][self.source]

        if vars:
            var = vars
        if not var:
            var = self.var
        
        # Extract data from cat.
        # If this is an ESM-intake catalogue use first dictionary value,
        # else extract directly a dask dataset
        if isinstance(esmcat, intake_esm.core.esm_datastore):
            cdf_kwargs = esmcat.metadata.get('cdf_kwargs', {"chunks": {"time":1}})
            query = esmcat.metadata['query']
            if var:
                query_var = esmcat.metadata.get('query_var', 'short_name')
                # Convert to list if not already
                query[query_var] = var.split() if isinstance(var, str) else var
            subcat = esmcat.search(**query)
            data = subcat.to_dataset_dict(cdf_kwargs=cdf_kwargs,
                                         zarr_kwargs=dict(consolidated=True),
                                              #decode_times=True,
                                              #use_cftime=True)
                                         progressbar=False
                                         )
            data = list(data.values())[0]
        else:
            if var:
                # conversion to list guarantee that Dataset is produced
                if isinstance(var, str):
                    var = var.split()
                data = esmcat.to_dask()[var]

            else:
                data = esmcat.to_dask()

        # select only a specific level when reading. Level coord names defined in regrid.yaml
        if self.level is not None:
            data = data.isel({self.vertcoord: self.level})

        log_history(data, "retrieved by AQUA retriever")

        # sequence which should be more efficient: decumulate - averaging - regridding - fixing
        if decumulate:
            data = data.map(self.decumulate, keep_attrs=True)
        if self.freq and timmean:
            data = self.timmean(data)
        if self.targetgrid and regrid:
            data = self.regridder.regrid(data)  # XXX check attrs
            self.grid_area = self.dst_grid_area 
        if fix:
            data = self.fixer(data, apply_unit_fix=apply_unit_fix)
        if streaming or self.streaming or streaming_generator:
<<<<<<< HEAD
            if stream_step == 1: stream_step = self.stream_step
            if not stream_unit: stream_unit = self.stream_unit
            if not stream_startdate: stream_startdate = self.stream_startdate
=======
>>>>>>> c5bdcded
            if streaming_generator:
                data = self.streamer.stream_generator(data, stream_step=stream_step,
                                                      stream_unit=stream_unit,
                                                      stream_startdate=stream_startdate)
            else:
<<<<<<< HEAD
                data = self.stream(data, stream_step, stream_unit, stream_startdate)
        return data

    
    def stream(self, data, stream_step = 1, stream_unit = None, stream_startdate = None):
        """
        The stream method is used to stream data by either a specific time interval or by a specific number of samples.
        If the unit parameter is specified, the data is streamed by the specified unit and stream_step (e.g. 1 month).
        If the unit parameter is not specified, the data is streamed by stream_step steps of the original time resolution of input data.

        If the stream function is called a second time, it will return the subsequent chunk of data in the sequence.
        The function keeps track of the state of the streaming process through the use of internal attributes.
        This allows the user to stream through the entire dataset in multiple calls to the function,
        retrieving consecutive chunks of data each time.

        If stream_startdate is not specified, the method will use the first date in the dataset.
        
        Arguments:
            data (xr.Dataset):  the input xarray.Dataset
            stream_step  (int): the number of time steps to stream the data by (Default = 1) 
            stream_unit (str):  the unit of time to stream the data by (e.g. 'hours', 'days', 'months', 'years') (None)
            stream_startdate (str): the starting date for streaming the data (e.g. '2020-02-25') (None)
        Returns:
            A xarray.Dataset containing the subset of the input data that has been streamed.
        """
        if not self.stream_date:
            if  stream_startdate: 
                self.stream_date = pd.to_datetime(stream_startdate)
            else:
                self.stream_date = pd.to_datetime(data.time[0].values) 
                
        if  self.stream_index == 0 and stream_startdate:
            self.stream_index  = data.time.to_index().get_loc(pd.to_datetime(stream_startdate))  

        if stream_unit:
            start_date = self.stream_date
            stop_date = start_date + pd.DateOffset(**{stream_unit: stream_step})
            self.stream_date = stop_date
            return data.sel(time=slice(start_date, stop_date)).where(data.time != stop_date, drop=True)
        else:   
            start_index = self.stream_index 
            stop_index = start_index + stream_step
            self.stream_index = stop_index       
            return data.isel(time=slice(start_index, stop_index))
             

    def reset_stream(self):
        """
        Reset the state of the streaming process. 
        This means that if the stream function is called again after calling reset_stream, 
        it will start streaming the input data from the beginning.
        """
        self.stream_index = 0
        self.stream_date = None


    def stream_generator(self, data, stream_step = 1, stream_unit=None, stream_startdate = None):
        """
        The stream_generator method is designed to split data into smaller chunks of data for processing or analysis.
        It returns a generator object that yields the smaller chunks of data.
        The method can split the data based on either a specific time interval or by a specific number of samples.
        If the unit parameter is specified, the data is streamed by the specified unit and stream_step (e.g. 1 month).
        If the unit parameter is not specified, the data is streamed by stream_step steps of the original time resolution of input data.

        Arguments:
            data (xr.Dataset):  the input xarray.Dataset
            stream_step  (int): the number of samples or time interval to stream the data by (Default = 1) 
            stream_unit (str):  the unit of the time interval to stream the data by (e.g. 'hours', 'days', 'months', 'years') (None)
            stream_startdate (str): the starting date for streaming the data (e.g. '2020-02-25') (None)
        Returns:
            A generator object that yields the smaller chunks of data.              
        """
        if stream_startdate: 
            start_date= pd.to_datetime(stream_startdate)
        else:
            start_date = data.time[0].values
        if stream_unit:
            while start_date < data.time[-1].values:
                stop_date = pd.to_datetime(start_date) + pd.DateOffset(**{stream_unit: stream_step})
                yield data.sel(time=slice(start_date, stop_date)).where(data.time != stop_date, drop=True)
                start_date = stop_date
        if not stream_unit:
            start_index = data.time.to_index().get_loc(start_date)
            while start_index < len(data.time):
                stop_index = start_index + stream_step     
                yield data.isel(time=slice(start_index, stop_index))
                start_index = stop_index


=======
                data = self.streamer.stream(data, stream_step=stream_step,
                                            stream_unit=stream_unit,
                                            stream_startdate=stream_startdate)

        return data

>>>>>>> c5bdcded
    def regrid(self, data):
        """
        Perform regridding of the input dataset.
        
        Arguments:
            data (xr.Dataset):  the input xarray.Dataset
        Returns:
            A xarray.Dataset containing the regridded data.
        """

        out = self.regridder.regrid(data)

        out.attrs["regridded"] = 1
        # set these two to the target grid (but they are actually not used so far)
        self.grid_area = self.dst_grid_area
        self.space_coord = ["lon", "lat"]
<<<<<<< HEAD
=======

        log_history(out, "regridded by AQUA regridder")
>>>>>>> c5bdcded
        return out
    
    def timmean(self, data, freq = None):
        """
        Perform daily and monthly averaging

        Arguments:
            data (xr.Dataset):  the input xarray.Dataset
        Returns:
            A xarray.Dataset containing the regridded data.
        """

        # translate frequency in pandas-style time
        if self.freq == 'mon':
            resample_freq = '1M'
        elif self.freq == 'day':
            resample_freq = '1D'
        elif self.freq == 'yr':
            resample_freq = '1Y'
        else:
<<<<<<< HEAD
            resample_freq = self.freq
        
        try: 
            # resample, and assign the correct time
            out = data.resample(time=resample_freq).mean()
            proper_time = data.time.resample(time=resample_freq).mean()
            out['time'] = proper_time.values
        except: 
=======
            resample_freq = freq

        try:
            # resample
            self.logger.info('Resamplig to %s frequency...', str(resample_freq))
            out = data.resample(time=resample_freq).mean()
            # for now, we set initial time of the averaging period following ECMWF standard
            # HACK: we ignore hours/sec to uniform the output structure 
            proper_time = data.time.resample(time=resample_freq).min()
            out['time'] = np.array(proper_time.values, dtype='datetime64[h]')
        except ValueError:
>>>>>>> c5bdcded
            sys.exit('Cant find a frequency to resample, aborting!')
        
        # check for NaT
        if np.any(np.isnat(out.time)):
<<<<<<< HEAD
            print('WARNING: Resampling cannot produce output for all frequency step, is your input data correct?')
   
=======
            self.logger.warning('Resampling cannot produce output for all frequency step, is your input data correct?')

        log_history(out, f"resampled to frequency {resample_freq} by AQUA timmean")
>>>>>>> c5bdcded
        return out
    
    def _check_if_accumulated_auto(self, data):

        """To check if a DataArray is accumulated. 
        Arbitrary check on the first 20 timesteps"""

        # randomly pick a few timesteps from a gridpoint
        ndims = [dim for dim in data.dims if data[dim].size > 1][1:]
        pindex = {dim: 0 for dim in ndims}

        # extract the first 20 timesteps and do the derivative
        check = data.isel(pindex).isel(time=slice(None, 20)).diff(dim='time').values

        # check all derivative are positive or all negative
        condition = (check >= 0).all() or (check <=0).all()
        
        return condition

    def _check_if_accumulated(self, data):

        """To check if a DataArray is accumulated. 
        On a list of variables defined by the GRIB names
        
        Args: 
            data (xr.DataArray): field to be processed
        
        Returns:
            bool: True if decumulation is necessary, False if not 
        """

        decumvars = ['tp', 'e', 'slhf', 'sshf',
                     'tsr', 'ttr', 'ssr', 'str', 
                     'tsrc', 'ttrc', 'ssrc', 'strc', 
                     'tisr']
        

        if data.name in decumvars:
            return True
        else:
            return False

<<<<<<< HEAD

    
    def decumulate(self, data, cumulation_time = None):
=======
    def decumulate(self, data, cumulation_time=None, check=True):
>>>>>>> c5bdcded
        """
        Test function to remove cumulative effect on IFS fluxes.
        Cumulation times are estimated from the intervals of the data, but
        can be specified manually

        Args: 
            data (xr.DataArray): field to be processed
            cumulation_time (float): optional, specific cumulation time

        Returns:
            A xarray.DataArray where the cumulation time has been removed
        """

        check = self._check_if_accumulated(data)

        if not check: 
            return data
        
        else: 

            # which frequency are the data?
            if not cumulation_time:
                cumulation_time = (data.time[1]-data.time[0]).values/np.timedelta64(1, 's')

            # get the derivatives
            deltas = data.diff(dim='time') / cumulation_time

            # add a first timestep empty to align the original and derived fields
            zeros = xr.zeros_like(data.isel(time=0))
            deltas = xr.concat([zeros, deltas], dim = 'time').transpose('time', ...)

            # universal mask based on the change of month (shifted by one timestep) 
            mask = ~(data['time.month'] != data['time.month'].shift(time=1))
            mask = mask.shift(time=1, fill_value=False)

            # check which records are kept
            #print(data.time[~mask])

            # kaboom: exploit where
            clean=deltas.where(mask, data/cumulation_time)

            # remove the first timestep (no sense in cumulated)
            clean = clean.isel(time=slice(1, None))

            # rollback the time axis by half the cumulation time
            clean['time'] = clean.time - np.timedelta64(int(cumulation_time/2), 's')

            # WARNING: HACK FOR EVAPORATION 
            #print(clean.units)
            if clean.units == 'm of water equivalent':
                clean.attrs['units'] = 'm'
            
            # use metpy units to divide by seconds
            new_units = (units(clean.units)/units('s'))

            # usual case for radiative fluxes
            try:
                clean.attrs['units'] = str(new_units.to('W/m^2').units)
            except:
                clean.attrs['units'] = str(new_units.units)

            # add an attribute that can be later used to infer about decumulation
            clean.attrs['decumulated'] = 1
   

            return clean


    def _check_if_regridded(self, data):
        """
        Checks if a dataset or Datarray has been regridded.

        Arguments:
            data (xr.DataArray or xarray.DataDataset):  the input data
        Returns:
            A boolean value
        """

        if isinstance(data, xr.Dataset):
            att = list(data.data_vars.values())[0].attrs
        else:
            att = data.attrs
        
        return att.get("regridded", False)
        

<<<<<<< HEAD
    def _get_spatial_sample(self, da, space_coord):
        """
        Selects a single spatial sample along the dimensions specified in `space_coord`.

        Arguments:
            da (xarray.DataArray): Input data array to select the spatial sample from.
            space_coord (list of str): List of dimension names corresponding to the spatial coordinates to select.
            
        Returns:
            Data array containing a single spatial sample along the specified dimensions.
        """

        dims = list(da.dims)
        extra_dims = list(set(dims) - set(space_coord))
        da_out = da.isel({dim: 0 for dim in extra_dims})
        return da_out


    def _rename_dims(self, da, dim_list):
        """
        Renames the dimensions of a DataArray so that any dimension which is already in `dim_list` keeps its name, 
        and the others are renamed to whichever other dimension name is in `dim_list`. 
        If `da` has only one dimension with a name which is different from that in `dim_list`, it is renamed to that new name. 
        If it has two coordinate names (e.g. "lon" and "lat") which appear also in `dim_list`, these are not touched.

        Parameters
        ----------
        da : xarray.DataArray
            The input DataArray to rename.
        dim_list : list of str
            The list of dimension names to use. 
        Returns
        -------
        xarray.DataArray
            A new DataArray with the renamed dimensions.
        """

        dims = list(da.dims)
        # Lisy of dims which are already there
        shared_dims = list(set(dims) & set(dim_list))
        # List of dims in B which are not in space_coord
        extra_dims = list(set(dims) - set(dim_list))
        # List of dims in da which are not in dim_list
        new_dims = list(set(dim_list) - set(dims))
        i=0
        da_out = da
        for dim in extra_dims:
            if dim not in shared_dims:
                da_out = da.rename({dim: new_dims[i]})
                i+=1
        return da_out


=======
>>>>>>> c5bdcded
    def fldmean(self, data):
        """
        Perform a weighted global average.

        Arguments:
            data (xr.DataArray or xarray.DataDataset):  the input data
        Returns:
            the value of the averaged field
        """

        # If these data have been regridded we should use the destination grid info
        if self._check_if_regridded(data):
            space_coord = self.dst_space_coord
            grid_area = self.dst_grid_area
        else:
            space_coord = self.src_space_coord
            grid_area = self.src_grid_area
        
        # check if coordinates are aligned
        xr.align(grid_area, data, join='exact')

        out = data.weighted(weights=grid_area.fillna(0)).mean(dim=space_coord)

<<<<<<< HEAD
        return out


    def fixer(self, data, apply_unit_fix=False):
        """
        Perform fixes (var name, units, coord name adjustments) of the input dataset.
        
        Arguments:
            data (xr.Dataset):      the input dataset
            apply_unit_fix (bool):  if to perform immediately unit conversions (which requite a product or an addition). 
                                    The fixer sets anyway an offset or a multiplicative factor in the data attributes.
                                    These can be applied also later with the method `fix_units`. (false)

        Returns:
            A xarray.Dataset containing the fixed data and target units, factors and offsets in variable attributes.
        """

        fixes = load_yaml(os.path.join(self.fixer_file))
        model=self.model

        fix = fixes["models"].get(model, None)
        if not fix:
            print("No fixes defined for model ", model)
            return data

        self.deltat = fix.get("deltat", 1.0)
        fixd = {}
        allvars = data.variables
        fixvars = fix.get("vars", None)
        if fixvars:
            for var in fixvars:
                shortname = fix["vars"][var]["short_name"]
                if var in allvars: 
                    fixd.update({f"{var}": f"{shortname}"})
                    src_units = fix["vars"][var].get("src_units", None)
                    if src_units:
                        data[var].attrs.update({"units": src_units})
                    units = fix["vars"][var]["units"]
                    if units.count('{'):
                        units = fixes["defaults"]["units"][units.replace('{','').replace('}','')]                
                    data[var].attrs.update({"target_units": units})
                    factor, offset = self.convert_units(data[var].units, units, var)
                    data[var].attrs.update({"factor": factor})
                    data[var].attrs.update({"offset": offset})
                    if apply_unit_fix:
                        self.apply_unit_fix(data[var])

        allcoords = data.coords
        fixcoord = fix.get("coords", None)
        if fixcoord:
            for coord in fixcoord:
                    newcoord = fix["coords"][coord]["name"]
                    newcoord = fixes["defaults"]["coords"][newcoord.replace('{','').replace('}','')] 
                    if coord in allcoords: 
                        fixd.update({f"{coord}": f"{newcoord}"})

        return data.rename(fixd)


    def convert_units(self, src, dst, var="input var"):
        """
        Converts source to destination units using metpy.
        
        Arguments:
            src (str):  source units
            dst (str):  destination units
            var (str):  variable name (optional, used only for diagnostic output)

        Returns:
            factor, offset (float): a factor and an offset to convert the input data (None if not needed).
        """
        factor = units(src).to_base_units() / units(dst).to_base_units()

        if factor.units == units('dimensionless'):
            offset = (0 * units(src)).to(units(dst)) - (0 * units(dst))
        else:
            if factor.units == "meter ** 3 / kilogram":
                # Density of water was missing
                factor = factor * 1000 * units("kg m-3")
                print(f"{var}: corrected multiplying by density of water 1000 kg m-3")
            if factor.units == "meter ** 3 * second / kilogram":
                # Density of water and accumulation time were missing
                factor = factor * 1000 * units("kg m-3") / (self.deltat * units("s"))
                print(f"{var}: corrected multiplying by density of water 1000 kg m-3")
                print(f"{var}: corrected dividing by accumulation time {self.deltat} s")
            else:
                print(f"{var}: incommensurate units converting {src} to {dst} --> {factor.units}")
            offset = 0 * units(dst)

        if offset.magnitude != 0:
            factor = 1
            offset = offset.magnitude
        else:
            offset = 0
            factor = factor.magnitude
        return factor, offset

    
    def apply_unit_fix(self, data):
        """
        Applies unit fixes stored in variable attributes (target_units, factor and offset)
        
        Arguments:
            data (xr.DataArray):  input DataArray            
        """
        target_units = data.attrs.get("target_units", None)
        if target_units:
            d = {"src_units": data.attrs["units"], "units_fixed": 1}
            data.attrs.update(d)
            data.attrs["units"] = target_units
            factor = data.attrs.get("factor", 1)
            offset = data.attrs.get("offset", 0)
            if factor != 1:
                data *= factor
            if offset != 0:
                data += offset


        
=======
        return out
>>>>>>> c5bdcded
<|MERGE_RESOLUTION|>--- conflicted
+++ resolved
@@ -1,58 +1,33 @@
-<<<<<<< HEAD
+"""The main AQUA Reader class"""
+
+import os
+import sys
+import subprocess
+import tempfile
+import json
+import warnings
 import intake
 import intake_esm
 import xarray as xr
 import pandas as pd
-import os
-from metpy.units import units
-import numpy as np
-import smmregrid as rg
-from aqua.util import load_yaml, get_reader_filenames, get_config_dir, get_machine
-import sys
-import subprocess
-import tempfile
-
-class Reader():
-    """General reader for data """
-
-    def __init__(self, model="ICON", exp="tco2559-ng5", source=None, freq=None,
-                 regrid=None, method="ycon", zoom=None, configdir=None,
-                 level=None, areas=True, var=None, vars=None, streaming = False,
-                 stream_step = 1, stream_unit=None, stream_startdate = None, rebuild=False):
-=======
-"""The main AQUA Reader class"""
-
-import os
-import sys
-
-import intake
-import intake_esm
-import xarray as xr
-
 from metpy.units import units, DimensionalityError
 import numpy as np
 import smmregrid as rg
-
-from aqua.util import load_yaml
+import cf2cdm
+from aqua.util import load_yaml, _eval_formula, get_eccodes_attr
 from aqua.util import get_reader_filenames, get_config_dir, get_machine
 from aqua.util import log_history
 from aqua.logger import log_configure
 
-from .streaming import Streaming
-from .fixer import FixerMixin
-from .regrid import RegridMixin
-from .reader_utils import check_catalog_source
-
-
-class Reader(FixerMixin, RegridMixin):
+
+class Reader():
     """General reader for NextGEMS data (on Levante for now)"""
 
     def __init__(self, model="ICON", exp="tco2559-ng5", source=None, freq=None,
                  regrid=None, method="ycon", zoom=None, configdir=None,
                  level=None, areas=True, var=None, vars=None,  # pylint: disable=W0622
-                 datamodel=None, streaming=False, stream_step=1, stream_unit='steps',
+                 datamodel=None, streaming=False, stream_step=1, stream_unit=None,
                  stream_startdate=None, rebuild=False, loglevel=None):
->>>>>>> c5bdcded
         """
         The Reader constructor.
         It uses the catalog `config/config.yaml` to identify the required data.
@@ -97,11 +72,8 @@
         self.src_grid_area = None
         self.dst_grid_area = None
 
-<<<<<<< HEAD
-        self.stream_index = 0 
+        self.stream_index = 0
         self.stream_date = None
-=======
->>>>>>> c5bdcded
         self.streaming = streaming
         self.streamer = Streaming(stream_step=stream_step,
                                   stream_unit=stream_unit,
@@ -125,11 +97,8 @@
         self.cat = intake.open_catalog(self.catalog_file)
 
         cfg_regrid = load_yaml(self.regrid_file)
-<<<<<<< HEAD
-=======
-        source_grid_id = check_catalog_source(cfg_regrid["source_grids"], self.model, self.exp, source, name='regrid')
+        source_grid_id = _check_catalog_source(cfg_regrid["source_grids"], self.model, self.exp, source, name='regrid')
         source_grid = cfg_regrid["source_grids"][self.model][self.exp][source_grid_id]
-        self.vertcoord = source_grid.get("vertcoord", None)  # Some more checks needed
 
         self.dst_datamodel = datamodel
         # Default destination datamodel (unless specified in instantiating the Reader)
@@ -137,27 +106,14 @@
             fixes = load_yaml(self.fixer_file)
             self.dst_datamodel = fixes["defaults"].get("dst_datamodel", None)
 
-        self.source = check_catalog_source(self.cat, self.model, self.exp, source, name="catalog")
->>>>>>> c5bdcded
-
-        if source:
-            self.source = source
-        else:
-            self.source = list(self.cat[model][exp].keys())[0]  # take first source if none provided
-        
-        source_grid = cfg_regrid["source_grids"][self.model][self.exp].get(self.source, None)
-        if not source_grid:
-            source_grid = cfg_regrid["source_grids"][self.model][self.exp].get("default", None)
-        
+        self.source = _check_catalog_source(self.cat, self.model, self.exp, source, name="catalog")
+
         self.src_space_coord = source_grid.get("space_coord", None)
         self.space_coord = self.src_space_coord
         self.dst_space_coord = ["lon", "lat"]
 
         if regrid:
-<<<<<<< HEAD
-            self.vertcoord = source_grid.get("vertcoord", None) # Some more checks needed
-=======
->>>>>>> c5bdcded
+            self.vertcoord = source_grid.get("vertcoord", None)  # Some more checks needed
             if level is not None:
                 if not self.vertcoord:
                     raise KeyError("You should specify a vertcoord key in regrid.yaml for this source to use levels.")
@@ -211,13 +167,11 @@
      
             self.grid_area = self.src_grid_area
 
-<<<<<<< HEAD
-
     def _make_dst_area_file(self, areafile, grid):
         """Helper function to create destination (regridded) area files."""
 
-        print("Destination areas file not found:", areafile)
-        print("Attempting to generate it ...")
+        self.logger.warning("Destination areas file not found: %s", areafile)
+        self.logger.warning("Attempting to generate it ...")
 
         dst_extra = f"-const,1,{grid}"
         grid_area = self.cdo_generate_areas(source=dst_extra)
@@ -226,12 +180,11 @@
         data = self.retrieve(fix=False)
         data = self.regridder.regrid(data.isel(time=0))
         grid_area = grid_area.assign_coords({coord: data.coords[coord] for coord in self.dst_space_coord})
-                  
+
         grid_area.to_netcdf(self.dst_areafile)
-        print("Success!")
-
-
-    def _make_src_area_file(self, areafile, source_grid, 
+        self.logger.warning("Success!")
+
+    def _make_src_area_file(self, areafile, source_grid,
                             gridpath="", icongridpath="", zoom=None):
         """Helper function to create source area files."""
 
@@ -246,11 +199,11 @@
         else:
             temp_file = None
             if zoom:
-                sgridpath = sgridpath.format(zoom=(9-zoom))    
-
-        print("Source areas file not found:", areafile)
-        print("Attempting to generate it ...")
-        print("Source grid: ", sgridpath)
+                sgridpath = sgridpath.format(zoom=9-zoom)
+
+        self.logger.warning("Source areas file not found: %s", areafile)
+        self.logger.warning("Attempting to generate it ...")
+        self.logger.warning("Source grid: %s", sgridpath)
         src_extra = source_grid.get("extra", [])
         grid_area = self.cdo_generate_areas(source=sgridpath,
                                             gridpath=gridpath,
@@ -261,10 +214,9 @@
         data = self.retrieve(fix=False)
         grid_area = grid_area.assign_coords({coord: data.coords[coord] for coord in self.src_space_coord})
         grid_area.to_netcdf(areafile)
-        print("Success!")
-
-
-    def _make_weights_file(self, weightsfile, source_grid, cfg_regrid, regrid="", extra=[], zoom=None):
+        self.logger.warning("Success!")
+
+    def _make_weights_file(self, weightsfile, source_grid, cfg_regrid, regrid=None, extra=None, zoom=None):
         """Helper function to produce weights file"""
 
         sgridpath = source_grid.get("path", None)
@@ -278,11 +230,11 @@
         else:
             temp_file = None
             if zoom:
-                sgridpath = sgridpath.format(zoom=(9-zoom))    
-
-        print("Weights file not found:", weightsfile)
-        print("Attempting to generate it ...")
-        print("Source grid: ", sgridpath)
+                sgridpath = sgridpath.format(zoom=9-zoom)
+
+        self.logger.warning("Weights file not found: %s", weightsfile)
+        self.logger.warning("Attempting to generate it ...")
+        self.logger.warning("Source grid: %s", sgridpath)
 
         # hack to  pass a correct list of all options
         src_extra = source_grid.get("extra", [])
@@ -290,17 +242,18 @@
             if not isinstance(src_extra, list):
                 src_extra = [src_extra]
         if extra:
-            extra = [extra] 
+            extra = [extra]
+        else:
+            extra = []
         extra = extra + src_extra
         weights = rg.cdo_generate_weights(source_grid=sgridpath,
-                                                target_grid=cfg_regrid["target_grids"][regrid], 
-                                                method='ycon', 
-                                                gridpath=cfg_regrid["paths"]["grids"],
-                                                icongridpath=cfg_regrid["paths"]["icon"],
-                                                extra=extra)
+                                          target_grid=cfg_regrid["target_grids"][regrid],
+                                          method='ycon',
+                                          gridpath=cfg_regrid["cdo-paths"]["download"],
+                                          icongridpath=cfg_regrid["cdo-paths"]["icon"],
+                                          extra=extra)
         weights.to_netcdf(weightsfile)
-        print("Success!")
-
+        self.logger.warning("Success!")
 
     def cdo_generate_areas(self, source, icongridpath=None, gridpath=None, extra=None):
         """
@@ -367,14 +320,14 @@
                 )
 
             areas = xr.load_dataset(area_file.name, engine="netcdf4")
-            areas.cell_area.attrs['units'] = 'm2'  
+            areas.cell_area.attrs['units'] = 'm2'
             areas.cell_area.attrs['standard_name'] = 'area'
             areas.cell_area.attrs['long_name'] = 'area of grid cell'
             return areas.cell_area
 
-        except subprocess.CalledProcessError as e:
+        except subprocess.CalledProcessError as err:
             # Print the CDO error message
-            print(e.output.decode(), file=sys.stderr)
+            self.logger.critical(err.output.decode(), file=sys.stderr)
             raise
 
         finally:
@@ -383,15 +336,10 @@
                 source_grid_file.close()
             area_file.close()
 
-
-    def retrieve(self, regrid=False, timmean=False, decumulate=False, fix=True, apply_unit_fix=True,
-                 var=None, vars=None, streaming = False, stream_step = 1, stream_unit=None, stream_startdate = None, streaming_generator = False):
-=======
     def retrieve(self, regrid=False, timmean=False, decumulate=False,
                  fix=True, apply_unit_fix=True, var=None, vars=None,  # pylint: disable=W0622
-                 streaming=False, stream_step=None, stream_unit=None,
+                 streaming=False, stream_step=1, stream_unit=None,
                  stream_startdate=None, streaming_generator=False):
->>>>>>> c5bdcded
         """
         Perform a data retrieve.
         
@@ -468,92 +416,97 @@
         if fix:
             data = self.fixer(data, apply_unit_fix=apply_unit_fix)
         if streaming or self.streaming or streaming_generator:
-<<<<<<< HEAD
-            if stream_step == 1: stream_step = self.stream_step
-            if not stream_unit: stream_unit = self.stream_unit
-            if not stream_startdate: stream_startdate = self.stream_startdate
-=======
->>>>>>> c5bdcded
+            if stream_step == 1:
+                stream_step = self.stream_step
+            if not stream_unit:
+                stream_unit = self.stream_unit
+            if not stream_startdate:
+                stream_startdate = self.stream_startdate
             if streaming_generator:
                 data = self.streamer.stream_generator(data, stream_step=stream_step,
                                                       stream_unit=stream_unit,
                                                       stream_startdate=stream_startdate)
             else:
-<<<<<<< HEAD
                 data = self.stream(data, stream_step, stream_unit, stream_startdate)
+
+        log_history(data, "retrieved by AQUA fixer")
         return data
 
-    
-    def stream(self, data, stream_step = 1, stream_unit = None, stream_startdate = None):
-        """
-        The stream method is used to stream data by either a specific time interval or by a specific number of samples.
-        If the unit parameter is specified, the data is streamed by the specified unit and stream_step (e.g. 1 month).
-        If the unit parameter is not specified, the data is streamed by stream_step steps of the original time resolution of input data.
-
-        If the stream function is called a second time, it will return the subsequent chunk of data in the sequence.
-        The function keeps track of the state of the streaming process through the use of internal attributes.
-        This allows the user to stream through the entire dataset in multiple calls to the function,
+    def stream(self, data, stream_step=1, stream_unit=None, stream_startdate=None):
+        """
+        The stream method is used to stream data by either a specific time interval
+        or by a specific number of samples. If the unit parameter is specified, the
+        data is streamed by the specified unit and stream_step (e.g. 1 month).
+        If the unit parameter is not specified, the data is streamed by stream_step
+        steps of the original time resolution of input data.
+
+        If the stream function is called a second time, it will return the subsequent
+        chunk of data in the sequence. The function keeps track of the state of the
+        streaming process through the use of internal attributes. This allows the user
+        to stream through the entire dataset in multiple calls to the function,
         retrieving consecutive chunks of data each time.
 
         If stream_startdate is not specified, the method will use the first date in the dataset.
-        
-        Arguments:
-            data (xr.Dataset):  the input xarray.Dataset
-            stream_step  (int): the number of time steps to stream the data by (Default = 1) 
-            stream_unit (str):  the unit of time to stream the data by (e.g. 'hours', 'days', 'months', 'years') (None)
-            stream_startdate (str): the starting date for streaming the data (e.g. '2020-02-25') (None)
+
+        Arguments:
+            data (xr.Dataset):      the input xarray.Dataset
+            stream_step  (int):     the number of time steps to stream the data by (Default = 1)
+            stream_unit (str):      the unit of time to stream the data by
+                                    (e.g. 'hours', 'days', 'months', 'years') (None)
+            stream_startdate (str): the starting date for streaming the data
+                                    (e.g. '2020-02-25') (None)
         Returns:
             A xarray.Dataset containing the subset of the input data that has been streamed.
         """
         if not self.stream_date:
-            if  stream_startdate: 
+            if stream_startdate:
                 self.stream_date = pd.to_datetime(stream_startdate)
             else:
-                self.stream_date = pd.to_datetime(data.time[0].values) 
-                
-        if  self.stream_index == 0 and stream_startdate:
-            self.stream_index  = data.time.to_index().get_loc(pd.to_datetime(stream_startdate))  
+                self.stream_date = pd.to_datetime(data.time[0].values)
+
+        if self.stream_index == 0 and stream_startdate:
+            self.stream_index = data.time.to_index().get_loc(pd.to_datetime(stream_startdate))
 
         if stream_unit:
             start_date = self.stream_date
             stop_date = start_date + pd.DateOffset(**{stream_unit: stream_step})
             self.stream_date = stop_date
             return data.sel(time=slice(start_date, stop_date)).where(data.time != stop_date, drop=True)
-        else:   
-            start_index = self.stream_index 
+        else:
+            start_index = self.stream_index
             stop_index = start_index + stream_step
-            self.stream_index = stop_index       
+            self.stream_index = stop_index
             return data.isel(time=slice(start_index, stop_index))
-             
 
     def reset_stream(self):
         """
-        Reset the state of the streaming process. 
-        This means that if the stream function is called again after calling reset_stream, 
+        Reset the state of the streaming process.
+        This means that if the stream function is called again after calling reset_stream,
         it will start streaming the input data from the beginning.
         """
         self.stream_index = 0
         self.stream_date = None
 
-
-    def stream_generator(self, data, stream_step = 1, stream_unit=None, stream_startdate = None):
-        """
-        The stream_generator method is designed to split data into smaller chunks of data for processing or analysis.
-        It returns a generator object that yields the smaller chunks of data.
+    def stream_generator(self, data, stream_step=1, stream_unit=None, stream_startdate=None):
+        """
+        The stream_generator method is designed to split data into smaller chunks of data for
+        processing or analysis. It returns a generator object that yields the smaller chunks of data.
         The method can split the data based on either a specific time interval or by a specific number of samples.
         If the unit parameter is specified, the data is streamed by the specified unit and stream_step (e.g. 1 month).
-        If the unit parameter is not specified, the data is streamed by stream_step steps of the original time resolution of input data.
-
-        Arguments:
-            data (xr.Dataset):  the input xarray.Dataset
-            stream_step  (int): the number of samples or time interval to stream the data by (Default = 1) 
-            stream_unit (str):  the unit of the time interval to stream the data by (e.g. 'hours', 'days', 'months', 'years') (None)
+        If the unit parameter is not specified, the data is streamed by stream_step steps of the original time
+        resolution of input data.
+
+        Arguments:
+            data (xr.Dataset):      the input xarray.Dataset
+            stream_step  (int):     the number of samples or time interval to stream the data by (Default = 1)
+            stream_unit (str):      the unit of the time interval to stream the data by
+                                    (e.g. 'hours', 'days', 'months', 'years') (None)
             stream_startdate (str): the starting date for streaming the data (e.g. '2020-02-25') (None)
         Returns:
-            A generator object that yields the smaller chunks of data.              
-        """
-        if stream_startdate: 
-            start_date= pd.to_datetime(stream_startdate)
+            A generator object that yields the smaller chunks of data.
+        """
+        if stream_startdate:
+            start_date = pd.to_datetime(stream_startdate)
         else:
             start_date = data.time[0].values
         if stream_unit:
@@ -564,19 +517,10 @@
         if not stream_unit:
             start_index = data.time.to_index().get_loc(start_date)
             while start_index < len(data.time):
-                stop_index = start_index + stream_step     
+                stop_index = start_index + stream_step
                 yield data.isel(time=slice(start_index, stop_index))
                 start_index = stop_index
 
-
-=======
-                data = self.streamer.stream(data, stream_step=stream_step,
-                                            stream_unit=stream_unit,
-                                            stream_startdate=stream_startdate)
-
-        return data
-
->>>>>>> c5bdcded
     def regrid(self, data):
         """
         Perform regridding of the input dataset.
@@ -593,11 +537,8 @@
         # set these two to the target grid (but they are actually not used so far)
         self.grid_area = self.dst_grid_area
         self.space_coord = ["lon", "lat"]
-<<<<<<< HEAD
-=======
-
-        log_history(out, "regridded by AQUA regridder")
->>>>>>> c5bdcded
+
+        log_history(out, "regridded by AQUA fixer")
         return out
     
     def timmean(self, data, freq = None):
@@ -618,40 +559,21 @@
         elif self.freq == 'yr':
             resample_freq = '1Y'
         else:
-<<<<<<< HEAD
-            resample_freq = self.freq
-        
-        try: 
+            resample_freq = freq
+
+        try:
             # resample, and assign the correct time
             out = data.resample(time=resample_freq).mean()
             proper_time = data.time.resample(time=resample_freq).mean()
             out['time'] = proper_time.values
-        except: 
-=======
-            resample_freq = freq
-
-        try:
-            # resample
-            self.logger.info('Resamplig to %s frequency...', str(resample_freq))
-            out = data.resample(time=resample_freq).mean()
-            # for now, we set initial time of the averaging period following ECMWF standard
-            # HACK: we ignore hours/sec to uniform the output structure 
-            proper_time = data.time.resample(time=resample_freq).min()
-            out['time'] = np.array(proper_time.values, dtype='datetime64[h]')
         except ValueError:
->>>>>>> c5bdcded
             sys.exit('Cant find a frequency to resample, aborting!')
         
         # check for NaT
         if np.any(np.isnat(out.time)):
-<<<<<<< HEAD
-            print('WARNING: Resampling cannot produce output for all frequency step, is your input data correct?')
-   
-=======
             self.logger.warning('Resampling cannot produce output for all frequency step, is your input data correct?')
 
-        log_history(out, f"resampled to frequency {resample_freq} by AQUA timmean")
->>>>>>> c5bdcded
+        log_history(out, f"resampled to frequency {resample_freq} by AQUA fixer")
         return out
     
     def _check_if_accumulated_auto(self, data):
@@ -694,13 +616,49 @@
         else:
             return False
 
-<<<<<<< HEAD
-
-    
-    def decumulate(self, data, cumulation_time = None):
-=======
+    def simple_decumulate(self, data, jump=None, keep_first=True):
+        """
+        Remove cumulative effect on IFS fluxes.
+
+        Args:
+            data (xr.DataArray):     field to be processed
+            jump (str):              used to fix periodic jumps (a very specific NextGEMS IFS issue)
+                                     Examples: jump='month' (the NextGEMS case), jump='day')
+            keep_first (bool):       if to keep the first value as it is (True) or place a 0 (False)
+
+        Returns:
+            A xarray.DataArray where the cumulation has been removed
+        """
+
+        # get the derivatives
+        deltas = data.diff(dim='time')
+
+        # add a first timestep empty to align the original and derived fields
+        if keep_first:
+            zeros = data.isel(time=0)
+        else:
+            zeros = xr.zeros_like(data.isel(time=0))
+
+        deltas = xr.concat([zeros, deltas], dim='time').transpose('time', ...)
+
+        if jump:
+            # universal mask based on the change of month (shifted by one timestep)
+            mask = ~(data[f'time.{jump}'] != data[f'time.{jump}'].shift(time=1))
+            mask = mask.shift(time=1, fill_value=False)
+
+            # kaboom: exploit where
+            deltas = deltas.where(mask, data)
+
+            # remove the first timestep (no sense in cumulated)
+            # clean = clean.isel(time=slice(1, None))
+
+        # add an attribute that can be later used to infer about decumulation
+        deltas.attrs['decumulated'] = 1
+
+        log_history(deltas, "decumulated by AQUA fixer")
+        return deltas
+
     def decumulate(self, data, cumulation_time=None, check=True):
->>>>>>> c5bdcded
         """
         Test function to remove cumulative effect on IFS fluxes.
         Cumulation times are estimated from the intervals of the data, but
@@ -785,17 +743,15 @@
             att = data.attrs
         
         return att.get("regridded", False)
-        
-
-<<<<<<< HEAD
+
     def _get_spatial_sample(self, da, space_coord):
         """
         Selects a single spatial sample along the dimensions specified in `space_coord`.
 
         Arguments:
-            da (xarray.DataArray): Input data array to select the spatial sample from.
+            da (xarray.DataArray):     Input data array to select the spatial sample from.
             space_coord (list of str): List of dimension names corresponding to the spatial coordinates to select.
-            
+
         Returns:
             Data array containing a single spatial sample along the specified dimensions.
         """
@@ -805,20 +761,21 @@
         da_out = da.isel({dim: 0 for dim in extra_dims})
         return da_out
 
-
     def _rename_dims(self, da, dim_list):
         """
-        Renames the dimensions of a DataArray so that any dimension which is already in `dim_list` keeps its name, 
-        and the others are renamed to whichever other dimension name is in `dim_list`. 
-        If `da` has only one dimension with a name which is different from that in `dim_list`, it is renamed to that new name. 
-        If it has two coordinate names (e.g. "lon" and "lat") which appear also in `dim_list`, these are not touched.
+        Renames the dimensions of a DataArray so that any dimension which is already
+        in `dim_list` keeps its name, and the others are renamed to whichever other
+        dimension name is in `dim_list`.
+        If `da` has only one dimension with a name which is different from that in `dim_list`,
+        it is renamed to that new name.
+        If it has two coordinate names (e.g. "lon" and "lat") which appear also in `dim_list`,
+        these are not touched.
 
         Parameters
         ----------
-        da : xarray.DataArray
-            The input DataArray to rename.
-        dim_list : list of str
-            The list of dimension names to use. 
+        da (xarray.DataArray):  The input DataArray to rename.
+        dim_list (list of str): The list of dimension names to use.
+
         Returns
         -------
         xarray.DataArray
@@ -832,17 +789,14 @@
         extra_dims = list(set(dims) - set(dim_list))
         # List of dims in da which are not in dim_list
         new_dims = list(set(dim_list) - set(dims))
-        i=0
+        i = 0
         da_out = da
         for dim in extra_dims:
             if dim not in shared_dims:
                 da_out = da.rename({dim: new_dims[i]})
-                i+=1
+                i += 1
         return da_out
 
-
-=======
->>>>>>> c5bdcded
     def fldmean(self, data):
         """
         Perform a weighted global average.
@@ -866,70 +820,195 @@
 
         out = data.weighted(weights=grid_area.fillna(0)).mean(dim=space_coord)
 
-<<<<<<< HEAD
         return out
 
-
     def fixer(self, data, apply_unit_fix=False):
         """
         Perform fixes (var name, units, coord name adjustments) of the input dataset.
-        
+
         Arguments:
             data (xr.Dataset):      the input dataset
-            apply_unit_fix (bool):  if to perform immediately unit conversions (which requite a product or an addition). 
+            apply_unit_fix (bool):  if to perform immediately unit conversions (which requite a product or an addition).
                                     The fixer sets anyway an offset or a multiplicative factor in the data attributes.
-                                    These can be applied also later with the method `fix_units`. (false)
+                                    These can be applied also later with the method `apply_unit_fix`. (false)
 
         Returns:
             A xarray.Dataset containing the fixed data and target units, factors and offsets in variable attributes.
         """
 
-        fixes = load_yaml(os.path.join(self.fixer_file))
-        model=self.model
-
-        fix = fixes["models"].get(model, None)
+        fixes = load_yaml(self.fixer_file)
+        model = self.model
+        exp = self.exp
+        src = self.source
+
+        # Default input datamodel
+        src_datamodel = fixes["defaults"].get("src_datamodel", None)
+
+        fixm = fixes["models"].get(model, None)
+        if not fixm:
+            self.logger.warning("No fixes defined for model %s", model)
+            return data
+
+        fixexp = fixm.get(exp, None)
+        if not fixexp:
+            fixexp = fixm.get('default', None)
+            if not fixexp:
+                self.logger.warning("No fixes defined for model %s, experiment %s", model, exp)
+                return data
+
+        fix = fixexp.get(src, None)
         if not fix:
-            print("No fixes defined for model ", model)
-            return data
+            fix = fixexp.get('default', None)
+            if not fix:
+                self.logger.warning("No fixes defined for model %s, experiment %s, source %s", model, exp, src)
+                return data
 
         self.deltat = fix.get("deltat", 1.0)
+        jump = fix.get("jump", None)  # if to correct for a monthly accumulation jump
+
         fixd = {}
-        allvars = data.variables
-        fixvars = fix.get("vars", None)
-        if fixvars:
-            for var in fixvars:
-                shortname = fix["vars"][var]["short_name"]
-                if var in allvars: 
-                    fixd.update({f"{var}": f"{shortname}"})
-                    src_units = fix["vars"][var].get("src_units", None)
-                    if src_units:
-                        data[var].attrs.update({"units": src_units})
-                    units = fix["vars"][var]["units"]
-                    if units.count('{'):
-                        units = fixes["defaults"]["units"][units.replace('{','').replace('}','')]                
-                    data[var].attrs.update({"target_units": units})
-                    factor, offset = self.convert_units(data[var].units, units, var)
-                    data[var].attrs.update({"factor": factor})
-                    data[var].attrs.update({"offset": offset})
-                    if apply_unit_fix:
-                        self.apply_unit_fix(data[var])
-
-        allcoords = data.coords
-        fixcoord = fix.get("coords", None)
-        if fixcoord:
-            for coord in fixcoord:
-                    newcoord = fix["coords"][coord]["name"]
-                    newcoord = fixes["defaults"]["coords"][newcoord.replace('{','').replace('}','')] 
-                    if coord in allcoords: 
-                        fixd.update({f"{coord}": f"{newcoord}"})
-
-        return data.rename(fixd)
-
+        varlist = {}
+        variables = fix.get("vars", None)
+        if variables:
+            for var in variables:
+                unit = None
+                attributes = {}
+                varname = var
+
+                grib = variables[var].get("grib", None)
+                # This is a grib variable, use eccodes to find attributes
+                if grib:
+                    # Get relevant eccodes attribues
+                    attributes.update(get_eccodes_attr(var))
+                    sn = attributes.get("shortName", None)
+                    if (sn != '~') and (var != sn):
+                        varname = sn
+                        self.logger.info("Grib attributes for %s: %s", varname, attributes)
+
+                varlist[var] = varname
+
+                source = variables[var].get("source", None)
+                # This is a renamed variable. This will be done at the end.
+                if source:
+                    if source not in data.variables:
+                        continue
+                    fixd.update({f"{source}": f"{varname}"})
+                    log_history(data[source], "variable renamed by AQUA fixer")
+
+                formula = variables[var].get("derived", None)
+                # This is a derived variable, let's compute it and create the new variable
+                if formula:
+                    try:
+                        data[varname] = _eval_formula(formula, data)
+                        source = varname
+                        attributes.update({"derived": formula})
+                        self.logger.info("Derived %s from %s", var, formula)
+                        log_history(data[source], "variable derived by AQUA fixer")
+                    except KeyError:
+                        # The variable could not be computed, let's skip it
+                        continue
+
+                # Get extra attributes if any
+                attributes.update(variables[var].get("attributes", {}))
+
+                # update attributes
+                if attributes:
+                    for att, value in attributes.items():
+                        # Already adjust all attributes but not yet units
+                        if att == "units":
+                            unit = value
+                        else:
+                            data[source].attrs[att] = value
+
+                # Override destination units
+                newunits = variables[var].get("units", None)
+                if newunits:
+                    data[source].attrs.update({"units": newunits})
+                    unit = newunits
+
+                # Override source units
+                src_units = variables[var].get("src_units", None)
+                if src_units:
+                    data[source].attrs.update({"units": src_units})
+
+                # adjust units
+                if unit:
+                    if unit.count('{'):
+                        unit = fixes["defaults"]["units"][unit.replace('{', '').replace('}', '')]
+                    self.logger.info("%s: %s --> %s", var, data[source].units, unit)
+                    factor, offset = self.convert_units(data[source].units, unit, var)
+                    if (factor != 1.0) or (offset != 0):
+                        data[source].attrs.update({"target_units": unit})
+                        data[source].attrs.update({"factor": factor})
+                        data[source].attrs.update({"offset": offset})
+                        self.logger.info("Fixing %s to %s. Unit fix: factor=%f, offset=%f", source, var, factor, offset)
+
+        # Only now rename everything
+        data = data.rename(fixd)
+
+        for var in variables:
+            # Decumulate if required
+            if variables[var].get("decumulate", None):
+                varname = varlist[var]
+                if varname in data.variables:
+                    keep_first = variables[var].get("keep_first", True)
+                    data[varname] = self.simple_decumulate(data[varname],
+                                                           jump=jump,
+                                                           keep_first=keep_first)
+                    log_history(data[varname], "variable decumulated by AQUA fixer")
+
+        if apply_unit_fix:
+            for var in data.variables:
+                self.apply_unit_fix(data[var])
+
+        dellist = [x for x in fix.get("delete", []) if x in data.variables]
+        if dellist:
+            data = data.drop_vars(dellist)
+
+        # Fix coordinates according to a given data model
+        src_datamodel = fix.get("data_model", src_datamodel)
+        if src_datamodel and src_datamodel is not False:
+            data = self.change_coord_datamodel(data, src_datamodel, self.dst_datamodel)
+            log_history(data, "coordinates adjusted by AQUA fixer")
+
+        return data
+
+    def change_coord_datamodel(self, data, src_datamodel, dst_datamodel):
+        """
+        Wrapper around cfgrib.cf2cdm to perform coordinate conversions
+
+        Arguments:
+            data (xr.DataSet):      input dataset to process
+            src_datamodel (str):    input datamodel (e.g. "cf")
+            dst_datamodel (str):    output datamodel (e.g. "cds")
+
+        Returns:
+            The processed input dataset
+        """
+        fn = os.path.join(self.configdir, 'data_models', f'{src_datamodel}2{dst_datamodel}.json')
+        self.logger.info("Data model: %s", fn)
+        with open(fn, 'r', encoding="utf8") as f:
+            dm = json.load(f)
+
+        if "IFSMagician" in data.attrs.get("history", ""):  # Special fix for gribscan levels
+            if "level" in data.coords:
+                data.level.attrs["units"] = "hPa"
+                data.level.attrs["standard_name"] = "air_pressure"
+                data.level.attrs["long_name"] = "pressure"
+
+        # this is needed since cf2cdm issues a (useless) UserWarning
+        with warnings.catch_warnings():
+            warnings.filterwarnings("ignore", category=UserWarning)
+            data = cf2cdm.translate_coords(data, dm)
+            # Hack needed because cfgrib.cf2cdm mixes up coordinates with dims
+            if "forecast_reference_time" in data.dims:
+                data = data.swap_dims({"forecast_reference_time": "time"})
+        return data
 
     def convert_units(self, src, dst, var="input var"):
         """
         Converts source to destination units using metpy.
-        
+
         Arguments:
             src (str):  source units
             dst (str):  destination units
@@ -938,6 +1017,9 @@
         Returns:
             factor, offset (float): a factor and an offset to convert the input data (None if not needed).
         """
+
+        src = normalize_units(src)
+        dst = normalize_units(dst)
         factor = units(src).to_base_units() / units(dst).to_base_units()
 
         if factor.units == units('dimensionless'):
@@ -946,14 +1028,22 @@
             if factor.units == "meter ** 3 / kilogram":
                 # Density of water was missing
                 factor = factor * 1000 * units("kg m-3")
-                print(f"{var}: corrected multiplying by density of water 1000 kg m-3")
-            if factor.units == "meter ** 3 * second / kilogram":
+                self.logger.info("%s: corrected multiplying by density of water 1000 kg m-3", var)
+            elif factor.units == "meter ** 3 * second / kilogram":
                 # Density of water and accumulation time were missing
                 factor = factor * 1000 * units("kg m-3") / (self.deltat * units("s"))
-                print(f"{var}: corrected multiplying by density of water 1000 kg m-3")
-                print(f"{var}: corrected dividing by accumulation time {self.deltat} s")
+                self.logger.info("%s: corrected multiplying by density of water 1000 kg m-3", var)
+                self.logger.info("%s: corrected dividing by accumulation time %s s", var, self.deltat)
+            elif factor.units == "second":
+                # Accumulation time was missing
+                factor = factor / (self.deltat * units("s"))
+                self.logger.info("%s: corrected dividing by accumulation time %s s", var, self.deltat)
+            elif factor.units == "kilogram / meter ** 3":
+                # Density of water was missing
+                factor = factor / (1000 * units("kg m-3"))
+                self.logger.info("%s: corrected dividing by density of water 1000 kg m-3", var)
             else:
-                print(f"{var}: incommensurate units converting {src} to {dst} --> {factor.units}")
+                self.logger.info("%s: incommensurate units converting %s to %s --> %s", var, src, dst, factor.units)
             offset = 0 * units(dst)
 
         if offset.magnitude != 0:
@@ -964,28 +1054,62 @@
             factor = factor.magnitude
         return factor, offset
 
-    
     def apply_unit_fix(self, data):
         """
         Applies unit fixes stored in variable attributes (target_units, factor and offset)
-        
-        Arguments:
-            data (xr.DataArray):  input DataArray            
+
+        Arguments:
+            data (xr.DataArray):  input DataArray
         """
         target_units = data.attrs.get("target_units", None)
         if target_units:
             d = {"src_units": data.attrs["units"], "units_fixed": 1}
             data.attrs.update(d)
-            data.attrs["units"] = target_units
+            data.attrs["units"] = normalize_units(target_units)
             factor = data.attrs.get("factor", 1)
             offset = data.attrs.get("offset", 0)
             if factor != 1:
                 data *= factor
             if offset != 0:
                 data += offset
-
-
-        
-=======
-        return out
->>>>>>> c5bdcded
+            log_history(data, "units changed by AQUA fixer")
+
+# The following are not methods of the class - to be moved to a separate source file ultmately
+# (let's wait for a general refactor)
+
+
+def normalize_units(src):
+    """Get rid of crazy grib units"""
+    if src == '1':
+        return 'dimensionless'
+    else:
+        return str(src).replace("of", "").replace("water", "").replace("equivalent", "")
+
+
+def _check_catalog_source(cat, model, exp, source, name="dictionary"):
+    """
+    Check the entries of a nested dictionary based on the model/exp/source structure
+    and return an updated source.
+    The name argument can be used for a proper printing.
+
+    Returns:
+    an updated source id (str).
+    If source is not specified "default" is chosen or, if missing, the first source
+    """
+
+    if model not in cat:
+        raise KeyError(f"Model {model} not found in {name}.")
+    if exp not in cat[model]:
+        raise KeyError(f"Experiment {exp} not found in {name} for model {model}.")
+
+    if source:
+        if source not in cat[model][exp]:
+            if "default" not in cat[model][exp]:
+                raise KeyError(f"Source {source} of experiment {exp} "
+                               f"not found in {name} for model {model}.")
+            else:
+                source = "default"
+    else:
+        source = list(cat[model][exp].keys())[0]  # take first source if none provided
+
+    return source