--- conflicted
+++ resolved
@@ -324,12 +324,8 @@
             area_file.close()
 
 
-<<<<<<< HEAD
-    def retrieve(self, regrid=False, timmean=False, fix=True, apply_unit_fix=True,
+    def retrieve(self, regrid=False, timmean=False, decumulate=False, fix=True, apply_unit_fix=True,
                  var=None, vars=None, streaming = False, stream_step = 1, stream_unit=None, stream_startdate = None, streaming_generator = False):
-=======
-    def retrieve(self, regrid=False, timmean=False, decumulate=False, fix=True, apply_unit_fix=True, var=None, vars=None):
->>>>>>> 38714e73
         """
         Perform a data retrieve.
         
