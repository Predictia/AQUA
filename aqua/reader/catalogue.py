--- conflicted
+++ resolved
@@ -21,6 +21,7 @@
         cat (intake.catalog.local.LocalCatalog):    The catalog object
                                                     containing the data.
     """
+
 
     # get the config dir and the machine
     if not configdir:
@@ -47,24 +48,11 @@
     Basic function to simplify catalog inspection.
 
     Args:
-<<<<<<< HEAD
-        cat (intake.catalog.local.LocalCatalog):  The catalog object containing
-                                                  the data.
-        model (str, optional):                    The model ID to filter
-                                                  the catalog.
-                                                  If None, all models are
-                                                  returned. Defaults to None.
-        exp (str, optional):                      The experiment ID to filter
-                                                  the catalog. If None, all
-                                                  experiments are returned.
-                                                  Defaults to None.
-=======
         cat (intake.catalog.local.LocalCatalog): The catalog object containing the data.
         model (str, optional): The model ID to filter the catalog.
             If None, all models are returned. Defaults to None.
         exp (str, optional): The experiment ID to filter the catalog.
             If None, all experiments are returned. Defaults to None.
->>>>>>> 713d6def
 
     Returns:
         list:   A list of available items in the catalog, depending on the
