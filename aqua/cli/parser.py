--- conflicted
+++ resolved
@@ -52,7 +52,6 @@
 
     catalog_add_parser.add_argument("catalog", metavar="CATALOG_NAME",
                                     help="Catalog to be installed")
-<<<<<<< HEAD
     catalog_add_parser.add_argument('-e', '--editable', type=str,
                                     help='Install a catalog in editable mode from the original source: provide the Path')
     catalog_add_parser.add_argument("-l", "--local", action="store_true",
@@ -60,10 +59,6 @@
 
     catalog_update_parser.add_argument("-l", "--local", action="store_true",
                                        help="Retrieve the AQUA catalog from local repository instead of Github")
-=======
-    catalog_add_parser.add_argument('-e', '--editable', metavar="CATALOG_SOURCE_PATH", type=str,
-                                    help='Install a catalog in editable mode from the original source')
->>>>>>> bdcc1a72
 
     catalog_remove_parser.add_argument("catalog", metavar="CATALOG_NAME",
                                        help="Catalog to be removed")
