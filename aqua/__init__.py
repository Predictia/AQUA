--- conflicted
+++ resolved
@@ -1,11 +1,7 @@
 """AQUA module"""
 from .docker import rundiag
-<<<<<<< HEAD
-from .graphics import plot_single_map, plot_maps
-=======
 from .data_models import translate_coords
-from .graphics import plot_single_map, plot_single_map_diff, plot_timeseries
->>>>>>> c65e008c
+from .graphics import plot_single_map, plot_maps, plot_single_map_diff, plot_timeseries
 from .gribber import Gribber
 from .lra_generator import LRAgenerator
 from .reader import Reader, catalogue, Streaming, inspect_catalogue
@@ -15,12 +11,8 @@
 __version__ = '0.7.1'
 
 __all__ = ["rundiag",
-<<<<<<< HEAD
-           "plot_single_map", "plot_maps",
-=======
            "translate_coords",
-           "plot_single_map", "plot_single_map_diff", "plot_timeseries"
->>>>>>> c65e008c
+           "plot_single_map", "plot_maps", "plot_single_map_diff", "plot_timeseries"
            "Gribber",
            "LRAgenerator",
            "Reader", "catalogue", "Streaming", "inspect_catalogue",
