"""AQUA module"""
from .docker import rundiag
<<<<<<< HEAD
from .graphics import plot_single_map, plot_single_map_diff
=======
from .data_models import translate_coords
from .graphics import plot_single_map
>>>>>>> f3fa1a7d
from .gribber import Gribber
from .lra_generator import LRAgenerator
from .reader import Reader, catalogue, Streaming, inspect_catalogue
from .slurm import squeue, job, output_dir, scancel, max_resources_per_node
from .accessor import AquaAccessor

__version__ = '0.6.3'

__all__ = ["rundiag",
<<<<<<< HEAD
           "plot_single_map", "plot_single_map_diff",
=======
           "translate_coords",
           "plot_single_map",
>>>>>>> f3fa1a7d
           "Gribber",
           "LRAgenerator",
           "Reader", "catalogue", "Streaming", "inspect_catalogue",
           "squeue", "job", "output_dir", "scancel", "max_resources_per_node"]<|MERGE_RESOLUTION|>--- conflicted
+++ resolved
@@ -1,11 +1,7 @@
 """AQUA module"""
 from .docker import rundiag
-<<<<<<< HEAD
+from .data_models import translate_coords
 from .graphics import plot_single_map, plot_single_map_diff
-=======
-from .data_models import translate_coords
-from .graphics import plot_single_map
->>>>>>> f3fa1a7d
 from .gribber import Gribber
 from .lra_generator import LRAgenerator
 from .reader import Reader, catalogue, Streaming, inspect_catalogue
@@ -15,12 +11,8 @@
 __version__ = '0.6.3'
 
 __all__ = ["rundiag",
-<<<<<<< HEAD
+           "translate_coords",
            "plot_single_map", "plot_single_map_diff",
-=======
-           "translate_coords",
-           "plot_single_map",
->>>>>>> f3fa1a7d
            "Gribber",
            "LRAgenerator",
            "Reader", "catalogue", "Streaming", "inspect_catalogue",
