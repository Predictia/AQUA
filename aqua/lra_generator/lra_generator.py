"""
LRA class for glob
"""

import os
import types
from time import time
import glob
import dask
import xarray as xr
import pandas as pd
import numpy as np
from dask.distributed import Client, LocalCluster, progress
from dask.diagnostics import ProgressBar
from aqua.logger import log_configure, log_history
from aqua.reader import Reader
from aqua.util import create_folder, generate_random_string
from aqua.util import dump_yaml, load_yaml
from aqua.util import ConfigPath, file_is_complete


class LRAgenerator():
    """
    Class to generate LRA data at required frequency/resolution
    """

    @property
    def dask(self):
        """Check if dask is needed"""
        return self.nproc > 1

    def __init__(self,
                 model=None, exp=None, source=None, zoom=None,
                 var=None, configdir=None,
                 resolution=None, frequency=None, fix=True,
                 outdir=None, tmpdir=None, nproc=1, aggregation=None,
                 loglevel=None, overwrite=False, definitive=False):
        """
        Initialize the LRA_Generator class

        Args:
            model (string):          The model name from the catalog
            exp (string):            The experiment name from the catalog
            source (string):         The sourceid name from the catalog
            var (str, list):         Variable(s) to be processed and archived
                                     in LRA.
            zoom (int):              Healpix level of zoom
            resolution (string):     The target resolution for the LRA
            frequency (string,opt):  The target frequency for averaging the
                                     LRA, if no frequency is specified,
                                     no time average is performed
            fix (bool, opt):         True to fix the data, default is True
            outdir (string):         Where the LRA is
            tmpdir (string):         Where to store temporary files,
                                     default is None.
                                     Necessary for dask.distributed
            configdir (string):      Configuration directory where the catalog
                                     are found
            nproc (int, opt):        Number of processors to use. default is 1
            aggregation(str, opt)    String to control the aggregation for generator
            loglevel (string, opt):  Logging level
            overwrite (bool, opt):   True to overwrite existing files in LRA,
                                     default is False
            definitive (bool, opt):  True to create the output file,
                                     False to just explore the reader
                                     operations, default is False
        """
        # General settings
        self.logger = log_configure(loglevel, 'lra_generator')
        self.loglevel = loglevel

        self.overwrite = overwrite
        if self.overwrite:
            self.logger.info('File will be overwritten if already existing.')

        self.definitive = definitive
        if not self.definitive:
            self.logger.warning('IMPORTANT: no file will be created, this is a dry run')

        self.nproc = int(nproc)
        self.tmpdir = tmpdir
        if self.nproc > 1:
            self.logger.info('Running dask.distributed with %s workers', self.nproc)
            if not self.tmpdir:
                raise KeyError('Please specify tmpdir for dask.distributed.')

            self.tmpdir = os.path.join(self.tmpdir, 'LRA_' +
                                       generate_random_string(10))

        # # Data settings
        # self._assign_key('model', model)
        # self._assign_key('exp', exp)
        # self._assign_key('source', source)

        if model:
            self.model = model
        else:
            raise KeyError('Please specify model.')

        if exp:
            self.exp = exp
        else:
            raise KeyError('Please specify experiment.')

        if source:
            self.source = source
        else:
            raise KeyError('Please specify source.')

        self.zoom = zoom

        Configurer = ConfigPath(configdir=configdir)
        self.configdir = Configurer.configdir
        self.machine = Configurer.machine

        # Initialize variable(s)
        self.var = var

        if not self.var:
            raise KeyError('Please specify variable string or list.')
        self.logger.info('Variable(s) to be processed: %s', self.var)

        self.resolution = resolution
        if not self.resolution:
            raise KeyError('Please specify resolution.')

        self.frequency = frequency
        if not self.frequency:
            self.logger.info('Frequency not specified, streaming mode')

        # option for time encoding, defined once for all
        self.time_encoding = {
            'units': 'days since 1970-01-01',
            'calendar': 'standard',
            'dtype': 'float64'
        }

        self.fix = fix
        self.logger.info('Fixing data: %s', self.fix)

        # for data reading from FDB
        self.aggregation = aggregation
        self.last_record = None
        self.check = False

        # Create LRA folder
        self.outdir = os.path.join(outdir, self.model, self.exp, self.resolution)

        if self.frequency:
            self.outdir = os.path.join(self.outdir, self.frequency)

        create_folder(self.outdir, loglevel=self.loglevel)

        # Initialize variables used by methods
        self.data = None
        self.cluster = None
        self.client = None
        self.reader = None

    # def _assign_key(self, name, key):

    #     """Assign the key and raise and error"""

    #     if key:
    #         setattr(self, name, key)
    #     else:
    #         raise KeyError('Please specify {name}.')

    def retrieve(self):
        """
        Retrieve data from the catalog
        """

        # Initialize the reader
        self.reader = Reader(model=self.model, exp=self.exp,
                             source=self.source, zoom=self.zoom,
                             regrid=self.resolution,
                             loglevel=self.loglevel,
                             fix=self.fix, aggregation=self.aggregation)

        self.logger.info('Accessing catalog for %s-%s-%s...',
                         self.model, self.exp, self.source)
        if self.frequency:
            self.logger.info('I am going to produce LRA at %s resolution and %s frequency...',
                             self.resolution, self.frequency)
        else:
            self.logger.info('I am going to produce LRA at %s resolution...',
                             self.resolution)

        self.logger.info('Retrieving data...')
        self.data = self.reader.retrieve(var=self.var)
        
        self.logger.debug(self.data)

    def generate_lra(self):
        """
        Generate LRA data
        """
        self.logger.info('Generating LRA data...')

        # Set up dask cluster
        self._set_dask()

        if isinstance(self.var, list):
            for var in self.var:
                self._write_var(var)

        else:  # Only one variable
            self._write_var(self.var)
            
        # Cleaning
        self.data.close()
        self._close_dask()
        # self._remove_tmpdir()
<<<<<<< HEAD

        self.logger.info('Finished generating LRA data.')
=======
            
        self.logger.warning('Finished generating LRA data.')
>>>>>>> 7c2df652

    def create_catalog_entry(self):
        """
        Create an entry in the catalog for the LRA
        """

        entry_name = f'lra-{self.resolution}-{self.frequency}'
<<<<<<< HEAD
        urlpath = os.path.join(self.outdir, f'*{self.exp}_{self.resolution}_{self.frequency}_??????.nc')
        self.logger.info('Creating catalog entry %s %s %s', self.model, self.exp, entry_name)
=======
        urlpath = os.path.join(self.outdir, f'*{self.exp}_{self.resolution}_{self.frequency}_*.nc')
        self.logger.warning('Creating catalog entry %s %s %s', self.model, self.exp, entry_name)
>>>>>>> 7c2df652

        # define the block to be uploaded into the catalog
        block_cat = {
            'driver': 'netcdf',
            'description': f'LRA data {self.frequency} at {self.resolution}',
            'args': {
                'urlpath': urlpath,
                'chunks': {},
                'xarray_kwargs': {
                    'decode_times': True
                },
            },
            'metadata': {
                'source_grid_name': 'lon-lat'
            }
        }

        # find the catalog of my experiment
        catalogfile = os.path.join(self.configdir, 'machines', self.machine,
                                   'catalog', self.model, self.exp + '.yaml')

        # load, add the block and close
        cat_file = load_yaml(catalogfile)
        if entry_name in cat_file['sources']:
            self.logger.info('Catalog entry for %s %s %s exists, updating the urlpath only...',
                             self.model, self.exp, entry_name)
            cat_file['sources'][entry_name]['args']['urlpath'] = urlpath
        cat_file['sources'][entry_name] = block_cat
        dump_yaml(outfile=catalogfile, cfg=cat_file)

    def _set_dask(self):
        """
        Set up dask cluster
        """
        if self.dask:  # self.nproc > 1
            self.logger.info('Setting up dask cluster with %s workers', self.nproc)
            dask.config.set({'temporary_directory': self.tmpdir})
            self.logger.info('Temporary directory: %s', self.tmpdir)
            self.cluster = LocalCluster(n_workers=self.nproc,
                                        threads_per_worker=1)
            self.client = Client(self.cluster)
        else:
            self.client = None
            dask.config.set(scheduler='synchronous')

    def _close_dask(self):
        """
        Close dask cluster
        """
        if self.dask:  # self.nproc > 1
            self.client.shutdown()
            self.cluster.close()
            self.logger.info('Dask cluster closed')

    def _remove_tmpdir(self):
        """
        Remove temporary directory
        """
        if self.dask:  # self.nproc > 1
            self.logger.info('Removing temporary directory %s', self.tmpdir)
            os.removedirs(self.tmpdir)

    def _concat_var(self, var, year):
        """
        To reduce the amount of files concatenate together all the files
        from the same year
        """

        infiles = os.path.join(self.outdir,
                               f'{var}_{self.exp}_{self.resolution}_{self.frequency}_{year}??.nc')
        if len(glob.glob(infiles)) == 12:
            xfield = xr.open_mfdataset(infiles)
            self.logger.info('Creating a single file for %s, year %s...', var, str(year))
            outfile = os.path.join(self.outdir,
                                   f'{var}_{self.exp}_{self.resolution}_{self.frequency}_{year}.nc')
            # clean older file
            if os.path.exists(outfile):
                os.remove(outfile)
            xfield.to_netcdf(outfile)

            # clean of monthly files
            for infile in glob.glob(infiles):
                self.logger.info('Cleaning %s...', infile)
                os.remove(infile)

    def get_filename(self, var, year=None, month=None):
        """Create output filenames"""

        filename = os.path.join(self.outdir,
                                f'{var}_{self.exp}_{self.resolution}_{self.frequency}_*.nc')
        if (year is not None) and (month is None):
            filename = filename.replace("*", str(year))
        if (year is not None) and (month is not None):
            filename = filename.replace("*", str(year) + str(month).zfill(2))

        return filename

    def check_integrity(self, varname):
        """To check if the LRA entry is fine before running"""

        yearfiles = self.get_filename(varname)
        yearfiles = glob.glob(yearfiles)
        checks = [file_is_complete(yearfile) for yearfile in yearfiles]
        all_checks_true = all(checks) and len(checks) > 0
        if all_checks_true and not self.overwrite:
            self.logger.info('All the data produced seems complete for var %s...', varname)
            last_record = xr.open_mfdataset(self.get_filename(varname)).time[-1].values
            self.last_record = pd.to_datetime(last_record).strftime('%Y%m%d')
            self.check = True
            self.logger.info('Last record archived is %s...', self.last_record)
        else:
            self.check = False
            self.logger.warning('Still need to run for var %s...', varname)

    def _write_var(self, var):
        """Call write var for generator or catalog access"""
        t_beg = time()

        if isinstance(self.data, types.GeneratorType):
            self._write_var_generator(var)
        else:
            if not self.check:
                self._write_var_catalog(var)

        t_end = time()
        self.logger.info('Process took {:.4f} seconds'.format(t_end - t_beg))

    def _remove_regridded(self, data):

        # remove regridded attribute to avoid issues with Reader
        # https://github.com/oloapinivad/AQUA/issues/147
        if 'regridded' in data.attrs:
            self.logger.debug('Removing regridding attribute...')
            del data.attrs['regridded']
        return data

    def _write_var_generator(self, var):
        """
        Write a variable to file using the GSV generator
        """

        # supplementary retrieve tu use the generator
        self.data = self.reader.retrieve(var=var, startdate=self.last_record)
        self.logger.info('Looping on generator data...')
        t_beg = time()
        for data in self.data:

            temp_data = data[var]
            self.logger.info('Generator returned data from %s to %s', temp_data.time[0].values, temp_data.time[-1].values)

            if self.frequency:
                temp_data = self.reader.timmean(temp_data)
            temp_data = self.reader.regrid(temp_data)

            temp_data = self._remove_regridded(temp_data)

            year = temp_data.time.dt.year.values[0]
            month = temp_data.time.dt.month.values[0]

            yearfile = self.get_filename(var, year)
            filecheck = file_is_complete(yearfile, self.logger)
            if filecheck and not self.overwrite:
                self.logger.info('Yearly file %s already exists, skipping...', yearfile)
                continue

            self.logger.info('Processing year %s month %s...', str(year), str(month))
            outfile = self.get_filename(var, year, month)

            # checking if file is there and is complete
            filecheck = file_is_complete(outfile, self.logger)
            if filecheck and not self.overwrite:
                self.logger.info('Monthly file %s already exists, skipping...', outfile)
                continue

            # real writing
            if self.definitive:
                self.write_chunk(temp_data, outfile)

                # check everything is correct
                filecheck = file_is_complete(outfile, self.logger)
                # we can later add a retry
                if not filecheck:
                    self.logger.error('Something has gone wrong in %s!', outfile)

            if self.definitive and month == 12:
                self._concat_var(var, year)

            self.logger.info('Processing this chunk took {:.4f} seconds'.format(time() - t_beg))
            t_beg = time()

    def _write_var_catalog(self, var):
        """
        Write variable to file

        Args:
            var (str): variable name
        """

        self.logger.info('Processing variable %s...', var)
        temp_data = self.data[var]
        if self.frequency:
            temp_data = self.reader.timmean(temp_data, freq=self.frequency)
        temp_data = self.reader.regrid(temp_data)

        temp_data = self._remove_regridded(temp_data)

        # Splitting data into yearly files
        years = set(temp_data.time.dt.year.values)
        for year in years:

            self.logger.info('Processing year %s...', str(year))
            yearfile = self.get_filename(var, year)
            filecheck = file_is_complete(yearfile, self.logger)
            if filecheck and not self.overwrite:
                self.logger.info('Yearly file %s already exists, skipping...', yearfile)
                continue

            year_data = temp_data.sel(time=temp_data.time.dt.year == year)
            # Splitting data into monthly files
            months = set(year_data.time.dt.month.values)
            for month in months:
                self.logger.info('Processing month %s...', str(month))
                outfile = self.get_filename(var, year, month)
                # checking if file is there and is complete
                filecheck = file_is_complete(outfile, self.logger)
                if filecheck and not self.overwrite:
                    self.logger.info('Monthly file %s already exists, skipping...', outfile)
                    continue
                month_data = year_data.sel(time=year_data.time.dt.month == month)
                self.logger.debug(month_data)

                # real writing
                if self.definitive:
                    self.write_chunk(month_data, outfile)

                    # check everything is correct
                    filecheck = file_is_complete(outfile, self.logger)
                    # we can later add a retry
                    if not filecheck:
                        self.logger.error('Something has gone wrong in %s!', outfile)
                del month_data
            del year_data
            if self.definitive:
                self._concat_var(var, year)
        del temp_data

    def write_chunk(self, data, outfile):
        """Write a single chunk of data - Xarray Dataset - to a specific file
        using dask if required and monitoring the progress"""
        
        # update data attributes for history
        if self.frequency:
            log_history(data, f'regridded from {self.reader.src_grid_name} to {self.resolution} and from frequency {self.reader.orig_freq} to {self.frequency} through LRA generator')                
        else:
            log_history(data, f'regridded from {self.reader.src_grid_name} to {self.resolution} through LRA generator')

        # File to be written
        if os.path.exists(outfile):
            os.remove(outfile)
            self.logger.warning('Overwriting file %s...', outfile)

        self.logger.info('Writing file %s...', outfile)

        # Write data to file, lazy evaluation
        write_job = data.to_netcdf(outfile,
                                   encoding={'time': self.time_encoding},
                                   compute=False)

        if self.dask:
            w_job = write_job.persist()
            progress(w_job)
            del w_job
        else:
            with ProgressBar():
                write_job.compute()

        del write_job
        self.logger.info('Writing file %s successfull!', outfile)<|MERGE_RESOLUTION|>--- conflicted
+++ resolved
@@ -212,13 +212,8 @@
         self.data.close()
         self._close_dask()
         # self._remove_tmpdir()
-<<<<<<< HEAD
 
         self.logger.info('Finished generating LRA data.')
-=======
-            
-        self.logger.warning('Finished generating LRA data.')
->>>>>>> 7c2df652
 
     def create_catalog_entry(self):
         """
@@ -226,13 +221,8 @@
         """
 
         entry_name = f'lra-{self.resolution}-{self.frequency}'
-<<<<<<< HEAD
-        urlpath = os.path.join(self.outdir, f'*{self.exp}_{self.resolution}_{self.frequency}_??????.nc')
+        urlpath = os.path.join(self.outdir, f'*{self.exp}_{self.resolution}_{self.frequency}_*.nc')
         self.logger.info('Creating catalog entry %s %s %s', self.model, self.exp, entry_name)
-=======
-        urlpath = os.path.join(self.outdir, f'*{self.exp}_{self.resolution}_{self.frequency}_*.nc')
-        self.logger.warning('Creating catalog entry %s %s %s', self.model, self.exp, entry_name)
->>>>>>> 7c2df652
 
         # define the block to be uploaded into the catalog
         block_cat = {
