"""
LRA class for glob
"""

import os
import types
from time import time
import glob
import shutil
import dask
import xarray as xr
import numpy as np
import pandas as pd
from dask.distributed import Client, LocalCluster, progress, performance_report
from dask.diagnostics import ProgressBar
from dask.distributed.diagnostics import MemorySampler
from aqua.logger import log_configure, log_history
from aqua.reader import Reader
from aqua.util import create_folder, generate_random_string
from aqua.util import dump_yaml, load_yaml
from aqua.util import ConfigPath, file_is_complete
from aqua.lra_generator.lra_util import move_tmp_files

#from aqua.lra_generator.lra_util import check_correct_ifs_fluxes


class LRAgenerator():
    """
    Class to generate LRA data at required frequency/resolution
    """

    @property
    def dask(self):
        """Check if dask is needed"""
        return self.nproc > 1

    def __init__(self,
                 model=None, exp=None, source=None,
                 var=None, configdir=None,
                 resolution=None, frequency=None, fix=True,
                 outdir=None, tmpdir=None, nproc=1,
                 loglevel=None, overwrite=False, definitive=False,
<<<<<<< HEAD
                 exclude_incomplete=False, **kwargs):
=======
                 performance_reporting=False,
                 exclude_incomplete=False):
>>>>>>> b08a24b9
        """
        Initialize the LRA_Generator class

        Args:
            model (string):          The model name from the catalog
            exp (string):            The experiment name from the catalog
            source (string):         The sourceid name from the catalog
            var (str, list):         Variable(s) to be processed and archived
                                     in LRA.
            resolution (string):     The target resolution for the LRA
            frequency (string,opt):  The target frequency for averaging the
                                     LRA, if no frequency is specified,
                                     no time average is performed
            fix (bool, opt):         True to fix the data, default is True
            outdir (string):         Where the LRA is
            tmpdir (string):         Where to store temporary files,
                                     default is None.
                                     Necessary for dask.distributed
            configdir (string):      Configuration directory where the catalog
                                     are found
            nproc (int, opt):        Number of processors to use. default is 1
            loglevel (string, opt):  Logging level
            overwrite (bool, opt):   True to overwrite existing files in LRA,
                                     default is False
            definitive (bool, opt):  True to create the output file,
                                     False to just explore the reader
                                     operations, default is False
            exclude_incomplete (bool,opt)   : True to remove incomplete chunk
                                            when averaging, default is false.  
            **kwargs:                kwargs to be sent to the Reader, as zoom
        """
        # General settings
        self.logger = log_configure(loglevel, 'lra_generator')
        self.loglevel = loglevel

        self.overwrite = overwrite
        if self.overwrite:
            self.logger.warning('File will be overwritten if already existing.')

        self.exclude_incomplete = exclude_incomplete
        if self.exclude_incomplete:
            self.logger.info('Exclude incomplete for time averaging activated!')

        self.definitive = definitive
        if not self.definitive:
            self.logger.warning('IMPORTANT: no file will be created, this is a dry run')

        self.nproc = int(nproc)
        self.tmpdir = tmpdir
        if self.nproc > 1:
            self.logger.info('Running dask.distributed with %s workers', self.nproc)
            if not self.tmpdir:
                raise KeyError('Please specify tmpdir for dask.distributed.')

            self.tmpdir = os.path.join(self.tmpdir, 'LRA_' +
                                       generate_random_string(10))

        if model:
            self.model = model
        else:
            raise KeyError('Please specify model.')

        if exp:
            self.exp = exp
        else:
            raise KeyError('Please specify experiment.')

        if source:
            self.source = source
        else:
            raise KeyError('Please specify source.')

        self.kwargs = kwargs

        Configurer = ConfigPath(configdir=configdir)
        self.configdir = Configurer.configdir
        self.machine = Configurer.machine

        # Initialize variable(s)
        self.var = var

        if not self.var:
            raise KeyError('Please specify variable string or list.')
        self.logger.info('Variable(s) to be processed: %s', self.var)

        self.resolution = resolution
        if not self.resolution:
            raise KeyError('Please specify resolution.')

        self.frequency = frequency
        if not self.frequency:
            self.logger.info('Frequency not specified, no time averagin will be performed.')

        # option for time encoding, defined once for all
        self.time_encoding = {
            'units': 'days since 1850-01-01 00:00:00',
            'calendar': 'standard',
            'dtype': 'float64',
            'zlib' : True,
            'complevel': 1,
            '_FillValue': np.nan
        }

        # add the performance report
        self.performance_reporting = performance_reporting

        self.fix = fix
        self.logger.info('Fixing data: %s', self.fix)

        # for data reading from FDB
        self.last_record = None
        self.check = False

        # Create LRA folder
        self.outdir = os.path.join(outdir, self.model, self.exp, self.resolution)

        if self.frequency:
            self.outdir = os.path.join(self.outdir, self.frequency)

        create_folder(self.outdir, loglevel=self.loglevel)
        create_folder(self.tmpdir, loglevel=self.loglevel)

        # Initialize variables used by methods
        self.data = None
        self.cluster = None
        self.client = None
        self.reader = None

    def retrieve(self):
        """
        Retrieve data from the catalog
        """

        # Initialize the reader
        self.reader = Reader(model=self.model, exp=self.exp,
                             source=self.source,
                             regrid=self.resolution,
                             loglevel=self.loglevel,
                             fix=self.fix, **self.kwargs)

        self.logger.info('Accessing catalog for %s-%s-%s...',
                         self.model, self.exp, self.source)
        if self.frequency:
            self.logger.info('I am going to produce LRA at %s resolution and %s frequency...',
                             self.resolution, self.frequency)
        else:
            self.logger.info('I am going to produce LRA at %s resolution...',
                             self.resolution)

        self.logger.info('Retrieving data...')
        self.data = self.reader.retrieve(var=self.var)
        
        self.logger.debug(self.data)

    def generate_lra(self):
        """
        Generate LRA data
        """
        self.logger.info('Generating LRA data...')

        # Set up dask cluster
        self._set_dask()

        if isinstance(self.var, list):
            for var in self.var:
                self._write_var(var)

        else:  # Only one variable
            self._write_var(self.var)
                
        self.logger.info('Move tmp files to output directory')
        move_tmp_files(self.tmpdir, self.outdir)
            
        # Cleaning
        self.data.close()
        self._close_dask()
        self._remove_tmpdir()

        self.logger.info('Finished generating LRA data.')

    def create_catalog_entry(self):
        """
        Create an entry in the catalog for the LRA
        """

        entry_name = f'lra-{self.resolution}-{self.frequency}'
        urlpath = os.path.join(self.outdir, f'*{self.exp}_{self.resolution}_{self.frequency}_*.nc')
        self.logger.info('Creating catalog entry %s %s %s', self.model, self.exp, entry_name)

        # define the block to be uploaded into the catalog
        block_cat = {
            'driver': 'netcdf',
            'description': f'LRA data {self.frequency} at {self.resolution}',
            'args': {
                'urlpath': urlpath,
                'chunks': {},
                'xarray_kwargs': {
                    'decode_times': True,
                    'combine': 'by_coords'
                },
            },
            'metadata': {
                'source_grid_name': 'lon-lat',
            }
        }

        # find the catalog of my experiment
        catalogfile = os.path.join(self.configdir, 'machines', self.machine,
                                   'catalog', self.model, self.exp + '.yaml')

        # load, add the block and close
        cat_file = load_yaml(catalogfile)
        if entry_name in cat_file['sources']:
            self.logger.info('Catalog entry for %s %s %s exists, updating the urlpath only...',
                             self.model, self.exp, entry_name)
            cat_file['sources'][entry_name]['args']['urlpath'] = urlpath
        else:
            cat_file['sources'][entry_name] = block_cat
        dump_yaml(outfile=catalogfile, cfg=cat_file)

    def _set_dask(self):
        """
        Set up dask cluster
        """
        if self.dask:  # self.nproc > 1
            self.logger.info('Setting up dask cluster with %s workers', self.nproc)
            dask.config.set({'temporary_directory': self.tmpdir})
            self.logger.info('Temporary directory: %s', self.tmpdir)
            self.cluster = LocalCluster(n_workers=self.nproc,
                                        threads_per_worker=1)
            self.client = Client(self.cluster)
        else:
            self.client = None
            dask.config.set(scheduler='synchronous')

    def _close_dask(self):
        """
        Close dask cluster
        """
        if self.dask:  # self.nproc > 1
            self.client.shutdown()
            self.cluster.close()
            self.logger.info('Dask cluster closed')

    def _remove_tmpdir(self):
        """
        Remove temporary directory
        """
        self.logger.info('Removing temporary directory %s', self.tmpdir)
        shutil.rmtree(self.tmpdir)

    def _concat_var_year(self, var, year):
        """
        To reduce the amount of files concatenate together all the files
        from the same year
        """

        #infiles = os.path.join(self.outdir,
        #                       f'{var}_{self.exp}_{self.resolution}_{self.frequency}_{year}??.nc')
        infiles = self.get_filename(var, year, month = '??')
        if len(glob.glob(infiles)) == 12:
            xfield = xr.open_mfdataset(infiles)
            self.logger.info('Creating a single file for %s, year %s...', var, str(year))
            outfile = self.get_filename(var, year)
            #outfile = os.path.join(self.tmpdir,
            #                       f'{var}_{self.exp}_{self.resolution}_{self.frequency}_{year}.nc')
            # clean older file
            if os.path.exists(outfile):
                os.remove(outfile)
            xfield.to_netcdf(outfile)

            # clean of monthly files
            for infile in glob.glob(infiles):
                self.logger.info('Cleaning %s...', infile)
                os.remove(infile)


    def get_filename(self, var, year=None, month=None, tmp=False):
        """Create output filenames"""

        filestring = f'{var}_{self.exp}_{self.resolution}_{self.frequency}_*.nc'
        if tmp:
            filename = os.path.join(self.tmpdir, filestring)
        else:
            filename = os.path.join(self.outdir, filestring)

        if (year is not None) and (month is None):
            filename = filename.replace("*", str(year))
        if (year is not None) and (month is not None):
            filename = filename.replace("*", str(year) + str(month).zfill(2))

        return filename

    def check_integrity(self, varname):
        """To check if the LRA entry is fine before running"""

        yearfiles = self.get_filename(varname)
        yearfiles = glob.glob(yearfiles)
        checks = [file_is_complete(yearfile, loglevel=self.loglevel) for yearfile in yearfiles]
        all_checks_true = all(checks) and len(checks) > 0
        if all_checks_true and not self.overwrite:
            self.logger.info('All the data produced seems complete for var %s...', varname)
            last_record = xr.open_mfdataset(self.get_filename(varname)).time[-1].values
            self.last_record = pd.to_datetime(last_record).strftime('%Y%m%d')
            self.check = True
            self.logger.info('Last record archived is %s...', self.last_record)
        else:
            self.check = False
            self.logger.warning('Still need to run for var %s...', varname)

    def _write_var(self, var):
        """Call write var for generator or catalog access"""
        t_beg = time()

        if isinstance(self.data, types.GeneratorType):
            raise ValueError('Generator no longer supported by AQUA LRA.')
        else:
            #if not self.check:
            self._write_var_catalog(var)

        t_end = time()
        self.logger.info('Process took {:.4f} seconds'.format(t_end - t_beg))

    def _remove_regridded(self, data):

        # remove regridded attribute to avoid issues with Reader
        # https://github.com/oloapinivad/AQUA/issues/147
        if 'regridded' in data.attrs:
            self.logger.debug('Removing regridding attribute...')
            del data.attrs['regridded']
        return data

    # def _write_var_generator(self, var):
    #     """
    #     Write a variable to file using the GSV generator
    #     """

    #     # supplementary retrieve tu use the generator
    #     self.data = self.reader.retrieve(var=var, startdate=self.last_record)
    #     self.logger.info('Looping on generator data...')
    #     t_beg = time()
    #     for data in self.data:

    #         temp_data = data[var]
    #         self.logger.info('Generator returned data from %s to %s', temp_data.time[0].values, temp_data.time[-1].values)

    #         if self.frequency:
    #             temp_data = self.reader.timmean(temp_data)
    #         temp_data = self.reader.regrid(temp_data)

    #         temp_data = self._remove_regridded(temp_data)

    #         year = temp_data.time.dt.year.values[0]
    #         month = temp_data.time.dt.month.values[0]

    #         yearfile = self.get_filename(var, year = year)
    #         filecheck = file_is_complete(yearfile, loglevel=self.loglevel)
    #         if filecheck:
    #             if not self.overwrite:
    #                 self.logger.info('Yearly file %s already exists, skipping...', yearfile)
    #                 continue
    #             else:
    #                 self.logger.warning('Yearly file %s already exists, overwriting as requested...', yearfile)

    #         self.logger.info('Processing year %s month %s...', str(year), str(month))
    #         outfile = self.get_filename(var, year = year, month = month)

    #         # checking if file is there and is complete
    #         filecheck = file_is_complete(outfile, loglevel=self.loglevel)
    #         if filecheck:
    #             if not self.overwrite:
    #                 self.logger.info('Monthly file %s already exists, skipping...', outfile)
    #                 continue
    #             else:
    #                 self.logger.warning('Monthly file %s already exists, overwriting as requested...', outfile)
            
    #         # real writing
    #         if self.definitive:
    #             self.write_chunk(temp_data, outfile)

    #             # check everything is correct
    #             filecheck = file_is_complete(outfile, loglevel=self.loglevel)
    #             # we can later add a retry
    #             if not filecheck:
    #                 self.logger.error('Something has gone wrong in %s!', outfile)

    #         if self.definitive and month == 12:
    #             self._concat_var_year(var, year)

    #         self.logger.info('Processing this chunk took {:.4f} seconds'.format(time() - t_beg))
    #         t_beg = time()

    def _write_var_catalog(self, var):
        """
        Write variable to file

        Args:
            var (str): variable name
        """

        self.logger.info('Processing variable %s...', var)
        temp_data = self.data[var]

        if self.frequency:
            temp_data = self.reader.timmean(temp_data, freq=self.frequency,
                                            exclude_incomplete=self.exclude_incomplete)

        # regrid
        temp_data = self.reader.regrid(temp_data)
        temp_data = self._remove_regridded(temp_data)

        # Splitting data into yearly files
        years = sorted(set(temp_data.time.dt.year.values))
        if self.performance_reporting:
            years = [years[0]]
        for year in years:

            self.logger.info('Processing year %s...', str(year))
            yearfile = self.get_filename(var, year = year)

            # checking if file is there and is complete
            filecheck = file_is_complete(yearfile, loglevel=self.loglevel)
            if filecheck:
                if not self.overwrite:
                    self.logger.info('Yearly file %s already exists, skipping...', yearfile)
                    continue
                else:
                    self.logger.warning('Yearly file %s already exists, overwriting as requested...', yearfile)
            year_data = temp_data.sel(time=temp_data.time.dt.year == year)

            # Splitting data into monthly files
            months = sorted(set(year_data.time.dt.month.values))
            if self.performance_reporting:
                months = [months[0]]
            for month in months:
                self.logger.info('Processing month %s...', str(month))
                outfile = self.get_filename(var, year = year, month = month)

                # checking if file is there and is complete
                filecheck = file_is_complete(outfile, loglevel=self.loglevel)
                if filecheck:
                    if not self.overwrite:
                        self.logger.info('Monthly file %s already exists, skipping...', outfile)
                        continue
                    else:
                        self.logger.warning('Monthly file %s already exists, overwriting as requested...', outfile)

                month_data = year_data.sel(time=year_data.time.dt.month == month)

                #self.logger.debug(month_data.mean().values)
                #self.logger.debug(month_data)

                # real writing
                if self.definitive:
                    tmpfile = self.get_filename(var, year = year, month = month, tmp = True)
                    schunk = time()
                    self.write_chunk(month_data, tmpfile)
                    tchunk = time() - schunk
                    self.logger.info('Chunk execution time: %.2f', tchunk)

                    # check everything is correct
                    filecheck = file_is_complete(tmpfile, loglevel=self.loglevel)
                    # we can later add a retry
                    if not filecheck:
                        self.logger.error('Something has gone wrong in %s!', tmpfile)
                    move_tmp_files(self.tmpdir, self.outdir)
                del month_data
            del year_data
            if self.definitive:
                self._concat_var_year(var, year)
        del temp_data

    def write_chunk(self, data, outfile):
        """Write a single chunk of data - Xarray Dataset - to a specific file
        using dask if required and monitoring the progress"""
        
        # update data attributes for history
        if self.frequency:
            log_history(data, f'regridded from {self.reader.src_grid_name} to {self.resolution} and from frequency {self.reader.orig_freq} to {self.frequency} through LRA generator')                
        else:
            log_history(data, f'regridded from {self.reader.src_grid_name} to {self.resolution} through LRA generator')

        # File to be written
        if os.path.exists(outfile):
            os.remove(outfile)
            self.logger.warning('Overwriting file %s...', outfile)

        self.logger.info('Writing file %s...', outfile)

        # Write data to file, lazy evaluation
        write_job = data.to_netcdf(outfile,
                                   encoding={'time': self.time_encoding},
                                   compute=False)

        if self.dask:
            # optional full stack dashboard to html
            if self.performance_reporting:
                filename = f"dask-{self.model}-{self.exp}-{self.source}-{self.nproc}.html"
                with performance_report(filename=filename):
                    w_job = write_job.persist()
                    progress(w_job)
                    del w_job
            else:
                # memory monitoring is always operating
                ms = MemorySampler()
                with ms.sample('chunk'):
                    w_job = write_job.persist()
                    progress(w_job)
                    del w_job
                array_data = np.array(vars(ms)['samples']['chunk'])
                avg_mem = np.mean(array_data[:, 1])/1e9
                max_mem = np.max(array_data[:, 1])/1e9
                self.logger.info('Avg memory used: %.2f GiB, Peak memory used: %.2f GiB', avg_mem, max_mem)
                
        else:
            with ProgressBar():
                write_job.compute()

        del write_job
        self.logger.info('Writing file %s successfull!', outfile)<|MERGE_RESOLUTION|>--- conflicted
+++ resolved
@@ -40,12 +40,8 @@
                  resolution=None, frequency=None, fix=True,
                  outdir=None, tmpdir=None, nproc=1,
                  loglevel=None, overwrite=False, definitive=False,
-<<<<<<< HEAD
+                 performance_reporting=False,
                  exclude_incomplete=False, **kwargs):
-=======
-                 performance_reporting=False,
-                 exclude_incomplete=False):
->>>>>>> b08a24b9
         """
         Initialize the LRA_Generator class
 
