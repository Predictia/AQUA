--- conflicted
+++ resolved
@@ -12,62 +12,6 @@
 import xarray as xr
 
 
-<<<<<<< HEAD
-def log_configure(log_level=None):
-    """Set up the logging level cleaning previous existing handlers
-
-    Args:
-        log_level: a string or an integer according to the logging module
-
-    Returns:
-        str: the logger level as a string after checks and assignement has been done
-    """
-
-    # this is the default loglevel for the AQUA framework
-    log_level_default = 'WARNING'
-
-    # ensure that loglevel is uppercase if it is a string
-    if isinstance(log_level, str):
-        log_level = log_level.upper()
-    # convert to a string if is an integer
-    elif isinstance(log_level, int):
-        log_level = logging.getLevelName(log_level)
-    # if nobody assigned, set it to none
-    elif log_level is None:
-        log_level = log_level_default
-    # error!
-    else:
-        raise TypeError('Invalid log level type, must be a string or an integer!')
-
-    # use conversion to integer to check if value exist, set None if unable to do it
-    log_level_int = getattr(logging, log_level, None)
-
-    # set up a default
-    if log_level_int is None:
-        logging.warning("Invalid logging level '%s' specified. Setting it back to default %s",
-                        log_level, log_level_default)
-        log_level = log_level_default
-
-    # clear the handlers of the possibly previously configured logger
-    logger = logging.getLogger()
-    for handler in logger.handlers[:]:
-        logger.removeHandler(handler)
-
-    # Set up logging
-    logging.basicConfig(
-        level=log_level,
-        format='%(asctime)s %(levelname)s: %(message)s',
-        datefmt='%Y-%m-%d %H:%M:%S'
-    )
-
-    # Get the current effective logging level
-    current_level = logger.getEffectiveLevel()
-
-    return logging.getLevelName(current_level)
-
-
-=======
->>>>>>> 6154650b
 def load_yaml(infile):
     """
     Load generic yaml file
