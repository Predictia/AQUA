--- conflicted
+++ resolved
@@ -67,8 +67,7 @@
                                   help="Add a grids file in editable mode from the original path")
 
     catalog_remove_parser.add_argument("catalog", metavar="CATALOG",
-<<<<<<< HEAD
-                                    help="Catalog to be removed")
+                                       help="Catalog to be removed")
     
     set_parser.add_argument("catalog", metavar="CATALOG", help="Catalog to be used in AQUA")
     
@@ -76,14 +75,7 @@
     
     list_parser.add_argument("-a", "--all", action="store_true",
                                     help="Print also all the installed fixes, grids and data_models")
-    
-=======
-                                       help="Catalog to be removed")
-
-    set_parser.add_argument("catalog", metavar="CATALOG",
-                            help="Catalog to be used in AQUA")
-
->>>>>>> ac3bf83a
+
     return parser
 
 
@@ -181,17 +173,12 @@
                               'Please specify a path where to install AQUA and define AQUA_CONFIG as environment variable')
             sys.exit(1)
 
-<<<<<<< HEAD
     def _config_path(self, path):
-        """Configurare the AQUA installation folder when a path is specified"""
-=======
-    def _install_path(self, path):
         """Define the AQUA installation folder when a path is specified
 
         Args:
             path (str): the path where to install AQUA
         """
->>>>>>> ac3bf83a
 
         self.configpath = path
         if not os.path.exists(path):
@@ -273,10 +260,7 @@
         """
 
         self._check()
-<<<<<<< HEAD
-=======
-        # print(f"{self.configpath}/machines/{args.catalog}")
->>>>>>> ac3bf83a
+
         if os.path.exists(f"{self.configpath}/machines/{args.catalog}"):
             self._set_catalog(args.catalog)
         else:
@@ -287,10 +271,7 @@
         """List installed catalogs"""
 
         self._check()
-<<<<<<< HEAD
-=======
-        # self.configpath = ConfigPath().configdir
->>>>>>> ac3bf83a
+
         cdir = f'{self.configpath}/machines'
         contents = os.listdir(cdir)
 
@@ -361,15 +342,11 @@
             sys.exit(1)
 
     def add(self, args):
-<<<<<<< HEAD
-        """Add a catalog and set it as a default in config-aqua.yaml"""
-=======
-        """Add a catalog
+        """Add a catalog and set it as a default in config-aqua.yaml
 
         Args:
             args (argparse.Namespace): arguments from the command line
         """
->>>>>>> ac3bf83a
         print('Adding the AQUA catalog', args.catalog)
         self._check()
 
@@ -407,18 +384,12 @@
             if os.path.isdir(sdir):
                 shutil.copytree(sdir, cdir)
             else:
-<<<<<<< HEAD
                 self.logger.error('Catalog %s does not appear to exist in %s', catalog, sdir)
                 self.logger.error('Available catalogs are: %s', os.listdir(f'{self.aquapath}/machines'))
         else:
             self.logger.error("Catalog %s already installed in %s, please consider `aqua update`.",
                             catalog, cdir)
             sys.exit(1)
-=======
-                self.logger.error("Catalog %s already installed in %s, please consider `aqua remove`.",
-                                  args.catalog, cdir)
-                sys.exit(1)
->>>>>>> ac3bf83a
 
     def update(self, args):
         """Update an existing catalog by copying it if not installed in editable mode"""
