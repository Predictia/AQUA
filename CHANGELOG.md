--- conflicted
+++ resolved
@@ -8,11 +8,8 @@
 Unreleased in the current development version (target v0.14):
 
 AQUA core complete list:
-<<<<<<< HEAD
 - LRA generation can operate spatial subsection (#1711)
-=======
 - Attributes added by AQUA are now "AQUA_" prefixed (#1790)
->>>>>>> 420c74a3
 - Remove zarr pin (#1794)
 - Reader intake-xarray sources can select a coder for time decoding (#1778)
 - Document use of AQUA on ECMWF HPC2020 (#1782)
