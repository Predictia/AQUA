--- conflicted
+++ resolved
@@ -7,16 +7,13 @@
 
 Unreleased in the current development version.
 
-<<<<<<< HEAD
 ## [v0.6]
 
 Main changes are:
 1. Inclusion in the catalog of the historical-1990 production simulations from IFS-NEMO and IFS-FESOM.
 2. New fixes that targets the DestinE updated Data Governance
 
-=======
-- IFS-FESOM historical-1990-dev-lowres with new data governance added to the catalogue
->>>>>>> bc50bff9
+- IFS-FESOM historical-1990-dev-lowres with new data governance added to the catalogue (#770)
 - Fix mismatch between var argument and variables specified in catalogue for FDB (#761)
 - Compact catalogues using yaml override syntax (#752)
 - Fix loading source grid file before smmregrid weight generation (#756)
