--- conflicted
+++ resolved
@@ -18,12 +18,9 @@
   are not correct.
 
 AQUA core complete list:
-<<<<<<< HEAD
-- Raise an error if retrieve() returns an empty dataset (#1997)
-=======
+
 - `--no-mount /etc/localtime` option added to the `load_aqua_container.sh` script for all HPC (#1975)
 - Upgrade to eccodes==2.41.0 (#1890)
->>>>>>> 081265ad
 - Fix HPC2020 (ECMWF) installation (#1994)
 - `plot_timeseries` can handle multiple references and ensemble mean and std (#1988)
 - Support for CDO 2.5.0, modified test files accordingly (v6) (#1987)
@@ -41,6 +38,7 @@
 - Use scientific notation in multiple maps plotting to avoid label overlapping (#1953)
 
 AQUA diagnostics complete list:
+- Diagnostic core: raise an error if retrieve() returns an empty dataset (#1997)
 - GlobalBiases: major refactor (#1803)
 - Ocean Drift: using the `_set_region` method from the `Diagnostic` class (#1981)
 - Diagnostic core: new `_set_region` method in `Diagnostic` class to find region name, lon and lat limits (#1979)
