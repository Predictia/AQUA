# Changelog

All notable changes to this project will be documented in this file.
The format is based on [Keep a Changelog](https://keepachangelog.com/en/1.0.0/)

## [Unreleased]

Unreleased in the current development version:

AQUA core complete list:
<<<<<<< HEAD
- Support for python 3.12 (#1052)
=======
- More efficient use of `_retrieve_plain` for acessing sample data (#1048)
- Introducing the catalogue structure for Leonardo HPC (#1049)
>>>>>>> 77a3cf14
- Introducing an rsync script between LUMI and levante for grids (#1044)
- Introducing a basic jinja-based catalog entry generator (#853)
- Adapt NextGEMS sources and fixes to the final DestinE governance (#1008, #1035)
- Remove  NextGEMS cycle2 sources (#1008)

AQUA diagnostics complete list:
- Radiation: boxplot can accomodate custom variables (#933)
- Seaice: convert to module, add Extent maps (#803)
- Implement seaice Volume timeseries and thickness maps (#1043)

## [v0.7.3]

Main changes are:
1. IFS-FESOM NextGEMS4 and storylines simulations available in the catalogue
2. Vertical chunking for GSV intake access
3. FDB monthly average data access is available
4. kwargs parsing of reader arguments (e.g. allowing for zoom and ensemble support)

AQUA core complete list:
- Add kwargs parsing of reader arguments, passing them to intake to substitute parameters (#757)
- Remove `zoom` and use kwargs instead (#757)
- Enabling the memory monitoring and (optional) full performance monitoring in LRA (#1010)
- Adding IFS_9-FESOM_5 NextGEMS4 simulation on levante (#1009)
- Function to plot multiple maps is introduced as `plot_maps()` and documented (#866)
- Adding the IFS-FESOM storylines simulation (#848)
- `file_is_complete()` accounts also for the mindate attribute (#1007)
- Introducing a `yearmonth` timestyle to access FDB data on monthly average (#1001)
- Adding expected time calculation for weight generation (#701)
- Vertical chunking for GSV intake access (#1003)

AQUA diagnostics complete list:
- Timeseries: Various bugfix and improvements for cli and formula (#1013, #1016, #1022)

## [v0.7.2]

Main changes are:
1. `mtpr` is used for precipitation in all the catalogue entries
2. LRA CLI support for parallel SLURM submission and other improvements
3. ICON production simulations available in the catalogue
4. `detrend()` method is available in the `Reader` class
5. All the diagnostics have dask support in their CLI

AQUA core complete list:
- Fix LRA sources to allow incomplete times for different vars (#994)
- Distributed dask option for diagnostic CLIs and wrapper (#981)
- Added documentation for `plot_timeseries`, `plot_seasonalcycle` and `plot_single_map_diff` (#975)
- Minimum date fixer feature / ICON net fluxes fix (#958)
- Unified logging for all diagnostics (#931)
- A `detrend()` method is added to the Reader class (#919)
- LRA file handling improvements (#849, #972)
- Updating fixer for ERA5 monthly and hourly data on Levante (#937)
- GSV pin to 1.0.0 (#950)
- Adding ICON production simulations (#925)
- LRA CLI for parallel SLURM submission support a max number of concurrent jobs and avoid same job to run (#955, #990)
- Renaming of EC-mean output figures in cli push tool for aqua-web (#930)
- Renaming the `tprate` variable into `mtpr` in all fixes (#944)

AQUA diagnostic complete list:
- Tropical rainfall: enhancements of plotting and performance, files path correction (#997)
- Timeseries: seasonal cycle runs as a separate cli in aqua-analysis for performance speed-up (#982)
- Timeseries: seasonal cycle is added if reference data are not available in some timespan (#974)
- Tropical rainfall: Removing unnecessary printing during the CLI, optimazing the CLi for low and high-resolution data (#963)
- Timeseries: Grergory plot TOA limits are dynamically chosen (#959)
- SSH: technical improvements including removal of hardcoded loglevel and timespan definition. (#677)
- SSH: ready with new data governance and option to plot difference plots added. (#677)
- Atmosferic Global Mean: added mean bias for the entire year in seasonal bias function (#947)

## [v0.7.1]

Main changes are:
1. Complete update of the timeseries diagnostic
2. LRA CLI for parallel SLURM submission
3. SSP370 production scenario for IFS-NEMO available in the catalogue

AQUA core complete list:
- Plot timeseries is now a framework function (#907)
- Improve the automatic parsing of date range according to schema from fdb (#928)
- LRA CLI for parallel SLURM submission (#909)
- Added graphics function to plot data and difference between two datasets on the same map (#892)
- Add IFS-NEMO ssp370 scenario (#906)

AQUA diagnostics complete list:
- Teleconnections: comparison with obs is done automatically in diagnostic CLI (#924)
- Teleconnections: capability to find index file if already present (#926)
- Timeseries: save flag introduced to save to enable/disable saving of the timeseries (#934)
- Improve the automatic parsing of date range according to schema from fdb (#928)
- Updated output filenames for atmglobalmean diagnostic (#921)
- Added graphics function to plot data and difference between two datasets on the same map (#892)
- Implemented `pyproject.toml` for global_time_series diagnostic (#920).
- Implemented `pyproject.toml` for tropical_rainfall diagnostic (#850).
- Updating CLi for tropical_rainfall diagnostic (#815)
- LRA cli for parallel SLURM submission (#909)
- Timeseries: seasonal cycle is available for the global timeseries (#912)
- Timeseries: refactory of Gregory plot as a class, comparison with multiple models and observations (#910)
- Add IFS-NEMO ssp370 scenario (#906)
- Timeseries: complete refactory of the timeseries as a class, comparison with multiple models and observations (#907)
- Plot timeseries is now a framework function (#907)

## [v0.7]

Main changes are:
1. Multiple updates to the diagnostics, both scientific and graphical, to work with more recent GSV data
2. `mtpr` is now used instead of `tprate` for precipitation
2. Documentation has been reorganized and integrated

Complete list:
- New utility `add_pdf_metadata` to add metadata to a pdf file (#898)
- Experiments `a0gg` and `a0jp` added to the IFS-NEMO catalog, and removal of `historical-1990-dev-lowres` (#889)
- Updated notebooks to ensure consistency across different machines by using observational datasets, and included a demo of aqua components for Lumi (#868)
- Scripts for pushing figures and docs to aqua-web (#880)
- Fixed catalogue for historical-1990-dev-lowres source (#888, #895)
- data_models src files are now in the aqua/data_models folder, with minor modifications (#884)
- Warning options based on the `loglevel` (#852)
- Timeseries: formula bugfix and annual plot only for complete years (#876)
- mtpr instead of tprate derived from tp (#828)
- eccodes 2.34.0 does not accomodate for AQUA step approach, pin to <2.34.0 (#873)
- Bugfix of the `aqua-analysis` wrapper, now can work teleconnections on atmospheric and oceanic variables 
and the default path is an absolute one (#859, #862)
- Ocean3D: many fixes and adaptations to new data governance (#776)
- Bugfix of the `aqua-analysis` wrapper, now can work teleconnections on atmospheric and oceanic variables (#859)
- Radiation: adaptation to new data governance and many improvements (#727)
- Seaice: Sea ice extent has now seasonal cycle (#797)
- Fixing the paths in `cli/lumi-install/lumi_install.sh` (#856).
- Refactor of the documentation (#842, #871)
- The drop warning in `aqua/gsv/intake_gsv.py` (#844)
- Tropical cyclones diagnostic: working with new data governance (includes possibility to retrieve orography from file (#816)

## [v0.6.3]

Complete list:
- Setting last date for NaN fix for IFS-NEMO/IFS-FESOM to 1999-10-01 and cleaner merge of parent fixes (#819)
- Hotfix to set `intake==0.7.0` as default (#841)
- Timeseries: can add annual std and now default uncertainty is 2 std (#830)
- `retrieve_plain()` method now set off startdate and enddate (#829)
- Complete restructure of fixer to make use of `fixer_name`: set a default for each model and a `False` to disable it (#746)
- Added `center_time` option in the `timmean()` method to save the time coordinate in the middle of the time interval and create a Timmean module and related TimmeanMixin class (#811)
- Fixer to rename coordinates available (#822)
- Fixing new pandas timedelta definition: replacing H with h in all FDB catalog (#786)
- Change environment name from `aqua_common` to `aqua`(#805)
- Adding a run test label to trigger CI (#826)
- Tropical_rainfall: improve organization and maintainability, introducing nested classes (#814)
- Revisiting CERES fixes (#833)
- Timeseries: add bands for observation in Gregory plots (#837)

## [v0.6.2]

Complete list:
- Global time series plot annual and monthly timeseries together, improved Gregory plot (#809)
- Teleconnection can now take a time range as input and ylim in the index plot function (#799)
- LRA to use `auto` final time and `exclude_incomplete` (#791)
- Hotfix for v0.12.0 of the GSV_interface related to valid_time (#788)
- Global time series adapted to new data governance (#785)
- AtmoGlobalMean diagnostic improvements and adaptation to new data governance (#745 #789 #807 #812)
- Sea-ice diagnostic adapted to new data governance (#790)
- Implement a fix setting to NaN the data of the first step in each month (for IFS historical-1990) (#776)

## [v0.6.1]

Complete list:
- Teleconnection improvement to accept different variable names for ENSO (avg_tos instead of sst) (#778)
- ERA5 fixes compatible with new data governance (#772)
- Update the LRA generator (removing aggregation and improving) filecheck and fix entries for historical-1990-dev-lowres (#772)
- Updates of ECmean to work with production experiments (#773, #780)
- Automatic data start and end dates for FDB sources (#762)

## [v0.6]

Main changes are:
1. Inclusion in the catalog of the historical-1990 production simulations from IFS-NEMO and IFS-FESOM.
2. New fixes that targets the DestinE updated Data Governance

Complete list:
- IFS-FESOM historical-1990-dev-lowres with new data governance added to the catalogue (#770)
- AtmoGlobalMean diagnostic improvements (#722)
- Teleconnections diagnostic improvements (#722)
- Read only one level for retrieving 3D array metadata, select single level for retrieve (#713)
- IFS-FESOM historical-1990-dev-lowres with new data governance added to the catalogue
- Fix mismatch between var argument and variables specified in catalogue for FDB (#761)
- Compact catalogues using yaml override syntax (#752)
- Fix loading source grid file before smmregrid weight generation (#756)

## [v0.5.2-beta]

Complete list:
-  A new fdb container is used to generate the correct AQUA container

## [v0.5.2-alpha]

Main changes are:
1. Coupled models IFS-NEMO and IFS-FESOM are now supported
2. Accessor to use functions and reader methods as if they were methods of xarray objects, see [notebook](https://github.com/DestinE-Climate-DT/AQUA/blob/main/notebooks/reader/accessor.ipynb)
3. Preliminary provenance information is now available in the history attribute of the output files
4. AQUA analysis wrapper is parallelized
5. A levelist can be provided in FDB sources, this will greatly speed up the data retrieve

Complete list:
- Fix reading only one sample variable and avoid _bnds variables (#743)
- Allow correct masked regridding after level selection. Add level selection also for not-FDB sources (#741)
- Read only one level for retrieving 3D array metadata, select specific levels for FDB retrieve (#713)
- Defining catalog entry for coupled models IFS-NEMO and IFS-FESOM (#720)
- Change fixer_name to fixer_name (#703)
- Reorganization of logging calls (#700)
- Accessor to use functions and reader methods as if they were methods of xarray objects (#716)
- Suggestions are printed if a model/exp/source is not found while inspecting the catalogue (#721)
- Improvements in the single map plot function (#717)
- Minor metadata fixes (logger newline and keep "GRIB_" in attrs) (#715)
- LRA fix now correctly aggregating monthly data to yearly when a full year is available (#696)
- History update and refinement creating preliminary provenance information (plus AQUA emoji!) (#676)
- OPA lra compatible with no regrid.yaml (#692)
- Introducing fixer definitions not model/exp/source dependents to be specified at the metadata level (#681)
- AQUA analysis wrapper is parallelized and output folder is restructured (#684, #725)

## [v0.5.1]

Main changes are:
1. A new `Reader` method `info()` is available to print the catalogue information
2. Grids are now stored online and a tool to deploy them on the `cli` folder is available

Complete list:
- Fix attributes of DataArrays read from FDB (#686)
- Reader.info() method to print the catalogue information (#683)
- Simpler reader init() by reorganizing the calls to areas and regrid weights configuration and loading (#682)
- Optional autosearch for vert_coord (#682)
- plot_single_map adapted to different coordinate names and bugfixes (#680)
- Sea ice volume datasets for the Northern Hemisphere (PIOMAS) and the Southern Hemisphere (GIOMAS) (#598)
- Possibility of defining the regrid method from the grid definition (#678)
- Grids stored online and tool to deploy them on cli folder (#675)
- Global time series diagnostic improvements (#637)
- Teleconnections diagnostic improvements (#672)

## [v0.5]

Main changes are:
1. Refactor of the Reader() interface with less options at the init() level
2. Grids are now defined with the source metadata and not in a machine-dependent file
3. CLI wrapper is available to run all diagnostics in a single call
4. Refactoring of the streaming emulator with equal treatment for FDB or file sources

Complete list:
- Controlling the loglevel of the GSV interface (#665)
- Fix wrong fdb source (#657)
- Adding sample files and tests for NEMO 2D and 3D grids (#652)
- tprate not derived from tp for GSV sources (#653)
- Simplify reader init and retrieve providing less argument in initialization (#620)
- var='paramid' can be used to select variables in the retrieve method (#648)
- configdir is not searched based on util file position in the repo (#636)
- Cleaner mask treatment (Revision of mask structure in the reader #617)
- Fldmean fix if only one dimension is present for area selection (#640)
- Adding higher frequency ERA5 data on Levante and Lumi (#628)
- regrid.yaml files are removed, grid infos are now in the catalogue metadata (#520, #622, #643)
- Load all available variables in FDB xarray/dask access (#619)
- Lint standard and enforced in CI (#616)
- Reader init split with methods (#523)
- Single map plot utility to be used by all diagnostics (#594)
- Script for automatic generation of Fdb catalog entries (IFS only) (#572)
- Fix loading of singularity mounting /projappl (#612)
- CLI wrapper parser (#599)
- Refactoring of streaming emulator (#593)
- Radiation CLI and diagnostic refinement (#537)
- Ocean3D CLI and diagnostic refinement (#578)
- AtmGlobalMean CLI and diagnostic refinement (#587)
- Tropical cyclones CLI refinements and TC module (#568, #645)
- Removing OPA, OPAgenerator and related tests from the AQUA (Remove OPA from AQUA #586)
- Renaming the experiments according to the DE340 AQUA syntax (Including dev-control-1990 in the source and rename the experiment according to DE340 scheme #556, #614, #618)
- Teleconnections diagnostic improvements (#571, #574, #576, #581, #592, #623)

## [v0.4]

Main changes are:
1. Update to all the diagnostics CLI
2. Refactor of the regridder so that `regrid.yaml`` is grid-based and not experiment-based
3. Xarray access to FDB sources
4. Refactor of the fixer so that merge/replace/default options are available
5. Remove of the `aqua` environment in favour of the `aqua_common` one. 

Complete list:
- Introduced color scheme for aqua logging (#567)
- CLI for sea diagnostic (#549)
- Add CLI for SSH diagnostic and some bug fixes (#540)
- Fix SSH diagnostic to be compatible with lates AQUA version (#538) 
- Helper function to identify vertical coordinates in a dataset (#552)
- Orography for tempest extremes TCs detection and update TCs CLI (Orography threshold included and CLI update #404)
- Improvement of performance indices CLI (Update of ECmean CLI #528)
- Fix to allow reading a list of multiple variables from FDB (#545)
- Further improvement of function to inspect the catalogue (#533)
- Custom exceptions for AQUA (#518)
- Speed up of the `retrieve_plain` method (#524)
- Update documention for adding new data and setting up the container (Increase documentation coverage #519)
- CLI wrapper for the state-of-the-art diagnostics analysis (#517, #527, #525, #530, #534, #536, #539, #548, #549, #559)
- Refactor the regrid.yaml as grid-based instead of experiment-based (#291)
- aqua_common environment simplified and updated (#498)
- Update available variables in FDB catalogues on lumi (#514)
- Solve reversed latitudes bug for fixed data (#510)
- Switch to legacy eccodes tables based on intake source metadata (#493)
- Add GPM IMERG precipitation data to the catalogue on levante (#505)
- Fix ocean3d diagnostic colorbars not being symmetric when missing values are present (#504) 
- FDB NEMO test access to data (#488)
- Xarray dask access to FDB (#476)
- Issue a warning when multiple gribcodes are associated to the same shortname (Cases for multiple eccodes grib codes #483)
- Allowing fixer to overwrite or merge default configuration (Increasing flexibiity of the fixer allowing for merge, replace and default options #480)
- Add new tests (Increase testing #250)
- Global time series diagnostic setup for multiple variables CLI (#474)
- Option to avoid incomplete chunk when averagin with timmean (Introduce check for chunk completeness in timmean() #466)
- Simplification of Fixer() workflow, more methods and less redundancy (Functionize fixer #478)
- Remove the `aqua` environment file, only `aqua_common` is left (#482)

## [v0.3]

Main changes are:
1. Fixer moved at `Reader()` level
2. Area selection available in `fldmean()` method
3. FDB/GSV access for IFS-NEMO development simulations
4. Configuration file `config-aqua.yaml` replaces `config.yaml`

Complete list:
- Templates in configuration yaml files (#469)
- Bug fixes for FDB access options (#463, #462)
- Add observational catalogs on Lumi (Update Lumi catalog #454)
- Automatic finding of cdo (#456)
- Area is fixed if data are fixed (Fixer applied to grid areas #442)
- Tests missing failure fix (Fix #436 CI workflow passes even if some tests fail #452)
- FDB/GSV access to IFS control and historical simulations (#434, #458)
- Climatology support restored in the Reader (Fix for climatology #445)
- Improvement function to inspect the catalogue (Inspect_catalogue improvement #446)
- Minor improvements of the gribber (Fix gribber fdb #427)
- Allow the LRA generator to work with generators and so with FDB (LRA from fdb on mafalda #430)
- Fixes only on selected variables (Fixer updates #428)
- Complete revision of the FDB/GSV access, allowing to access also recent experiments using variable step (#343)
- Teleconnections diagnostic adapted to new code improvements (Teleconnections Dev branch update #424, #465)
- Add support for area selection with fldmean (Fldmean box selection #409)
- Environment simplified, dependencies are now mostly on the pyproject file (A simpler environment.yml #286)
- Intake esm functionality added back (Fix intake-esm #287)
- Intake esm tests (Test also intake-esm #335)
- Yaml dependencies removed (Logger and yaml issues in util.py #334)
- Log history working for iterators as well (Logger and yaml issues in util.py #334)
- Util refactor (Utility refactor #405)
- Fixer at reader level (Fixes at Reader level #244)
- Uniform timmean (Uniform time after timmean and add option for time_bnds #419)
- FDB tests added (Add FDB 5.11, a local FDB with some test data #280, #432)
- Refactor of unit conversion and non-metpy cases (Flexible unit fix from YAML file #416)
- Refactor of the config file definition (Refactor of the configuration search #417)

## [v0.2.1]

- Add development control-1950 and historical-1990 experiments to the LRA (LRA for control-1950 and historical-1990 on Levante from v0.2 #455)

## [v0.2]

- Improve the LRA generator and worklow CLI (Streaming for the LRA #289)
- AQUA new common environment installation tool for LUMI added (#413)
- Added a bash script "load_aqua_lumi.sh" to load aqua environment in LUMI with containers (Adding an AQUA singularity container for LUMI #418)

## [v0.2-beta]

This is the `AQUA` version part of the Deliverable D340.7.1.2. 

- SSH diagnostic improvements (Linting SSH diagnostics #377, SSH diag: PDF file name changed #388)
- Timmean fix to uniform time axis (Fix for timmean() to uniform output time axis #381)
- New tests trigger routine (Tests trigger with label #385)
- Fix for tco1279 and FESOM (fix for masked tco1279 #390, psu fix for salinity #383)
- ECmean improvements (various improvement for ecmean #392)
- Seaice diagnostic improvements (Deliverable340.7.1.2 fix seaice #389, Linting Seaice diagnostics #376)
- Teleconnections diagnostic graphics module enhanced and various improvements (Teleconnections corrections for D340.7.1.2 #379, Fix import in teleconnections notebooks #395, Teleconnections fix docs #408)
- Tropical cyclones linting of the diagnostic (Linting tropical cyclones diagnostics #380, Improved plotting functions for tropical cyclones #391)
- Ocean diagnostics restructured in a single folder, sharing common functions and other improvements (Linting+Fixes Ocean diagnostics #374, Adding units for MLD plot in ocean3d package #406)
- Documentation fixes (Documentation fixes after review #403)
- Atmglobalmean and radiation diagnostic improvements (Atmglobalmean fix #371)
- MSWEP fixer bugfix (Change MSWEP datamodel #397, fixing of mswep #401)

## [v0.2-alpha]

This is the `AQUA` version that will be part of the Deliverable D340.7.1.2, sent to internal review. This is mostly done by the inclusion of twelve diagnostics within the AQUA framework

- Added teleconnections diagnostic (#308, #309, #318, #333, #352)
- Added tropical cyclones diagnostic (#310, #345)
- Added performance indices diagnostic based on ECmean tool (#57, #327) 
- Added sea ice diagnostic (#353, #368)
- Added global timeseries diagnostic (#358, #359)
- Added radiation analysis diagnostic (#301, #360)
- Added global mean bias diagnostic (#285, #371)
- Added SSH variability diagnostic (#367, #369)
- Added tropical rainfall diagnostic (#314)
- Added Ocean circulation diagnostic (#295)
- Added global ocean diagnosc (#164)
- Added global mean timeseries (#268)
- Multiple fixes in the Reader (#316, #324, #334)
- Avoid time duplicated in the Reader (#357)
- Enabling autodoc for diagnostics (#330)
- Data access improvement on Levante, including new datasets (#332, #355, #321)
- Added a common environment file (#363)
- Support for Lumi installation (#315)
- Added the `changelog` file

### Changed

- Dummy diagnostic is now in the `dummy` folder (previously was `dummy-diagnostic`)
- Tests and code is now working with python>=3.9 (previously python 3.11 was excluded)

## [v0.1-beta]

This is the `AQUA` version that will be part of the Deliverable D340.7.1.1.
This is mostly built on the `AQUA` `Reader` class which support for climate model data interpolation, spatial and temporal aggregation and conversion for a common GRIB-like data format.


- Low resolution archive documentation
- Fixed a bug in the `Gribber` class that was not reading the correct yaml catalogue file

## v0.1-alpha

This is the AQUA pre-release to be sent to internal reviewers. 
Documentations is completed and notebooks are working.

[unreleased]: https://github.com/DestinE-Climate-DT/AQUA/compare/v0.7.3...HEAD
[v0.7.3]: https://github.com/DestinE-Climate-DT/AQUA/compare/v0.7.2...v0.7.3
[v0.7.2]: https://github.com/DestinE-Climate-DT/AQUA/compare/v0.7.1...v0.7.2
[v0.7.1]: https://github.com/DestinE-Climate-DT/AQUA/compare/v0.7...v0.7.1
[v0.7]: https://github.com/DestinE-Climate-DT/AQUA/compare/v0.6.3...v0.7
[v0.6.3]: https://github.com/DestinE-Climate-DT/AQUA/compare/v0.6.2...v0.6.3
[v0.6.2]: https://github.com/DestinE-Climate-DT/AQUA/compare/v0.6.1...v0.6.2
[v0.6.1]: https://github.com/DestinE-Climate-DT/AQUA/compare/v0.6...v0.6.1
[v0.6]: https://github.com/DestinE-Climate-DT/AQUA/compare/v0.5.2-beta...v0.6
[v0.5.2-beta]: https://github.com/DestinE-Climate-DT/AQUA/compare/v0.5.2-alpha...v0.5.2-beta
[v0.5.2-alpha]: https://github.com/DestinE-Climate-DT/AQUA/compare/v0.5.1...v0.5.2-alpha
[v0.5.1]: https://github.com/DestinE-Climate-DT/AQUA/compare/v0.5...v0.5.1
[v0.5]: https://github.com/DestinE-Climate-DT/AQUA/compare/v0.4...v0.5
[v0.4]: https://github.com/DestinE-Climate-DT/AQUA/compare/v0.3...v0.4
[v0.3]: https://github.com/DestinE-Climate-DT/AQUA/compare/v0.2.1...v0.3
[v0.2.1]: https://github.com/DestinE-Climate-DT/AQUA/compare/v0.2...v0.2.1
[v0.2]: https://github.com/DestinE-Climate-DT/AQUA/compare/v0.2-beta...v0.2
[v0.2-beta]: https://github.com/DestinE-Climate-DT/AQUA/compare/v0.2-alpha...v0.2-beta
[v0.2-alpha]: https://github.com/DestinE-Climate-DT/AQUA/compare/v0.1-beta...v0.2-alpha
[v0.1-beta]: https://github.com/DestinE-Climate-DT/AQUA/compare/v0.1-alpha...v0.1-beta<|MERGE_RESOLUTION|>--- conflicted
+++ resolved
@@ -8,12 +8,9 @@
 Unreleased in the current development version:
 
 AQUA core complete list:
-<<<<<<< HEAD
 - Support for python 3.12 (#1052)
-=======
 - More efficient use of `_retrieve_plain` for acessing sample data (#1048)
 - Introducing the catalogue structure for Leonardo HPC (#1049)
->>>>>>> 77a3cf14
 - Introducing an rsync script between LUMI and levante for grids (#1044)
 - Introducing a basic jinja-based catalog entry generator (#853)
 - Adapt NextGEMS sources and fixes to the final DestinE governance (#1008, #1035)
