--- conflicted
+++ resolved
@@ -29,16 +29,13 @@
 - Use scientific notation in multiple maps plotting to avoid label overlapping (#1953)
 
 AQUA diagnostics complete list:
-<<<<<<< HEAD
 - GlobalBiases: major refactor (#1803)
-=======
 - Diagnostic core: new `_set_region` method in `Diagnostic` class to find region name, lon and lat limits (#1979)
 - Timeseries: regions are now in the `definitions` folder (not `interface` anymore) (#1884)
 - Teleconnections: complete refactor according to the Diagnostic, PlotDiagnostic schema (#1884)
 - Radiations: timeseries correctly working for exps with enddate before 2000 (#1940)
 - Diagnostic core: new `round_startdate` and `round_enddate` functions for time management (#1940)
 - Timeseries: fix in the new cli wich was ignoring the regrid option and had bad time handling (#1940)
->>>>>>> 44e12e16
 - Timeseries: Use new OutputSaver in Timeseries diagnostics (#1948)
 
 ## [v0.15.0]
