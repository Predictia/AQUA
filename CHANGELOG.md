--- conflicted
+++ resolved
@@ -8,11 +8,9 @@
 Unreleased in the current development version (target v0.18.0): 
 
 AQUA core complete list:
-<<<<<<< HEAD
+
 - Add `norm` keyword argument to the `plot_single_map` to allow non-linear colorbar normalisation (#2107)
-=======
 - `draw_manual_gridlines()` utility function to draw gridlines on cartopy maps (#2105)
->>>>>>> d0375599
 - `apply_circular_window()` utility function to apply a circular window to cartopy maps (#2100)
 
 ## [v0.17.0]
