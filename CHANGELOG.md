# Changelog

All notable changes to this project will be documented in this file.
The format is based on [Keep a Changelog](https://keepachangelog.com/en/1.0.0/)

## [Unreleased]

Unreleased is the current development version.

- Fix wrong fdb source (#657)
- Adding tests for NEMO 2D and 3D (#652)
- tprate not derived from tp for GSV sources (#653)
<<<<<<< HEAD
- Simplify reader init and retrieve (#620)
- var='paramid' can be used to select variables in the retriee method (#648)
=======
- var='paramid' can be used to select variables in the retrieve method (#648)
>>>>>>> cdf6fb91
- Tropical cyclons improvements (#645)
- configdir is not searched based on util file position in the repo (#636)
- Cleaner mask treatment (Revision of mask structure in the reader #617)
- Fldmean fix if only one dimension is present for area selection (#640)
- Adding higher frequency ERA5 data on Levante and Lumi (#628)
- regrid.yaml files are removed, grid infos are now in the catalogue metadata (#622, #643)
- Load all available variables in FDB xarray/dask access (#619)
- Lint standard and enforced in CI (#616)
- Reader init split with methods (#523)
- Single map plot utility (#594)
- Script for automatic generation of Fdb catalog entries (#572)
- Fix loading of singularity mounting /projappl (#612)
- CLI wrapper parser (#599)
- Refactoring of streaming emulator (#593)
- Radiation CLI and diagnostic refinement (#537)
- Ocean3D CLI and diagnostic refinement (#578)
- AtmGlobalMean CLI and diagnostic refinement (#587)
- Tropical cyclones CLI refinements and TC module (#568)
- Removing OPA, OPAgenerator and related tests from the AQUA (Remove OPA from AQUA #586)
- Renaming the experiments according to the DE340 AQUA syntax (Including dev-control-1990 in the source and rename the experiment according to DE340 scheme #556, #614, #618)
- Allow specifying grid in catalogue metadata (#520)
- Teleconnections diagnostic improvements (#571, #574, #576, #581, #592, #623)

## [v0.4]

Main changes are:
1. Update to all the diagnostics CLI
2. Refactor of the regridder so that `regrid.yaml`` is grid-based and not experiment-based
3. Xarray access to FDB sources
4. Refactor of the fixer so that merge/replace/default options are available
5. Remove of the `aqua` environment in favour of the `aqua_common` one. 

Complete list:
- Introduced color scheme for aqua logging (#567)
- CLI for sea diagnostic (#549)
- Add CLI for SSH diagnostic and some bug fixes (#540)
- Fix SSH diagnostic to be compatible with lates AQUA version (#538) 
- Helper function to identify vertical coordinates in a dataset (#552)
- Orography for tempest extremes TCs detection and update TCs CLI (Orography threshold included and CLI update #404)
- Improvement of performance indices CLI (Update of ECmean CLI #528)
- Fix to allow reading a list of multiple variables from FDB (#545)
- Further improvement of function to inspect the catalogue (#533)
- Custom exceptions for AQUA (#518)
- Speed up of the `retrieve_plain` method (#524)
- Update documention for adding new data and setting up the container (Increase documentation coverage #519)
- CLI wrapper for the state-of-the-art diagnostics analysis (#517, #527, #525, #530, #534, #536, #539, #548, #549, #559)
- Refactor the regrid.yaml as grid-based instead of experiment-based (#291)
- aqua_common environment simplified and updated (#498)
- Update available variables in FDB catalogues on lumi (#514)
- Solve reversed latitudes bug for fixed data (#510)
- Switch to legacy eccodes tables based on intake source metadata (#493)
- Add GPM IMERG precipitation data to the catalogue on levante (#505)
- Fix ocean3d diagnostic colorbars not being symmetric when missing values are present (#504) 
- FDB NEMO test access to data (#488)
- Xarray dask access to FDB (#476)
- Issue a warning when multiple gribcodes are associated to the same shortname (Cases for multiple eccodes grib codes #483)
- Allowing fixer to overwrite or merge default configuration (Increasing flexibiity of the fixer allowing for merge, replace and default options #480)
- Add new tests (Increase testing #250)
- Global time series diagnostic setup for multiple variables CLI (#474)
- Option to avoid incomplete chunk when averagin with timmean (Introduce check for chunk completeness in timmean() #466)
- Simplification of Fixer() workflow, more methods and less redundancy (Functionize fixer #478)
- Remove the `aqua` environment file, only `aqua_common` is left (#482)

## [v0.3]

Main changes are:
1. Fixer moved at `Reader()` level
2. Area selection available in `fldmean()` method
3. FDB/GSV access for IFS-NEMO development simulations
4. Configuration file `config-aqua.yaml` replaces `config.yaml`

Complete list:
- Templates in configuration yaml files (#469)
- Bug fixes for FDB access options (#463, #462)
- Add observational catalogs on Lumi (Update Lumi catalog #454)
- Automatic finding of cdo (#456)
- Area is fixed if data are fixed (Fixer applied to grid areas #442)
- Tests missing failure fix (Fix #436 CI workflow passes even if some tests fail #452)
- FDB/GSV access to IFS control and historical simulations (#434, #458)
- Climatology support restored in the Reader (Fix for climatology #445)
- Improvement function to inspect the catalogue (Inspect_catalogue improvement #446)
- Minor improvements of the gribber (Fix gribber fdb #427)
- Allow the LRA generator to work with generators and so with FDB (LRA from fdb on mafalda #430)
- Fixes only on selected variables (Fixer updates #428)
- Complete revision of the FDB/GSV access, allowing to access also recent experiments using variable step (#343)
- Teleconnections diagnostic adapted to new code improvements (Teleconnections Dev branch update #424, #465)
- Add support for area selection with fldmean (Fldmean box selection #409)
- Environment simplified, dependencies are now mostly on the pyproject file (A simpler environment.yml #286)
- Intake esm functionality added back (Fix intake-esm #287)
- Intake esm tests (Test also intake-esm #335)
- Yaml dependencies removed (Logger and yaml issues in util.py #334)
- Log history working for iterators as well (Logger and yaml issues in util.py #334)
- Util refactor (Utility refactor #405)
- Fixer at reader level (Fixes at Reader level #244)
- Uniform timmean (Uniform time after timmean and add option for time_bnds #419)
- FDB tests added (Add FDB 5.11, a local FDB with some test data #280, #432)
- Refactor of unit conversion and non-metpy cases (Flexible unit fix from YAML file #416)
- Refactor of the config file definition (Refactor of the configuration search #417)

## [v0.2.1]

- Add development control-1950 and historical-1990 experiments to the LRA (LRA for control-1950 and historical-1990 on Levante from v0.2 #455)

## [v0.2]

- Improve the LRA generator and worklow CLI (Streaming for the LRA #289)
- AQUA new common environment installation tool for LUMI added (#413)
- Added a bash script "load_aqua_lumi.sh" to load aqua environment in LUMI with containers (Adding an AQUA singularity container for LUMI #418)

## [v0.2-beta]

This is the `AQUA` version part of the Deliverable D340.7.1.2. 

- SSH diagnostic improvements (Linting SSH diagnostics #377, SSH diag: PDF file name changed #388)
- Timmean fix to uniform time axis (Fix for timmean() to uniform output time axis #381)
- New tests trigger routine (Tests trigger with label #385)
- Fix for tco1279 and FESOM (fix for masked tco1279 #390, psu fix for salinity #383)
- ECmean improvements (various improvement for ecmean #392)
- Seaice diagnostic improvements (Deliverable340.7.1.2 fix seaice #389, Linting Seaice diagnostics #376)
- Teleconnections diagnostic graphics module enhanced and various improvements (Teleconnections corrections for D340.7.1.2 #379, Fix import in teleconnections notebooks #395, Teleconnections fix docs #408)
- Tropical cyclones linting of the diagnostic (Linting tropical cyclones diagnostics #380, Improved plotting functions for tropical cyclones #391)
- Ocean diagnostics restructured in a single folder, sharing common functions and other improvements (Linting+Fixes Ocean diagnostics #374, Adding units for MLD plot in ocean3d package #406)
- Documentation fixes (Documentation fixes after review #403)
- Atmglobalmean and radiation diagnostic improvements (Atmglobalmean fix #371)
- MSWEP fixer bugfix (Change MSWEP datamodel #397, fixing of mswep #401)

## [v0.2-alpha]

This is the `AQUA` version that will be part of the Deliverable D340.7.1.2, sent to internal review. This is mostly done by the inclusion of twelve diagnostics within the AQUA framework

- Added teleconnections diagnostic (#308, #309, #318, #333, #352)
- Added tropical cyclones diagnostic (#310, #345)
- Added performance indices diagnostic based on ECmean tool (#57, #327) 
- Added sea ice diagnostic (#353, #368)
- Added global timeseries diagnostic (#358, #359)
- Added radiation analysis diagnostic (#301, #360)
- Added global mean bias diagnostic (#285, #371)
- Added SSH variability diagnostic (#367, #369)
- Added tropical rainfall diagnostic (#314)
- Added Ocean circulation diagnostic (#295)
- Added global ocean diagnosc (#164)
- Added global mean timeseries (#268)
- Multiple fixes in the Reader (#316, #324, #334)
- Avoid time duplicated in the Reader (#357)
- Enabling autodoc for diagnostics (#330)
- Data access improvement on Levante, including new datasets (#332, #355, #321)
- Added a common environment file (#363)
- Support for Lumi installation (#315)
- Added the `changelog` file

### Changed

- Dummy diagnostic is now in the `dummy` folder (previously was `dummy-diagnostic`)
- Tests and code is now working with python>=3.9 (previously python 3.11 was excluded)

## [v0.1-beta]

This is the `AQUA` version that will be part of the Deliverable D340.7.1.1.
This is mostly built on the `AQUA` `Reader` class which support for climate model data interpolation, spatial and temporal aggregation and conversion for a common GRIB-like data format.


- Low resolution archive documentation
- Fixed a bug in the `Gribber` class that was not reading the correct yaml catalogue file

## v0.1-alpha

This is the AQUA pre-release to be sent to internal reviewers. 
Documentations is completed and notebooks are working.

[unreleased]: https://github.com/oloapinivad/AQUA/compare/v0.4...HEAD
[v0.4]: https://github.com/oloapinivad/AQUA/compare/v0.3...v0.4
[v0.3]: https://github.com/oloapinivad/AQUA/compare/v0.2.1...v0.3
[v0.2.1]: https://github.com/oloapinivad/AQUA/compare/v0.2...v0.2.1
[v0.2]: https://github.com/oloapinivad/AQUA/compare/v0.2-beta...v0.2
[v0.2-beta]: https://github.com/oloapinivad/AQUA/compare/v0.2-alpha...v0.2-beta
[v0.2-alpha]: https://github.com/oloapinivad/AQUA/compare/v0.1-beta...v0.2-alpha
[v0.1-beta]: https://github.com/oloapinivad/AQUA/compare/v0.1-alpha...v0.1-beta<|MERGE_RESOLUTION|>--- conflicted
+++ resolved
@@ -10,12 +10,8 @@
 - Fix wrong fdb source (#657)
 - Adding tests for NEMO 2D and 3D (#652)
 - tprate not derived from tp for GSV sources (#653)
-<<<<<<< HEAD
 - Simplify reader init and retrieve (#620)
 - var='paramid' can be used to select variables in the retriee method (#648)
-=======
-- var='paramid' can be used to select variables in the retrieve method (#648)
->>>>>>> cdf6fb91
 - Tropical cyclons improvements (#645)
 - configdir is not searched based on util file position in the repo (#636)
 - Cleaner mask treatment (Revision of mask structure in the reader #617)
