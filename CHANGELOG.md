# Changelog

All notable changes to this project will be documented in this file.
The format is based on [Keep a Changelog](https://keepachangelog.com/en/1.0.0/)

## [Unreleased]

Unreleased in the current development version:

AQUA core complete list:
<<<<<<< HEAD
- Add kwargs parsing of reader arguments, passing them to intake to substitute parameters (#757)
- Remove `zoom` and use kwargs instead (#757)
=======
- Introducing a `yearmonth` timestyle to access FDB data on monthly average (#1001)
- Adding expected time calculation for weight generation (#701)

AQUA diagnostics complete list:

## [v0.7.2]

Main changes are:
1. `mtpr` is used for precipitation in all the catalogue entries
2. LRA CLI support for parallel SLURM submission and other improvements
3. ICON production simulations available in the catalogue
4. `detrend()` method is available in the `Reader` class
5. All the diagnostics have dask support in their CLI

AQUA core complete list:
- Fix LRA sources to allow incomplete times for different vars (#994)
- Distributed dask option for diagnostic CLIs and wrapper (#981)
- Added documentation for `plot_timeseries`, `plot_seasonalcycle` and `plot_single_map_diff` (#975)
- Minimum date fixer feature / ICON net fluxes fix (#958)
- Unified logging for all diagnostics (#931)
- A `detrend()` method is added to the Reader class (#919)
- LRA file handling improvements (#849, #972)
>>>>>>> 40da2770
- Updating fixer for ERA5 monthly and hourly data on Levante (#937)
- GSV pin to 1.0.0 (#950)
- Adding ICON production simulations (#925)
- LRA CLI for parallel SLURM submission support a max number of concurrent jobs and avoid same job to run (#955, #990)
- Renaming of EC-mean output figures in cli push tool for aqua-web (#930)
- Renaming the `tprate` variable into `mtpr` in all fixes (#944)

AQUA diagnostic complete list:
- Timeseries: seasonal cycle runs as a separate cli in aqua-analysis for performance speed-up (#982)
- Timeseries: seasonal cycle is added if reference data are not available in some timespan (#974)
- Tropical rainfall: Removing unnecessary printing during the CLI, optimazing the CLi for low and high-resolution data (#963)
- Timeseries: Grergory plot TOA limits are dynamically chosen (#959)
- SSH: technical improvements including removal of hardcoded loglevel and timespan definition. (#677)
- SSH: ready with new data governance and option to plot difference plots added. (#677)
- Atmosferic Global Mean: added mean bias for the entire year in seasonal bias function (#947)

## [v0.7.1]

Main changes are:
1. Complete update of the timeseries diagnostic
2. LRA CLI for parallel SLURM submission
3. SSP370 production scenario for IFS-NEMO available in the catalogue

AQUA core complete list:
- Plot timeseries is now a framework function (#907)
- Improve the automatic parsing of date range according to schema from fdb (#928)
- LRA CLI for parallel SLURM submission (#909)
- Added graphics function to plot data and difference between two datasets on the same map (#892)
- Add IFS-NEMO ssp370 scenario (#906)

AQUA diagnostics complete list:
- Teleconnections: comparison with obs is done automatically in diagnostic CLI (#924)
- Teleconnections: capability to find index file if already present (#926)
- Timeseries: save flag introduced to save to enable/disable saving of the timeseries (#934)
- Improve the automatic parsing of date range according to schema from fdb (#928)
- Updated output filenames for atmglobalmean diagnostic (#921)
- Added graphics function to plot data and difference between two datasets on the same map (#892)
- Implemented `pyproject.toml` for global_time_series diagnostic (#920).
- Implemented `pyproject.toml` for tropical_rainfall diagnostic (#850).
- Updating CLi for tropical_rainfall diagnostic (#815)
- LRA cli for parallel SLURM submission (#909)
- Timeseries: seasonal cycle is available for the global timeseries (#912)
- Timeseries: refactory of Gregory plot as a class, comparison with multiple models and observations (#910)
- Add IFS-NEMO ssp370 scenario (#906)
- Timeseries: complete refactory of the timeseries as a class, comparison with multiple models and observations (#907)
- Plot timeseries is now a framework function (#907)

## [v0.7]

Main changes are:
1. Multiple updates to the diagnostics, both scientific and graphical, to work with more recent GSV data
2. `mtpr` is now used instead of `tprate` for precipitation
2. Documentation has been reorganized and integrated

Complete list:
- New utility `add_pdf_metadata` to add metadata to a pdf file (#898)
- Experiments `a0gg` and `a0jp` added to the IFS-NEMO catalog, and removal of `historical-1990-dev-lowres` (#889)
- Updated notebooks to ensure consistency across different machines by using observational datasets, and included a demo of aqua components for Lumi (#868)
- Scripts for pushing figures and docs to aqua-web (#880)
- Fixed catalogue for historical-1990-dev-lowres source (#888, #895)
- data_models src files are now in the aqua/data_models folder, with minor modifications (#884)
- Warning options based on the `loglevel` (#852)
- Timeseries: formula bugfix and annual plot only for complete years (#876)
- mtpr instead of tprate derived from tp (#828)
- eccodes 2.34.0 does not accomodate for AQUA step approach, pin to <2.34.0 (#873)
- Bugfix of the `aqua-analysis` wrapper, now can work teleconnections on atmospheric and oceanic variables 
and the default path is an absolute one (#859, #862)
- Ocean3D: many fixes and adaptations to new data governance (#776)
- Bugfix of the `aqua-analysis` wrapper, now can work teleconnections on atmospheric and oceanic variables (#859)
- Radiation: adaptation to new data governance and many improvements (#727)
- Seaice: Sea ice extent has now seasonal cycle (#797)
- Fixing the paths in `cli/lumi-install/lumi_install.sh` (#856).
- Refactor of the documentation (#842, #871)
- The drop warning in `aqua/gsv/intake_gsv.py` (#844)
- Tropical cyclones diagnostic: working with new data governance (includes possibility to retrieve orography from file (#816)

## [v0.6.3]

Complete list:
- Setting last date for NaN fix for IFS-NEMO/IFS-FESOM to 1999-10-01 and cleaner merge of parent fixes (#819)
- Hotfix to set `intake==0.7.0` as default (#841)
- Timeseries: can add annual std and now default uncertainty is 2 std (#830)
- `retrieve_plain()` method now set off startdate and enddate (#829)
- Complete restructure of fixer to make use of `fixer_name`: set a default for each model and a `False` to disable it (#746)
- Added `center_time` option in the `timmean()` method to save the time coordinate in the middle of the time interval and create a Timmean module and related TimmeanMixin class (#811)
- Fixer to rename coordinates available (#822)
- Fixing new pandas timedelta definition: replacing H with h in all FDB catalog (#786)
- Change environment name from `aqua_common` to `aqua`(#805)
- Adding a run test label to trigger CI (#826)
- Tropical_rainfall: improve organization and maintainability, introducing nested classes (#814)
- Revisiting CERES fixes (#833)
- Timeseries: add bands for observation in Gregory plots (#837)

## [v0.6.2]

Complete list:
- Global time series plot annual and monthly timeseries together, improved Gregory plot (#809)
- Teleconnection can now take a time range as input and ylim in the index plot function (#799)
- LRA to use `auto` final time and `exclude_incomplete` (#791)
- Hotfix for v0.12.0 of the GSV_interface related to valid_time (#788)
- Global time series adapted to new data governance (#785)
- AtmoGlobalMean diagnostic improvements and adaptation to new data governance (#745 #789 #807 #812)
- Sea-ice diagnostic adapted to new data governance (#790)
- Implement a fix setting to NaN the data of the first step in each month (for IFS historical-1990) (#776)

## [v0.6.1]

Complete list:
- Teleconnection improvement to accept different variable names for ENSO (avg_tos instead of sst) (#778)
- ERA5 fixes compatible with new data governance (#772)
- Update the LRA generator (removing aggregation and improving) filecheck and fix entries for historical-1990-dev-lowres (#772)
- Updates of ECmean to work with production experiments (#773, #780)
- Automatic data start and end dates for FDB sources (#762)

## [v0.6]

Main changes are:
1. Inclusion in the catalog of the historical-1990 production simulations from IFS-NEMO and IFS-FESOM.
2. New fixes that targets the DestinE updated Data Governance

Complete list:
- IFS-FESOM historical-1990-dev-lowres with new data governance added to the catalogue (#770)
- AtmoGlobalMean diagnostic improvements (#722)
- Teleconnections diagnostic improvements (#722)
- Read only one level for retrieving 3D array metadata, select single level for retrieve (#713)
- IFS-FESOM historical-1990-dev-lowres with new data governance added to the catalogue
- Fix mismatch between var argument and variables specified in catalogue for FDB (#761)
- Compact catalogues using yaml override syntax (#752)
- Fix loading source grid file before smmregrid weight generation (#756)

## [v0.5.2-beta]

Complete list:
-  A new fdb container is used to generate the correct AQUA container

## [v0.5.2-alpha]

Main changes are:
1. Coupled models IFS-NEMO and IFS-FESOM are now supported
2. Accessor to use functions and reader methods as if they were methods of xarray objects, see [notebook](https://github.com/DestinE-Climate-DT/AQUA/blob/main/notebooks/reader/accessor.ipynb)
3. Preliminary provenance information is now available in the history attribute of the output files
4. AQUA analysis wrapper is parallelized
5. A levelist can be provided in FDB sources, this will greatly speed up the data retrieve

Complete list:
- Fix reading only one sample variable and avoid _bnds variables (#743)
- Allow correct masked regridding after level selection. Add level selection also for not-FDB sources (#741)
- Read only one level for retrieving 3D array metadata, select specific levels for FDB retrieve (#713)
- Defining catalog entry for coupled models IFS-NEMO and IFS-FESOM (#720)
- Change fixer_name to fixer_name (#703)
- Reorganization of logging calls (#700)
- Accessor to use functions and reader methods as if they were methods of xarray objects (#716)
- Suggestions are printed if a model/exp/source is not found while inspecting the catalogue (#721)
- Improvements in the single map plot function (#717)
- Minor metadata fixes (logger newline and keep "GRIB_" in attrs) (#715)
- LRA fix now correctly aggregating monthly data to yearly when a full year is available (#696)
- History update and refinement creating preliminary provenance information (plus AQUA emoji!) (#676)
- OPA lra compatible with no regrid.yaml (#692)
- Introducing fixer definitions not model/exp/source dependents to be specified at the metadata level (#681)
- AQUA analysis wrapper is parallelized and output folder is restructured (#684, #725)

## [v0.5.1]

Main changes are:
1. A new `Reader` method `info()` is available to print the catalogue information
2. Grids are now stored online and a tool to deploy them on the `cli` folder is available

Complete list:
- Fix attributes of DataArrays read from FDB (#686)
- Reader.info() method to print the catalogue information (#683)
- Simpler reader init() by reorganizing the calls to areas and regrid weights configuration and loading (#682)
- Optional autosearch for vert_coord (#682)
- plot_single_map adapted to different coordinate names and bugfixes (#680)
- Sea ice volume datasets for the Northern Hemisphere (PIOMAS) and the Southern Hemisphere (GIOMAS) (#598)
- Possibility of defining the regrid method from the grid definition (#678)
- Grids stored online and tool to deploy them on cli folder (#675)
- Global time series diagnostic improvements (#637)
- Teleconnections diagnostic improvements (#672)

## [v0.5]

Main changes are:
1. Refactor of the Reader() interface with less options at the init() level
2. Grids are now defined with the source metadata and not in a machine-dependent file
3. CLI wrapper is available to run all diagnostics in a single call
4. Refactoring of the streaming emulator with equal treatment for FDB or file sources

Complete list:
- Controlling the loglevel of the GSV interface (#665)
- Fix wrong fdb source (#657)
- Adding sample files and tests for NEMO 2D and 3D grids (#652)
- tprate not derived from tp for GSV sources (#653)
- Simplify reader init and retrieve providing less argument in initialization (#620)
- var='paramid' can be used to select variables in the retrieve method (#648)
- configdir is not searched based on util file position in the repo (#636)
- Cleaner mask treatment (Revision of mask structure in the reader #617)
- Fldmean fix if only one dimension is present for area selection (#640)
- Adding higher frequency ERA5 data on Levante and Lumi (#628)
- regrid.yaml files are removed, grid infos are now in the catalogue metadata (#520, #622, #643)
- Load all available variables in FDB xarray/dask access (#619)
- Lint standard and enforced in CI (#616)
- Reader init split with methods (#523)
- Single map plot utility to be used by all diagnostics (#594)
- Script for automatic generation of Fdb catalog entries (IFS only) (#572)
- Fix loading of singularity mounting /projappl (#612)
- CLI wrapper parser (#599)
- Refactoring of streaming emulator (#593)
- Radiation CLI and diagnostic refinement (#537)
- Ocean3D CLI and diagnostic refinement (#578)
- AtmGlobalMean CLI and diagnostic refinement (#587)
- Tropical cyclones CLI refinements and TC module (#568, #645)
- Removing OPA, OPAgenerator and related tests from the AQUA (Remove OPA from AQUA #586)
- Renaming the experiments according to the DE340 AQUA syntax (Including dev-control-1990 in the source and rename the experiment according to DE340 scheme #556, #614, #618)
- Teleconnections diagnostic improvements (#571, #574, #576, #581, #592, #623)

## [v0.4]

Main changes are:
1. Update to all the diagnostics CLI
2. Refactor of the regridder so that `regrid.yaml`` is grid-based and not experiment-based
3. Xarray access to FDB sources
4. Refactor of the fixer so that merge/replace/default options are available
5. Remove of the `aqua` environment in favour of the `aqua_common` one. 

Complete list:
- Introduced color scheme for aqua logging (#567)
- CLI for sea diagnostic (#549)
- Add CLI for SSH diagnostic and some bug fixes (#540)
- Fix SSH diagnostic to be compatible with lates AQUA version (#538) 
- Helper function to identify vertical coordinates in a dataset (#552)
- Orography for tempest extremes TCs detection and update TCs CLI (Orography threshold included and CLI update #404)
- Improvement of performance indices CLI (Update of ECmean CLI #528)
- Fix to allow reading a list of multiple variables from FDB (#545)
- Further improvement of function to inspect the catalogue (#533)
- Custom exceptions for AQUA (#518)
- Speed up of the `retrieve_plain` method (#524)
- Update documention for adding new data and setting up the container (Increase documentation coverage #519)
- CLI wrapper for the state-of-the-art diagnostics analysis (#517, #527, #525, #530, #534, #536, #539, #548, #549, #559)
- Refactor the regrid.yaml as grid-based instead of experiment-based (#291)
- aqua_common environment simplified and updated (#498)
- Update available variables in FDB catalogues on lumi (#514)
- Solve reversed latitudes bug for fixed data (#510)
- Switch to legacy eccodes tables based on intake source metadata (#493)
- Add GPM IMERG precipitation data to the catalogue on levante (#505)
- Fix ocean3d diagnostic colorbars not being symmetric when missing values are present (#504) 
- FDB NEMO test access to data (#488)
- Xarray dask access to FDB (#476)
- Issue a warning when multiple gribcodes are associated to the same shortname (Cases for multiple eccodes grib codes #483)
- Allowing fixer to overwrite or merge default configuration (Increasing flexibiity of the fixer allowing for merge, replace and default options #480)
- Add new tests (Increase testing #250)
- Global time series diagnostic setup for multiple variables CLI (#474)
- Option to avoid incomplete chunk when averagin with timmean (Introduce check for chunk completeness in timmean() #466)
- Simplification of Fixer() workflow, more methods and less redundancy (Functionize fixer #478)
- Remove the `aqua` environment file, only `aqua_common` is left (#482)

## [v0.3]

Main changes are:
1. Fixer moved at `Reader()` level
2. Area selection available in `fldmean()` method
3. FDB/GSV access for IFS-NEMO development simulations
4. Configuration file `config-aqua.yaml` replaces `config.yaml`

Complete list:
- Templates in configuration yaml files (#469)
- Bug fixes for FDB access options (#463, #462)
- Add observational catalogs on Lumi (Update Lumi catalog #454)
- Automatic finding of cdo (#456)
- Area is fixed if data are fixed (Fixer applied to grid areas #442)
- Tests missing failure fix (Fix #436 CI workflow passes even if some tests fail #452)
- FDB/GSV access to IFS control and historical simulations (#434, #458)
- Climatology support restored in the Reader (Fix for climatology #445)
- Improvement function to inspect the catalogue (Inspect_catalogue improvement #446)
- Minor improvements of the gribber (Fix gribber fdb #427)
- Allow the LRA generator to work with generators and so with FDB (LRA from fdb on mafalda #430)
- Fixes only on selected variables (Fixer updates #428)
- Complete revision of the FDB/GSV access, allowing to access also recent experiments using variable step (#343)
- Teleconnections diagnostic adapted to new code improvements (Teleconnections Dev branch update #424, #465)
- Add support for area selection with fldmean (Fldmean box selection #409)
- Environment simplified, dependencies are now mostly on the pyproject file (A simpler environment.yml #286)
- Intake esm functionality added back (Fix intake-esm #287)
- Intake esm tests (Test also intake-esm #335)
- Yaml dependencies removed (Logger and yaml issues in util.py #334)
- Log history working for iterators as well (Logger and yaml issues in util.py #334)
- Util refactor (Utility refactor #405)
- Fixer at reader level (Fixes at Reader level #244)
- Uniform timmean (Uniform time after timmean and add option for time_bnds #419)
- FDB tests added (Add FDB 5.11, a local FDB with some test data #280, #432)
- Refactor of unit conversion and non-metpy cases (Flexible unit fix from YAML file #416)
- Refactor of the config file definition (Refactor of the configuration search #417)

## [v0.2.1]

- Add development control-1950 and historical-1990 experiments to the LRA (LRA for control-1950 and historical-1990 on Levante from v0.2 #455)

## [v0.2]

- Improve the LRA generator and worklow CLI (Streaming for the LRA #289)
- AQUA new common environment installation tool for LUMI added (#413)
- Added a bash script "load_aqua_lumi.sh" to load aqua environment in LUMI with containers (Adding an AQUA singularity container for LUMI #418)

## [v0.2-beta]

This is the `AQUA` version part of the Deliverable D340.7.1.2. 

- SSH diagnostic improvements (Linting SSH diagnostics #377, SSH diag: PDF file name changed #388)
- Timmean fix to uniform time axis (Fix for timmean() to uniform output time axis #381)
- New tests trigger routine (Tests trigger with label #385)
- Fix for tco1279 and FESOM (fix for masked tco1279 #390, psu fix for salinity #383)
- ECmean improvements (various improvement for ecmean #392)
- Seaice diagnostic improvements (Deliverable340.7.1.2 fix seaice #389, Linting Seaice diagnostics #376)
- Teleconnections diagnostic graphics module enhanced and various improvements (Teleconnections corrections for D340.7.1.2 #379, Fix import in teleconnections notebooks #395, Teleconnections fix docs #408)
- Tropical cyclones linting of the diagnostic (Linting tropical cyclones diagnostics #380, Improved plotting functions for tropical cyclones #391)
- Ocean diagnostics restructured in a single folder, sharing common functions and other improvements (Linting+Fixes Ocean diagnostics #374, Adding units for MLD plot in ocean3d package #406)
- Documentation fixes (Documentation fixes after review #403)
- Atmglobalmean and radiation diagnostic improvements (Atmglobalmean fix #371)
- MSWEP fixer bugfix (Change MSWEP datamodel #397, fixing of mswep #401)

## [v0.2-alpha]

This is the `AQUA` version that will be part of the Deliverable D340.7.1.2, sent to internal review. This is mostly done by the inclusion of twelve diagnostics within the AQUA framework

- Added teleconnections diagnostic (#308, #309, #318, #333, #352)
- Added tropical cyclones diagnostic (#310, #345)
- Added performance indices diagnostic based on ECmean tool (#57, #327) 
- Added sea ice diagnostic (#353, #368)
- Added global timeseries diagnostic (#358, #359)
- Added radiation analysis diagnostic (#301, #360)
- Added global mean bias diagnostic (#285, #371)
- Added SSH variability diagnostic (#367, #369)
- Added tropical rainfall diagnostic (#314)
- Added Ocean circulation diagnostic (#295)
- Added global ocean diagnosc (#164)
- Added global mean timeseries (#268)
- Multiple fixes in the Reader (#316, #324, #334)
- Avoid time duplicated in the Reader (#357)
- Enabling autodoc for diagnostics (#330)
- Data access improvement on Levante, including new datasets (#332, #355, #321)
- Added a common environment file (#363)
- Support for Lumi installation (#315)
- Added the `changelog` file

### Changed

- Dummy diagnostic is now in the `dummy` folder (previously was `dummy-diagnostic`)
- Tests and code is now working with python>=3.9 (previously python 3.11 was excluded)

## [v0.1-beta]

This is the `AQUA` version that will be part of the Deliverable D340.7.1.1.
This is mostly built on the `AQUA` `Reader` class which support for climate model data interpolation, spatial and temporal aggregation and conversion for a common GRIB-like data format.


- Low resolution archive documentation
- Fixed a bug in the `Gribber` class that was not reading the correct yaml catalogue file

## v0.1-alpha

This is the AQUA pre-release to be sent to internal reviewers. 
Documentations is completed and notebooks are working.

[unreleased]: https://github.com/DestinE-Climate-DT/AQUA/compare/v0.7.2...HEAD
[v0.7.2]: https://github.com/DestinE-Climate-DT/AQUA/compare/v0.7.1...v0.7.2
[v0.7.1]: https://github.com/DestinE-Climate-DT/AQUA/compare/v0.7...v0.7.1
[v0.7]: https://github.com/DestinE-Climate-DT/AQUA/compare/v0.6.3...v0.7
[v0.6.3]: https://github.com/DestinE-Climate-DT/AQUA/compare/v0.6.2...v0.6.3
[v0.6.2]: https://github.com/DestinE-Climate-DT/AQUA/compare/v0.6.1...v0.6.2
[v0.6.1]: https://github.com/DestinE-Climate-DT/AQUA/compare/v0.6...v0.6.1
[v0.6]: https://github.com/DestinE-Climate-DT/AQUA/compare/v0.5.2-beta...v0.6
[v0.5.2-beta]: https://github.com/DestinE-Climate-DT/AQUA/compare/v0.5.2-alpha...v0.5.2-beta
[v0.5.2-alpha]: https://github.com/DestinE-Climate-DT/AQUA/compare/v0.5.1...v0.5.2-alpha
[v0.5.1]: https://github.com/DestinE-Climate-DT/AQUA/compare/v0.5...v0.5.1
[v0.5]: https://github.com/DestinE-Climate-DT/AQUA/compare/v0.4...v0.5
[v0.4]: https://github.com/DestinE-Climate-DT/AQUA/compare/v0.3...v0.4
[v0.3]: https://github.com/DestinE-Climate-DT/AQUA/compare/v0.2.1...v0.3
[v0.2.1]: https://github.com/DestinE-Climate-DT/AQUA/compare/v0.2...v0.2.1
[v0.2]: https://github.com/DestinE-Climate-DT/AQUA/compare/v0.2-beta...v0.2
[v0.2-beta]: https://github.com/DestinE-Climate-DT/AQUA/compare/v0.2-alpha...v0.2-beta
[v0.2-alpha]: https://github.com/DestinE-Climate-DT/AQUA/compare/v0.1-beta...v0.2-alpha
[v0.1-beta]: https://github.com/DestinE-Climate-DT/AQUA/compare/v0.1-alpha...v0.1-beta<|MERGE_RESOLUTION|>--- conflicted
+++ resolved
@@ -8,10 +8,8 @@
 Unreleased in the current development version:
 
 AQUA core complete list:
-<<<<<<< HEAD
 - Add kwargs parsing of reader arguments, passing them to intake to substitute parameters (#757)
 - Remove `zoom` and use kwargs instead (#757)
-=======
 - Introducing a `yearmonth` timestyle to access FDB data on monthly average (#1001)
 - Adding expected time calculation for weight generation (#701)
 
@@ -34,7 +32,6 @@
 - Unified logging for all diagnostics (#931)
 - A `detrend()` method is added to the Reader class (#919)
 - LRA file handling improvements (#849, #972)
->>>>>>> 40da2770
 - Updating fixer for ERA5 monthly and hourly data on Levante (#937)
 - GSV pin to 1.0.0 (#950)
 - Adding ICON production simulations (#925)
