# Changelog

All notable changes to this project will be documented in this file.
The format is based on [Keep a Changelog](https://keepachangelog.com/en/1.0.0/)

## [Unreleased]

Unreleased in the current development version (target v0.14):

AQUA core complete list:
<<<<<<< HEAD
- Attributes added by AQUA are now "AQUA_" prefixed (#1790)
=======
- Remove zarr pin (#1794)
- Reader intake-xarray sources can select a coder for time decoding (#1778)
>>>>>>> 75b62450
- Document use of AQUA on ECMWF HPC2020 (#1782)
- Added history logging for lat-lon in area selection (#1479)
- Cleaner workflow and pytest/coverage configuration (#1755, #1758)
- catalog, model, exp, source info are now stored in the DataArray attributes (#1753)
- Avoid infinite hanging during bridge access (#1733, #1738)
- Enable dependabot to monitor dependencies every month (#1748)
- `eccodes` bump to 2.40.0 (#1747)
- Integrate codecov to monitor coverage and test analytics and remove old bot (#1736, #1737, #1755)
- Reinitialize `GSVRetriever` instance only when needed (#1733)
- Enable the option to read FDB data info from file, and refactor start/end hpc/bridge dates handling (#1732, #1743, #1762)
- Fix `push_analysis.sh` options and `aqua_analysis.py` config paths (#1723, #1754)
- Enable zip compression for LRA yearly files (#1726)
- Enable publication of documentation on ReadTheDocs (#1699, #1716)
- Adapt Catgen test to the new number of sources for ICON (#1708)
- Added tests for the Hovmoller plot routine (#1532)
- `push_s3` compatibility with `boto3>=1.36.0` (#1704)
- Rsync option for push_analysis.sh (#1689)
- Multiple updates to allow for AQUA open source, including Dockerfiles, actions, dependencies and containers (#1574)

AQUA diagnostics complete list:
- Diagnostic core: documentation about class and config file structure (#1790)
- Diagnostic core: A common function to load the diagnostic config file is provided (#1750)
- Global bias: add test (#1675)
- Diagnostic core: Add additional command-line arguments for configuration and processing options (#1745)
- Global bias: Handling plev and using scientific notation in contour plots (#1649)
- Ecmean: Fix net surface radiative flux and wind stresses in ecmean (#1696)
- Diagnostic core: A common parser and fuctions to open/close the dask cluster are provided (#1703)

## [v0.13.1]

Main changes are:
1. Ocean3d major refactoring

AQUA core complete list:
- Fixer delete option accepts non-lists (#1687)
- Ansi color 8-bit fix for logger (#1671)
- Hotfix for unmatched string in catgen (#1672)
- Test for aqua-analysis.py (#1664)
- Fix in the catgen now correctly generating an automatic description if not provided (#1662)

AQUA diagnostics complete list:
- Diagnostic core: added a Diagnostic class to be inherited by all diagnostics (#1681)
- Timeseries: hotfix of problems with the catalog usage in output saving (#1669)
- Tropical Rainfall: Update of the precomputed histograms paths for lumi and MN5 (#1661)
- Ocean3d: Trend is calculating using polyfit. Restructed the mixed layer depth function. (#1651)
- Global bias: hotfix for regrid option (#1670)

## [v0.13.0]

Main changes are:
1. Grids updated to work with operational O-25.1
2. Compliance of the catalog generator to the O-25.1 data portfolio
3. New 'Biases and Radiation' diagnostics replace the old 'AtmGlobalMean and Radiation'
4. Push of figures to LUMI-O and improvements for aqua-web

Deprecated:
- `aqua-analysis.sh` script is deprecated and has been removed. Use `aqua-analysis.py` instead.
- `cli_dummy.py` script is deprecated and will be removed in the next release. Use the `cli_checker.py` instead.
 
AQUA core complete list:
- More general checksum checker for grids and observations ( #1550)
- Output dir including catalogue for aqua-analysis.py (#1640)
- Grids for O-25.1 cycle are added in the grids folder (they are v3) (#1647)
- `deltat` for fixer can now be specified in source metadata and not only in fixes (#1626)
- LRA generator integrates ``--rebuild`` flag to regenerate areas and weights. The `--autosubmit` option is removed (#1623)
- Hotfix for catgen tests (#1648)
- Experiment and dashboard metadata are now created with the catalog generator (#1637)
- Safety checks according to data frequency for HPC, bridge and request start/end dates in intake GSV (#1636, #1655)
- Experiment metadata for aqua-web and dashboard from catalog entry (#1633)
- Automatic identification of ocean grid in the catalog generator (#1621)
- `OutputSaver` can deduce the catalog name from the model, exp (#1627)
- Pin zarr<3.0.0 to avoid breaking changes (#1625)
- Units utility are now functions and not methods of FixerMixin (#1558)
- New `cli_checker.py` tool to check the existance of the required model in the catalog and rebuild the area files (#1619)
- Update the catalog generator to align with changes in the data portfolio (#1593)
- Adding ICON phase2 hpx6 and hpz9 grids (#1596)
- Push figures to LUMI-O for dashboard (#1582, #1607)
- Bridge_start_date and expver switching (#1597)
- Include all available figure metadata in content.json for dashboard/aqua-web (#1573)
- Upgrade LUMI module to 24.03 and to eccodes 2.39.0

AQUA diagnostics complete list:
- Old AtmoGlobalMean and Radiation diagnostics removed (#1622)
- `--catalog` is accepted by all the diagnostics altough it is not used by all of them yet (#1619)
- Timeseries: enabled region selection in the CLI (#1564)
- Ocean3d: Bugfix of values for Ocean trend function (#1583)
- Biases and Radiation: Refactoring of Bias and Radiation Diagnostics (#1243)
- Biases and Radiation: Fix Seasonal Bias Output in global_biases for NetCDF Saving Compatibility and other fixes (#1585, #1604, #1628)
- Biases and Radiation: Adding `save_netcdf` flag and function (#1510)
- Biases and Radiation: Integrating Updated OutputSaver (#1487)

## [v0.13-beta]

Main changes are:
1. All the diagnostics are now compatible with the new fixes and eccodes version.
2. Full compatibility with HealPix grids and the new CDO version.
3. Major improvements in the Ocean3D diagnostic.

AQUA core complete list:
- Safety checks and error messages on FDB folders (#1512)
- Refreshed internal `to_list` function (#1512)
- Reorganizing and extending CI/CD catalog with 5 years of hpz3 data from ERA5 (atm) and FESOM (oce) (#1552)
- Version info in a separate module (#1546) 
- Corrected `tcc` units to % (#1551)
- Fix pdf attributes (#1547)
- Catgen fixes (#1536)
- Introduced fixer for ClimateDT phase 2 (#1536)
- `aqua_analysis.py` using a common central dask cluster (#1525)
- Added the `cdo_options: "--force"` to the definitions of the oceanic HealPix grids (#1539)

AQUA diagnostic complete list:
- ECmean: Integrating the performance indices and global mean within the `aqua_diagnostics` module (#1556)
- Teleconnections: The `teleconnections` diagnostic is now integrated in the `aqua_diagnostics` module (#1352)
- Teleconnections: OutputSaver for the teleconnections diagnostic (#1567, #1570)
- Ocean3d: Fix to improve memory usage and cli (#1490)
- Seaice: Fix to read sithick as fallback instead of sivol (#1543)
- Ocean3d: Minor fix to allow to read new variable names (#1540)
- Timeseries: The `timeseries` diagnostic is now integrated in the `aqua_diagnostics` module (#1340)
- Timeseries: Integrating Updated OutputSaver (#1492)

## [v0.13-alpha]

Main changes are:
1. A refactor of the fixes, with a new common main convention table is available, based on eccodes.
2. Diagnostics are updated to work with the new fixes and the new eccodes version. This is not yet complete and will be finalized in the next release.
3. The FDB reader always rely on paramids, so that support for eccodes 2.39.0 and backward compatibility is ensured.

AQUA core complete list:
- push-analysis.sh maintenance (#1555)
- Added the `cdo_options: "--force"` to the definitions of the HealPix grids (#1527)
- Removing default fixes (#1519)
- Support for eccodes=2.39.0 with full fixes refactoring (#1519)
- Dashboard: Moved making of contents yaml to local hpc (#1470)
- Support for new smmregrid==0.1.0 including simpler weights and area generation (#1395)
- Removing cdo pin for more recent versions (#1395)
- Change `bridge_end_date` convention (#1498)
- `catgen` to support data bridge options (#1499)
- Enhance OutputSaver with Improved File Handling, Logging, and NetCDF Write Modes (#1495)
- Introduction a specific pipeline and tests for `catgen` utiliy (#1505)
- Remove pin on xarray (#1507)
- FDB reader internally always asks for paramids (#1491, #1508, #1529)
- Introduction of a convention table for the fixer, in order to create a more general fixer (#1488, #1506)
- Refactor of `cli_lra_parallel_slurm.py` to work with container via jinja (#1497) 
- Convert `aqua-analysis.sh` to Python with Subprocess and Multiprocessing Support (#1354, #1521)
- New base container for aqua-container (#1441)
- Autodetection of latest AQUA in `load-aqua-container.sh` script (#1437)
- Update Metadata Handling for NetCDF, PDF, and PNG Outputs (#1430)
- Add instructions to install AQUA on MN5 (#1468)
- Introduce `grids-checker.py` tool to verify presence and checksum of the grid files (#1486)

AQUA diagnostic complete list:
- Tropical Cyclones: Adaptation to IFS-FESOM and tool to compute orography from data (#1393)
- Seaice: Hotfix for sea ice plots (#1432)

## [v0.12.2]

Main changes are: 
1. Single container script to be used on Lumi, MN5 and Levante

AQUA core complete list:
- Introduce `timeshift` option for the fixer to roll forward/back the time axis (#1411)
- Centralize and refactor in single script the tool to load AQUA container (#1413)
- Add extra maintenance options to submit-aqua-web (#1415)
- Update push-analysis.sh removing dependency on full AQUA and option not to convert to png (#1419)
- Pin to xarray<2024.09 to prevent bug in polyfit requires temporary (#1420)
- Remove spurious dimensions when running `fldmean()` (#1423)

AQUA diagnostic complete list:
- Refactor of plotThickness method in the sea ice diagnostic (#1427)


## [v0.12.1]

AQUA core complete list:
- Allow multiple realizations in fdb-catalog-generator (#1335)
- Fix the container loading script in order to avoid load of local libraries (#1399)
- Fix using AQUA container for submit-aqua-web, do not wipe old figures by default (#1387)
- New `timstat` module which opens complement `timmean()` with `timmax()`, `timmin()` and `timstd()` methods (#1391)
- Fix installation to avoid mismatch between `hdf5` and `h5py` libraries (#1408)

## [v0.12]

Main changes are:
1. AQUA installation now requires a mandatory machine name.
2. The `aqua` source code has been moved to the `src` folder. The change is transparent to the user.
3. A diagnostic module, called `aqua.diagnostics`, is under development. The module is not yet active, diagnostics are still available with the previous structure.

AQUA core complete list:
- Mixed updates to support data for NextGEMS cycle4 hackathon (#1375)
- Preprocess functionality added to the `Reader` class (#1298)
- The AQUAthon material has been moved under the `notebooks` folder (#1342)
- `aqua` source code has been moved to the `src` folder (#1332)
- A diagnostic module, called `aqua.diagnostics`, has been created under the `src` folder (#1332, #1341)
- LRA generator tool support for multiple relizations (#1357, #1375)
- LRA generator requires `catalog` as a mandatory argument (#1357)
- AQUA console revisiting, adding `avail` method and `update` method (#1346)
- AQUA install now requires mandatory machine name (#1346)
- Fix to make keyword step optional in request (#1360)

## [v0.11.3]

AQUA core complete list:
- LRA, both from CLI and worklow, is part of the AQUA console and can be run with `aqua lra $options` (#1294)
- FDB catalog generator is part of the AQUA console and can be run with `aqua catgen $options` (#1294)
- Coordinate unit overriding is now possible via the `tgt_units` argument (#1320)
- Full support for python>=3.9 (#1325)
- Pin of (python) eccodes<2.37.0 in pyproject due to recent changes in binary/python structure (#1325)

AQUA diagnostic complete list:
- Radiation: Bugfix in the CLI for the radiation diagnostic (#1319)

## [v0.11.2]

AQUA core complete list:
- Renaming of FESOM grids to include original resolution name (#1312)
- Bugfix of the fdb-catalog-generator tool that was not correctly assigning NEMO grids (#1309)
- Bugfix of the GSV intake driver that was not handling correctly metadata jinja replacement (#1304) 
- Bugfix of _merge_fixes() method when the parent fix has no vars specified (#1310)
- Safety check for the netcdf driver providing more informative error when files are not found (#1307, #1313)

AQUA diagnostic complete list:
- Tropical Rainfall: Fix Minor Issues in Tropical Precipitation CLI Metadata and Formatting (#1266)

## [v0.11.1]

Attention: If you are accessing FDB experiments, we suggest to not use versions older than this release.

Main changes are:
1. AQUA works with FDB written with ecCodes versions > 2.35 as well as lower.
2. Timeseries and Seasonal cyle can now be evaluated also on a specific region 

AQUA core complete list:
- ecCodes now pinned to >=2.36.0 and tool for fixing older definition files (#1302)

AQUA diagnostic complete list:
- Timeseries: a region can be selected for Timeseries and Seasonal Cycle with the `lon_limits` and `lat_limits` arguments (#1299)
- Timeseries: the cli argument for extending the time range is now extend (previously expand) (#1299)
- Timeseries: all the available diagnostics support the catalog argument (#1299)

## [v0.11]

Attention: this version is not compatible with catalog entries with ecCodes >= 2.35.0.

1. LRA supports multi-catalog structure
2. ecCodes temporarily restricted to < 2.34

AQUA core complete list:
- Refactor the fdb-catalog-generator tool to work with data-portfolio repository (#1275)
- Introduce a function to convert NetCDF to Zarr and zarr catalog entry for LRA (#1068)
- Suppress the warning of missing catalogs in the AQUA console `add` command (#1288)
- Lumi installation is completely updated to LUMI/23.09 modules (#1290)
- gsv_intake switches eccodes also for shortname definitions (#1279)
- Increase compatibility between LRA generator and multi-catalog (#1278)
- Allow for intake string replacement within LRA-generated catalogs (#1278)
- Avoid warning for missing intake variable default when calling the `Reader()` (#1287)

AQUA diagnostic complete list:
- Teleconnections: catalog feature bugfix (#1276)

## [v0.10.3]

Attention: this version is not compatible with catalog entries with ecCodes < 2.35.0.

Main changes are:
1. support for ecCodes >= 2.35.0 (to be used with caution, not working with exps with eccodes < 2.35.0)
2. fdb_path is deprecated in favour of fdb_home

AQUA core complete list:
- Restructure fixes folder and files (#1271)
- Removed eccodes pin, better handling of tables in get_eccodes_attr (#1269)
- Added test for diagnostics integration to AQUA installation process (#1244)
- Bugfix for the monthly frequency data with monthly cumulated fluxes (#1255)
- fdb_path becomes optional and deprecated in favour of fdb_home (#1262)
- Branch support for tool to push analysis to explorer (#1273)

AQUA diagnostic complete list:
- ECmean documentation updates (#1264)

## [v0.10.2]

Main changes are:
1. aqua-analysis script can be configured with an external yaml file
2. AQUA installation process now includes diagnostics integration

AQUA core complete list:
- Rename OutputNamer to OutputSaver and add catalog name (#1259)
- Hotfix for rare situation with 3D data but no vertical chunking defined (#1252)
- External yaml file to configure aqua-analysis (#1246)
- Adding diagnostics integration to AQUA installation process (#1229)

AQUA diagnostic complete list:
- Teleconnections: adding the catalog feature to the diagnostic (#1247)
- ECmean upgrades for the CLI (#1241)
- ECmean enables the computation of global mean diagostic (#1241)

## [v0.10.1]

AQUA core complete list:
- Fixer for monthly frequency data with monthly cumulated fluxes (#1201)
- Catalogs can be installed from the external repository (#1182)
- Added grid for NEMO multiIO r100 (#1227)
- Reorganized analysis output in catalog/model/exp structure (#1218)

## [v0.10]

Main changes are:
1. The catalog is externalized and AQUA supports multiple catalogs. It is now mandatory to use the aqua console to add a new catalog to the AQUA installation.

AQUA core complete list:
- Catalog is externalized to a separate repository (#1200)
- AQUA is now capable of accessing multiple catalogs at the same time (#1205)
- MN5 container for AQUA (#1213)

## [v0.9.2]

Main changes are:
1. The `aqua-config.yaml` file is replaced by a template to be installed. The aqua console is now mandatory to use aqua.
2. `$AQUA` removed from the `Configdir()` autosearch, an installation with the aqua console is mandatory to use aqua.
3. AQUA cli command to provide the installation path with `--path` option. This can substitute the `$AQUA` variable in scripts.
4. The catalog file is now split into `machine.yaml` and `catalog.yaml` to support machine dependency of data path and intake variables as kwargs into each catalog.

AQUA core complete list:
- More detailed documentation for Levante and Lumi installation (#1210)
- `aqua-config.yaml` replaced by a template to be installed on each machine (#1203)
- `$AQUA` removed from the `Configdir()` autosearch (#1208)
- AQUA cli command to provide the installation path with `--path` option (#1193)
- Restructure of the `machine` and `catalog` instances to support a catalog based development (#1186)
- AQUA installation via command line support a machine specification `aqua install lumi` (#1186)
- Introduction of `machine.yaml` file to support machine dependency of data path and intake variables as kwargs into each catalog (#1186)
- Removing all the AQUA catalogs from the repo, now using https://github.com/DestinE-Climate-DT/Climate-DT-catalog (#1200)

## [v0.9.1]

Main changes are:
1. Update of fdb libraries to be compatible with the FDB data bridge

AQUA core complete list:
- OutputNamer Class: Comprehensive Naming Scheme and Metadata Support (#998)
- Creation of png figures for AQUA explorer is local (#1189)

## [v0.9]

Main changes are:
1. AQUA has an `aqua` CLI entry point, that allow for installation/uninstallation, catalog add/remova/update, fixes and grids handling
2. Experiments placed half on HPC and half on DataBridge data can be accessed in continuous manner.

AQUA core complete list:
- AQUA entry point for installation and catalog maintanance and fixes/grids handling (#1131, #1134, #1146, #1168, #1169)
- Automatic switching between HPC and databridge FDB (#1054, #1190)
- CLI script for automatic multiple experiment analysis submission (#1160, #1175)

## [v0.8.2]

Main changes are: 
1. `aqua-grids.yaml` file split in multiple files into `grids` folder
2. Container for Levante

AQUA core complete list:
- Removing any machine name depencency from slurm files (#1135)
- Jinja replacement is added to the aqua-config.yaml (#1154)
- grid definitions split in multiple files (#1152)
- Add script to access the container on Levante HPC (#1151)
- Add support for IFS TL63 and TL159 grids (#1150)
- Swift links for tests and grids renewed (#1142)
- Removing the docker folder (#1137)
- Introducing a tool for benchmarking AQUA code (#1057)
- Define AQUA NEMO healpix grids as a function of their ORCA source (#1113)

AQUA diagnostics complete list:
- Tropical Rainfall: Improve Paths in Live Demonstration Notebook  (#1157)
- Atm global mean: produce seasonal bias plots by default (#1140)
- Tropical Rainfall: Notebook for the Live Demonstration (#1112)
- Teleconnections: MJO Hovmoller plot introduced as notebook (#247)
- Tropical Rainfall: Reduce Redundancy in Conversion Functions (#1096)

## [v0.8.1]

Main changes are: 
1. Fixes following internal D340.7.3.3 and D340.7.1.4 review 

AQUA core complete list:
- Tco399-eORCA025 control, historical and scenario runs added to Lumi catalog (#1070)
- ESA-CCI-L4 dataset added for Lumi and Levante catalogs (#1090)
- Various fixes to the documentation (#1106)
- Fixer for dimensions is now available (#1050)

AQUA diagnostics complete list:
- Timeseries: units can be overridden in the configuration file (#1098)
- Tropical Rainfall: Fixing the Bug in the CLI (#1100)

## [v0.8]

Main changes are:
1. Support for Python 3.12
2. Update in the catalog for Levante and introduction of Leonardo
3. Multiple diagnostics improvement to fullfil D340.7.3.3 and D340.7.1.4

AQUA core complete list:
- LRA for ICON avg_sos and avg_tos (#1076)
- LRA for IFS-NEMO, IFS-FESOM, ICON added to Levante catalog (#1072)
- IFS-FESOM storyline +2K added to the Lumi catalog (#1059)
- Allowing for jinja-based replacemente in load_yaml (#1045) 
- Support for Python 3.12 (#1052)
- Extending pytests (#1053)
- More efficient use of `_retrieve_plain` for acessing sample data (#1048)
- Introducing the catalog structure for Leonardo HPC (#1049)
- Introducing an rsync script between LUMI and levante for grids (#1044)
- Introducing a basic jinja-based catalog entry generator (#853)
- Adapt NextGEMS sources and fixes to the final DestinE governance (#1008, #1035)
- Remove  NextGEMS cycle2 sources (#1008)
- Avoid GSVSource multiple class instantiation in dask mode (#1051)

AQUA diagnostics complete list:
- Teleconnections: refactor of the documentation (#1061)
- Tropical rainfall: Updating the Documentation and Notebooks (#1083)
- Performance indices: minor improvements with the inclusion of mask and area files (#1076)
- Timeseries: Seasonal Cycle and Gregory plots save netcdf files (#1079)
- Tropical rainfall: minor modifications to the CLI and fixes to changes in the wrapper introduced in PR #1063 (#1074)
- Tropical rainfall: adding daily variability and precipitation profiles to the cli (#1063)
- Teleconnections: bootstrap evaluation of concordance with reference dataset (#1026)
- SSH: Improvement of the CLI (#1024) 
- Tropical rainfall: adding metadata and comparison with era5 and imerg to the plots, re-binning of the histograms and buffering of the data (#1014)
- Timeseries: refactor of the documentation (#1031)
- Radiation: boxplot can accomodate custom variables (#933)
- Seaice: convert to module, add Extent maps (#803)
- Seaice: Implement seaice Volume timeseries and thickness maps (#1043)

## [v0.7.3]

Main changes are:
1. IFS-FESOM NextGEMS4 and storylines simulations available in the catalog
2. Vertical chunking for GSV intake access
3. FDB monthly average data access is available
4. kwargs parsing of reader arguments (e.g. allowing for zoom and ensemble support)

AQUA core complete list:
- Add kwargs parsing of reader arguments, passing them to intake to substitute parameters (#757)
- Remove `zoom` and use kwargs instead (#757)
- Enabling the memory monitoring and (optional) full performance monitoring in LRA (#1010)
- Adding IFS_9-FESOM_5 NextGEMS4 simulation on levante (#1009)
- Function to plot multiple maps is introduced as `plot_maps()` and documented (#866)
- Adding the IFS-FESOM storylines simulation (#848)
- `file_is_complete()` accounts also for the mindate attribute (#1007)
- Introducing a `yearmonth` timestyle to access FDB data on monthly average (#1001)
- Adding expected time calculation for weight generation (#701)
- Vertical chunking for GSV intake access (#1003)

AQUA diagnostics complete list:
- Timeseries: Various bugfix and improvements for cli and formula (#1013, #1016, #1022)

## [v0.7.2]

Main changes are:
1. `mtpr` is used for precipitation in all the catalog entries
2. LRA CLI support for parallel SLURM submission and other improvements
3. ICON production simulations available in the catalog
4. `detrend()` method is available in the `Reader` class
5. All the diagnostics have dask support in their CLI

AQUA core complete list:
- Fix LRA sources to allow incomplete times for different vars (#994)
- Distributed dask option for diagnostic CLIs and wrapper (#981)
- Added documentation for `plot_timeseries`, `plot_seasonalcycle` and `plot_single_map_diff` (#975)
- Minimum date fixer feature / ICON net fluxes fix (#958)
- Unified logging for all diagnostics (#931)
- A `detrend()` method is added to the Reader class (#919)
- LRA file handling improvements (#849, #972)
- Updating fixer for ERA5 monthly and hourly data on Levante (#937)
- GSV pin to 1.0.0 (#950)
- Adding ICON production simulations (#925)
- LRA CLI for parallel SLURM submission support a max number of concurrent jobs and avoid same job to run (#955, #990)
- Renaming of EC-mean output figures in cli push tool for aqua-web (#930)
- Renaming the `tprate` variable into `mtpr` in all fixes (#944)

AQUA diagnostic complete list:
- Tropical rainfall: enhancements of plotting and performance, files path correction (#997)
- Timeseries: seasonal cycle runs as a separate cli in aqua-analysis for performance speed-up (#982)
- Timeseries: seasonal cycle is added if reference data are not available in some timespan (#974)
- Tropical rainfall: Removing unnecessary printing during the CLI, optimazing the CLi for low and high-resolution data (#963)
- Timeseries: Grergory plot TOA limits are dynamically chosen (#959)
- SSH: technical improvements including removal of hardcoded loglevel and timespan definition. (#677)
- SSH: ready with new data governance and option to plot difference plots added. (#677)
- Atmosferic Global Mean: added mean bias for the entire year in seasonal bias function (#947)
- Tropical Cyclones: working with IFS-NEMO and ICON, includes retrieval of orography from file (#1071).

## [v0.7.1]

Main changes are:
1. Complete update of the timeseries diagnostic
2. LRA CLI for parallel SLURM submission
3. SSP370 production scenario for IFS-NEMO available in the catalog

AQUA core complete list:
- Plot timeseries is now a framework function (#907)
- Improve the automatic parsing of date range according to schema from fdb (#928)
- LRA CLI for parallel SLURM submission (#909)
- Added graphics function to plot data and difference between two datasets on the same map (#892)
- Add IFS-NEMO ssp370 scenario (#906)

AQUA diagnostics complete list:
- Teleconnections: comparison with obs is done automatically in diagnostic CLI (#924)
- Teleconnections: capability to find index file if already present (#926)
- Timeseries: save flag introduced to save to enable/disable saving of the timeseries (#934)
- Improve the automatic parsing of date range according to schema from fdb (#928)
- Updated output filenames for atmglobalmean diagnostic (#921)
- Added graphics function to plot data and difference between two datasets on the same map (#892)
- Implemented `pyproject.toml` for global_time_series diagnostic (#920).
- Implemented `pyproject.toml` for tropical_rainfall diagnostic (#850).
- Updating CLi for tropical_rainfall diagnostic (#815)
- LRA cli for parallel SLURM submission (#909)
- Timeseries: seasonal cycle is available for the global timeseries (#912)
- Timeseries: refactory of Gregory plot as a class, comparison with multiple models and observations (#910)
- Add IFS-NEMO ssp370 scenario (#906)
- Timeseries: complete refactory of the timeseries as a class, comparison with multiple models and observations (#907)
- Plot timeseries is now a framework function (#907)

## [v0.7]

Main changes are:
1. Multiple updates to the diagnostics, both scientific and graphical, to work with more recent GSV data
2. `mtpr` is now used instead of `tprate` for precipitation
2. Documentation has been reorganized and integrated

Complete list:
- New utility `add_pdf_metadata` to add metadata to a pdf file (#898)
- Experiments `a0gg` and `a0jp` added to the IFS-NEMO catalog, and removal of `historical-1990-dev-lowres` (#889)
- Updated notebooks to ensure consistency across different machines by using observational datasets, and included a demo of aqua components for Lumi (#868)
- Scripts for pushing figures and docs to aqua-web (#880)
- Fixed catalog for historical-1990-dev-lowres source (#888, #895)
- data_models src files are now in the aqua/data_models folder, with minor modifications (#884)
- Warning options based on the `loglevel` (#852)
- Timeseries: formula bugfix and annual plot only for complete years (#876)
- mtpr instead of tprate derived from tp (#828)
- eccodes 2.34.0 does not accomodate for AQUA step approach, pin to <2.34.0 (#873)
- Bugfix of the `aqua-analysis` wrapper, now can work teleconnections on atmospheric and oceanic variables 
and the default path is an absolute one (#859, #862)
- Ocean3D: many fixes and adaptations to new data governance (#776)
- Bugfix of the `aqua-analysis` wrapper, now can work teleconnections on atmospheric and oceanic variables (#859)
- Radiation: adaptation to new data governance and many improvements (#727)
- Seaice: Sea ice extent has now seasonal cycle (#797)
- Fixing the paths in `cli/lumi-install/lumi_install.sh` (#856).
- Refactor of the documentation (#842, #871)
- The drop warning in `aqua/gsv/intake_gsv.py` (#844)
- Tropical cyclones diagnostic: working with new data governance (includes possibility to retrieve orography from file (#816)

## [v0.6.3]

Complete list:
- Setting last date for NaN fix for IFS-NEMO/IFS-FESOM to 1999-10-01 and cleaner merge of parent fixes (#819)
- Hotfix to set `intake==0.7.0` as default (#841)
- Timeseries: can add annual std and now default uncertainty is 2 std (#830)
- `retrieve_plain()` method now set off startdate and enddate (#829)
- Complete restructure of fixer to make use of `fixer_name`: set a default for each model and a `False` to disable it (#746)
- Added `center_time` option in the `timmean()` method to save the time coordinate in the middle of the time interval and create a Timmean module and related TimmeanMixin class (#811)
- Fixer to rename coordinates available (#822)
- Fixing new pandas timedelta definition: replacing H with h in all FDB catalog (#786)
- Change environment name from `aqua_common` to `aqua`(#805)
- Adding a run test label to trigger CI (#826)
- Tropical_rainfall: improve organization and maintainability, introducing nested classes (#814)
- Revisiting CERES fixes (#833)
- Timeseries: add bands for observation in Gregory plots (#837)

## [v0.6.2]

Complete list:
- Global time series plot annual and monthly timeseries together, improved Gregory plot (#809)
- Teleconnection can now take a time range as input and ylim in the index plot function (#799)
- LRA to use `auto` final time and `exclude_incomplete` (#791)
- Hotfix for v0.12.0 of the GSV_interface related to valid_time (#788)
- Global time series adapted to new data governance (#785)
- AtmoGlobalMean diagnostic improvements and adaptation to new data governance (#745 #789 #807 #812)
- Sea-ice diagnostic adapted to new data governance (#790)
- Implement a fix setting to NaN the data of the first step in each month (for IFS historical-1990) (#776)

## [v0.6.1]

Complete list:
- Teleconnection improvement to accept different variable names for ENSO (avg_tos instead of sst) (#778)
- ERA5 fixes compatible with new data governance (#772)
- Update the LRA generator (removing aggregation and improving) filecheck and fix entries for historical-1990-dev-lowres (#772)
- Updates of ECmean to work with production experiments (#773, #780)
- Automatic data start and end dates for FDB sources (#762)

## [v0.6]

Main changes are:
1. Inclusion in the catalog of the historical-1990 production simulations from IFS-NEMO and IFS-FESOM.
2. New fixes that targets the DestinE updated Data Governance

Complete list:
- IFS-FESOM historical-1990-dev-lowres with new data governance added to the catalog (#770)
- AtmoGlobalMean diagnostic improvements (#722)
- Teleconnections diagnostic improvements (#722)
- Read only one level for retrieving 3D array metadata, select single level for retrieve (#713)
- IFS-FESOM historical-1990-dev-lowres with new data governance added to the catalog
- Fix mismatch between var argument and variables specified in catalog for FDB (#761)
- Compact catalogs using yaml override syntax (#752)
- Fix loading source grid file before smmregrid weight generation (#756)

## [v0.5.2-beta]

Complete list:
-  A new fdb container is used to generate the correct AQUA container

## [v0.5.2-alpha]

Main changes are:
1. Coupled models IFS-NEMO and IFS-FESOM are now supported
2. Accessor to use functions and reader methods as if they were methods of xarray objects, see [notebook](https://github.com/DestinE-Climate-DT/AQUA/blob/main/notebooks/reader/accessor.ipynb)
3. Preliminary provenance information is now available in the history attribute of the output files
4. AQUA analysis wrapper is parallelized
5. A levelist can be provided in FDB sources, this will greatly speed up the data retrieve

Complete list:
- Fix reading only one sample variable and avoid _bnds variables (#743)
- Allow correct masked regridding after level selection. Add level selection also for not-FDB sources (#741)
- Read only one level for retrieving 3D array metadata, select specific levels for FDB retrieve (#713)
- Defining catalog entry for coupled models IFS-NEMO and IFS-FESOM (#720)
- Change fixer_name to fixer_name (#703)
- Reorganization of logging calls (#700)
- Accessor to use functions and reader methods as if they were methods of xarray objects (#716)
- Suggestions are printed if a model/exp/source is not found while inspecting the catalog (#721)
- Improvements in the single map plot function (#717)
- Minor metadata fixes (logger newline and keep "GRIB_" in attrs) (#715)
- LRA fix now correctly aggregating monthly data to yearly when a full year is available (#696)
- History update and refinement creating preliminary provenance information (plus AQUA emoji!) (#676)
- OPA lra compatible with no regrid.yaml (#692)
- Introducing fixer definitions not model/exp/source dependents to be specified at the metadata level (#681)
- AQUA analysis wrapper is parallelized and output folder is restructured (#684, #725)

## [v0.5.1]

Main changes are:
1. A new `Reader` method `info()` is available to print the catalog information
2. Grids are now stored online and a tool to deploy them on the `cli` folder is available

Complete list:
- Fix attributes of DataArrays read from FDB (#686)
- Reader.info() method to print the catalog information (#683)
- Simpler reader init() by reorganizing the calls to areas and regrid weights configuration and loading (#682)
- Optional autosearch for vert_coord (#682)
- plot_single_map adapted to different coordinate names and bugfixes (#680)
- Sea ice volume datasets for the Northern Hemisphere (PIOMAS) and the Southern Hemisphere (GIOMAS) (#598)
- Possibility of defining the regrid method from the grid definition (#678)
- Grids stored online and tool to deploy them on cli folder (#675)
- Global time series diagnostic improvements (#637)
- Teleconnections diagnostic improvements (#672)

## [v0.5]

Main changes are:
1. Refactor of the Reader() interface with less options at the init() level
2. Grids are now defined with the source metadata and not in a machine-dependent file
3. CLI wrapper is available to run all diagnostics in a single call
4. Refactoring of the streaming emulator with equal treatment for FDB or file sources

Complete list:
- Controlling the loglevel of the GSV interface (#665)
- Fix wrong fdb source (#657)
- Adding sample files and tests for NEMO 2D and 3D grids (#652)
- tprate not derived from tp for GSV sources (#653)
- Simplify reader init and retrieve providing less argument in initialization (#620)
- var='paramid' can be used to select variables in the retrieve method (#648)
- configdir is not searched based on util file position in the repo (#636)
- Cleaner mask treatment (Revision of mask structure in the reader #617)
- Fldmean fix if only one dimension is present for area selection (#640)
- Adding higher frequency ERA5 data on Levante and Lumi (#628)
- regrid.yaml files are removed, grid infos are now in the catalog metadata (#520, #622, #643)
- Load all available variables in FDB xarray/dask access (#619)
- Lint standard and enforced in CI (#616)
- Reader init split with methods (#523)
- Single map plot utility to be used by all diagnostics (#594)
- Script for automatic generation of Fdb catalog entries (IFS only) (#572)
- Fix loading of singularity mounting /projappl (#612)
- CLI wrapper parser (#599)
- Refactoring of streaming emulator (#593)
- Radiation CLI and diagnostic refinement (#537)
- Ocean3D CLI and diagnostic refinement (#578)
- AtmGlobalMean CLI and diagnostic refinement (#587)
- Tropical cyclones CLI refinements and TC module (#568, #645)
- Removing OPA, OPAgenerator and related tests from the AQUA (Remove OPA from AQUA #586)
- Renaming the experiments according to the DE340 AQUA syntax (Including dev-control-1990 in the source and rename the experiment according to DE340 scheme #556, #614, #618)
- Teleconnections diagnostic improvements (#571, #574, #576, #581, #592, #623)

## [v0.4]

Main changes are:
1. Update to all the diagnostics CLI
2. Refactor of the regridder so that `regrid.yaml`` is grid-based and not experiment-based
3. Xarray access to FDB sources
4. Refactor of the fixer so that merge/replace/default options are available
5. Remove of the `aqua` environment in favour of the `aqua_common` one. 

Complete list:
- Introduced color scheme for aqua logging (#567)
- CLI for sea diagnostic (#549)
- Add CLI for SSH diagnostic and some bug fixes (#540)
- Fix SSH diagnostic to be compatible with lates AQUA version (#538) 
- Helper function to identify vertical coordinates in a dataset (#552)
- Orography for tempest extremes TCs detection and update TCs CLI (Orography threshold included and CLI update #404)
- Improvement of performance indices CLI (Update of ECmean CLI #528)
- Fix to allow reading a list of multiple variables from FDB (#545)
- Further improvement of function to inspect the catalog (#533)
- Custom exceptions for AQUA (#518)
- Speed up of the `retrieve_plain` method (#524)
- Update documention for adding new data and setting up the container (Increase documentation coverage #519)
- CLI wrapper for the state-of-the-art diagnostics analysis (#517, #527, #525, #530, #534, #536, #539, #548, #549, #559)
- Refactor the regrid.yaml as grid-based instead of experiment-based (#291)
- aqua_common environment simplified and updated (#498)
- Update available variables in FDB catalogs on lumi (#514)
- Solve reversed latitudes bug for fixed data (#510)
- Switch to legacy eccodes tables based on intake source metadata (#493)
- Add GPM IMERG precipitation data to the catalog on levante (#505)
- Fix ocean3d diagnostic colorbars not being symmetric when missing values are present (#504) 
- FDB NEMO test access to data (#488)
- Xarray dask access to FDB (#476)
- Issue a warning when multiple gribcodes are associated to the same shortname (Cases for multiple eccodes grib codes #483)
- Allowing fixer to overwrite or merge default configuration (Increasing flexibiity of the fixer allowing for merge, replace and default options #480)
- Add new tests (Increase testing #250)
- Global time series diagnostic setup for multiple variables CLI (#474)
- Option to avoid incomplete chunk when averagin with timmean (Introduce check for chunk completeness in timmean() #466)
- Simplification of Fixer() workflow, more methods and less redundancy (Functionize fixer #478)
- Remove the `aqua` environment file, only `aqua_common` is left (#482)

## [v0.3]

Main changes are:
1. Fixer moved at `Reader()` level
2. Area selection available in `fldmean()` method
3. FDB/GSV access for IFS-NEMO development simulations
4. Configuration file `config-aqua.yaml` replaces `config.yaml`

Complete list:
- Templates in configuration yaml files (#469)
- Bug fixes for FDB access options (#463, #462)
- Add observational catalogs on Lumi (Update Lumi catalog #454)
- Automatic finding of cdo (#456)
- Area is fixed if data are fixed (Fixer applied to grid areas #442)
- Tests missing failure fix (Fix #436 CI workflow passes even if some tests fail #452)
- FDB/GSV access to IFS control and historical simulations (#434, #458)
- Climatology support restored in the Reader (Fix for climatology #445)
- Improvement function to inspect the catalog (Inspect_catalog improvement #446)
- Minor improvements of the gribber (Fix gribber fdb #427)
- Allow the LRA generator to work with generators and so with FDB (LRA from fdb on mafalda #430)
- Fixes only on selected variables (Fixer updates #428)
- Complete revision of the FDB/GSV access, allowing to access also recent experiments using variable step (#343)
- Teleconnections diagnostic adapted to new code improvements (Teleconnections Dev branch update #424, #465)
- Add support for area selection with fldmean (Fldmean box selection #409)
- Environment simplified, dependencies are now mostly on the pyproject file (A simpler environment.yml #286)
- Intake esm functionality added back (Fix intake-esm #287)
- Intake esm tests (Test also intake-esm #335)
- Yaml dependencies removed (Logger and yaml issues in util.py #334)
- Log history working for iterators as well (Logger and yaml issues in util.py #334)
- Util refactor (Utility refactor #405)
- Fixer at reader level (Fixes at Reader level #244)
- Uniform timmean (Uniform time after timmean and add option for time_bnds #419)
- FDB tests added (Add FDB 5.11, a local FDB with some test data #280, #432)
- Refactor of unit conversion and non-metpy cases (Flexible unit fix from YAML file #416)
- Refactor of the config file definition (Refactor of the configuration search #417)

## [v0.2.1]

- Add development control-1950 and historical-1990 experiments to the LRA (LRA for control-1950 and historical-1990 on Levante from v0.2 #455)

## [v0.2]

- Improve the LRA generator and worklow CLI (Streaming for the LRA #289)
- AQUA new common environment installation tool for LUMI added (#413)
- Added a bash script "load_aqua_lumi.sh" to load aqua environment in LUMI with containers (Adding an AQUA singularity container for LUMI #418)

## [v0.2-beta]

This is the `AQUA` version part of the Deliverable D340.7.1.2. 

- SSH diagnostic improvements (Linting SSH diagnostics #377, SSH diag: PDF file name changed #388)
- Timmean fix to uniform time axis (Fix for timmean() to uniform output time axis #381)
- New tests trigger routine (Tests trigger with label #385)
- Fix for tco1279 and FESOM (fix for masked tco1279 #390, psu fix for salinity #383)
- ECmean improvements (various improvement for ecmean #392)
- Seaice diagnostic improvements (Deliverable340.7.1.2 fix seaice #389, Linting Seaice diagnostics #376)
- Teleconnections diagnostic graphics module enhanced and various improvements (Teleconnections corrections for D340.7.1.2 #379, Fix import in teleconnections notebooks #395, Teleconnections fix docs #408)
- Tropical cyclones linting of the diagnostic (Linting tropical cyclones diagnostics #380, Improved plotting functions for tropical cyclones #391)
- Ocean diagnostics restructured in a single folder, sharing common functions and other improvements (Linting+Fixes Ocean diagnostics #374, Adding units for MLD plot in ocean3d package #406)
- Documentation fixes (Documentation fixes after review #403)
- Atmglobalmean and radiation diagnostic improvements (Atmglobalmean fix #371)
- MSWEP fixer bugfix (Change MSWEP datamodel #397, fixing of mswep #401)

## [v0.2-alpha]

This is the `AQUA` version that will be part of the Deliverable D340.7.1.2, sent to internal review. This is mostly done by the inclusion of twelve diagnostics within the AQUA framework

- Added teleconnections diagnostic (#308, #309, #318, #333, #352)
- Added tropical cyclones diagnostic (#310, #345)
- Added performance indices diagnostic based on ECmean tool (#57, #327) 
- Added sea ice diagnostic (#353, #368)
- Added global timeseries diagnostic (#358, #359)
- Added radiation analysis diagnostic (#301, #360)
- Added global mean bias diagnostic (#285, #371)
- Added SSH variability diagnostic (#367, #369)
- Added tropical rainfall diagnostic (#314)
- Added Ocean circulation diagnostic (#295)
- Added global ocean diagnosc (#164)
- Added global mean timeseries (#268)
- Multiple fixes in the Reader (#316, #324, #334)
- Avoid time duplicated in the Reader (#357)
- Enabling autodoc for diagnostics (#330)
- Data access improvement on Levante, including new datasets (#332, #355, #321)
- Added a common environment file (#363)
- Support for Lumi installation (#315)
- Added the `changelog` file

### Changed

- Dummy diagnostic is now in the `dummy` folder (previously was `dummy-diagnostic`)
- Tests and code is now working with python>=3.9 (previously python 3.11 was excluded)

## [v0.1-beta]

This is the `AQUA` version that will be part of the Deliverable D340.7.1.1.
This is mostly built on the `AQUA` `Reader` class which support for climate model data interpolation, spatial and temporal aggregation and conversion for a common GRIB-like data format.


- Low resolution archive documentation
- Fixed a bug in the `Gribber` class that was not reading the correct yaml catalog file

## v0.1-alpha

This is the AQUA pre-release to be sent to internal reviewers. 
Documentations is completed and notebooks are working.

[unreleased]: https://github.com/DestinE-Climate-DT/AQUA/compare/v0.13.1...HEAD
[v0.13.1]: https://github.com/DestinE-Climate-DT/AQUA/compare/v0.13.0...v0.13.1
[v0.13.0]: https://github.com/DestinE-Climate-DT/AQUA/compare/v0.13-beta...v0.13.0
[v0.13-beta]: https://github.com/DestinE-Climate-DT/AQUA/compare/v0.13-alpha...v0.13-beta
[v0.13-alpha]: https://github.com/DestinE-Climate-DT/AQUA/compare/v0.12.2...v0.13-alpha
[v0.12.2]: https://github.com/DestinE-Climate-DT/AQUA/compare/v0.12.1...v0.12.2
[v0.12.1]: https://github.com/DestinE-Climate-DT/AQUA/compare/v0.12...v0.12.1
[v0.12]: https://github.com/DestinE-Climate-DT/AQUA/compare/v0.11.3...v0.12
[v0.11.3]: https://github.com/DestinE-Climate-DT/AQUA/compare/v0.11.2...v0.11.3
[v0.11.2]: https://github.com/DestinE-Climate-DT/AQUA/compare/v0.11.1...v0.11.2
[v0.11.1]: https://github.com/DestinE-Climate-DT/AQUA/compare/v0.11...v0.11.1
[v0.11]: https://github.com/DestinE-Climate-DT/AQUA/compare/v0.10.3...v0.11
[v0.10.3]:https://github.com/DestinE-Climate-DT/AQUA/compare/v0.10.2...v0.10.3
[v0.10.2]: https://github.com/DestinE-Climate-DT/AQUA/compare/v0.10.1...v0.10.2
[v0.10.1]: https://github.com/DestinE-Climate-DT/AQUA/compare/v0.10...v0.10.1
[v0.10]: https://github.com/DestinE-Climate-DT/AQUA/compare/v0.9.2...v0.10
[v0.9.2]: https://github.com/DestinE-Climate-DT/AQUA/compare/v0.9.1...v0.9.2
[v0.9.1]: https://github.com/DestinE-Climate-DT/AQUA/compare/v0.9...v0.9.1
[v0.9]: https://github.com/DestinE-Climate-DT/AQUA/compare/v0.8.2...v0.9
[v0.8.2]: https://github.com/DestinE-Climate-DT/AQUA/compare/v0.8.1...v0.8.2
[v0.8.1]: https://github.com/DestinE-Climate-DT/AQUA/compare/v0.8...v0.8.1
[v0.8]: https://github.com/DestinE-Climate-DT/AQUA/compare/v0.7.3...v0.8
[v0.7.3]: https://github.com/DestinE-Climate-DT/AQUA/compare/v0.7.2...v0.7.3
[v0.7.2]: https://github.com/DestinE-Climate-DT/AQUA/compare/v0.7.1...v0.7.2
[v0.7.1]: https://github.com/DestinE-Climate-DT/AQUA/compare/v0.7...v0.7.1
[v0.7]: https://github.com/DestinE-Climate-DT/AQUA/compare/v0.6.3...v0.7
[v0.6.3]: https://github.com/DestinE-Climate-DT/AQUA/compare/v0.6.2...v0.6.3
[v0.6.2]: https://github.com/DestinE-Climate-DT/AQUA/compare/v0.6.1...v0.6.2
[v0.6.1]: https://github.com/DestinE-Climate-DT/AQUA/compare/v0.6...v0.6.1
[v0.6]: https://github.com/DestinE-Climate-DT/AQUA/compare/v0.5.2-beta...v0.6
[v0.5.2-beta]: https://github.com/DestinE-Climate-DT/AQUA/compare/v0.5.2-alpha...v0.5.2-beta
[v0.5.2-alpha]: https://github.com/DestinE-Climate-DT/AQUA/compare/v0.5.1...v0.5.2-alpha
[v0.5.1]: https://github.com/DestinE-Climate-DT/AQUA/compare/v0.5...v0.5.1
[v0.5]: https://github.com/DestinE-Climate-DT/AQUA/compare/v0.4...v0.5
[v0.4]: https://github.com/DestinE-Climate-DT/AQUA/compare/v0.3...v0.4
[v0.3]: https://github.com/DestinE-Climate-DT/AQUA/compare/v0.2.1...v0.3
[v0.2.1]: https://github.com/DestinE-Climate-DT/AQUA/compare/v0.2...v0.2.1
[v0.2]: https://github.com/DestinE-Climate-DT/AQUA/compare/v0.2-beta...v0.2
[v0.2-beta]: https://github.com/DestinE-Climate-DT/AQUA/compare/v0.2-alpha...v0.2-beta
[v0.2-alpha]: https://github.com/DestinE-Climate-DT/AQUA/compare/v0.1-beta...v0.2-alpha
[v0.1-beta]: https://github.com/DestinE-Climate-DT/AQUA/compare/v0.1-alpha...v0.1-beta<|MERGE_RESOLUTION|>--- conflicted
+++ resolved
@@ -8,12 +8,9 @@
 Unreleased in the current development version (target v0.14):
 
 AQUA core complete list:
-<<<<<<< HEAD
 - Attributes added by AQUA are now "AQUA_" prefixed (#1790)
-=======
 - Remove zarr pin (#1794)
 - Reader intake-xarray sources can select a coder for time decoding (#1778)
->>>>>>> 75b62450
 - Document use of AQUA on ECMWF HPC2020 (#1782)
 - Added history logging for lat-lon in area selection (#1479)
 - Cleaner workflow and pytest/coverage configuration (#1755, #1758)
