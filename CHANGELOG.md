# Changelog

All notable changes to this project will be documented in this file.
The format is based on [Keep a Changelog](https://keepachangelog.com/en/1.0.0/)

## [Unreleased]

Unreleased is the current development version.

<<<<<<< HEAD
## [v0.2.1]

- Add development control-1950 and historical-1990 experiments to the LRA (LRA for control-1950 and historical-1990 on Levante from v0.2 #455)
=======
- FDB/GSV access to IFS control and historical simulations (#434)
- Climatology support restored in the Reader (Fix for climatology #445)
- Improvement function to inspect the catalogue (Inspect_catalogue improvement #446)
- Minor improvements of the gribber (Fix gribber fdb #427)
- Allow the LRA generator to work with generators and so with FDB (LRA from fdb on mafalda #430)
- Fixes only on selected variables (Fixer updates #428)
- Complete revision of the FDB/GSV access, allowing to access also recent experiments using variable step (#343)
- Teleconnections diagnostic adapted to new code improvements (Teleconnections Dev branch update #424)
- Add support for area selection with fldmean (Fldmean box selection #409)
- Environment simplified, dependencies are now mostly on the pyproject file (A simpler environment.yml #286)
- Intake esm functionality added back (Fix intake-esm #287)
- Intake esm tests (Test also intake-esm #335)
- Yaml dependencies removed (Logger and yaml issues in util.py #334)
- Log history working for iterators as well (Logger and yaml issues in util.py #334)
- Util refactor (Utility refactor #405)
- Fixer at reader level (Fixes at Reader level #244)
- Uniform timmean (Uniform time after timmean and add option for time_bnds #419)
- FDB tests added (Add FDB 5.11, a local FDB with some test data #280, #432)
- Refactor of unit conversion and non-metpy cases (Flexible unit fix from YAML file #416)
- Refactor of the config file definition (Refactor of the configuration search #417)
>>>>>>> 0ab8e553

## [v0.2]

- Improve the LRA generator and worklow CLI (Streaming for the LRA #289)
- AQUA new common environment installation tool for LUMI added (#413)
- Added a bash script "load_aqua_lumi.sh" to load aqua environment in LUMI with containers (Adding an AQUA singularity container for LUMI #418)

## [v0.2-beta]

This is the `AQUA` version part of the Deliverable D340.7.1.2. 

- SSH diagnostic improvements (Linting SSH diagnostics #377, SSH diag: PDF file name changed #388)
- Timmean fix to uniform time axis (Fix for timmean() to uniform output time axis #381)
- New tests trigger routine (Tests trigger with label #385)
- Fix for tco1279 and FESOM (fix for masked tco1279 #390, psu fix for salinity #383)
- ECmean improvements (various improvement for ecmean #392)
- Seaice diagnostic improvements (Deliverable340.7.1.2 fix seaice #389, Linting Seaice diagnostics #376)
- Teleconnections diagnostic graphics module enhanced and various improvements (Teleconnections corrections for D340.7.1.2 #379, Fix import in teleconnections notebooks #395, Teleconnections fix docs #408)
- Tropical cyclones linting of the diagnostic (Linting tropical cyclones diagnostics #380, Improved plotting functions for tropical cyclones #391)
- Ocean diagnostics restructured in a single folder, sharing common functions and other improvements (Linting+Fixes Ocean diagnostics #374, Adding units for MLD plot in ocean3d package #406)
- Documentation fixes (Documentation fixes after review #403)
- Atmglobalmean and radiation diagnostic improvements (Atmglobalmean fix #371)
- MSWEP fixer bugfix (Change MSWEP datamodel #397, fixing of mswep #401)

## [v0.2-alpha]

This is the `AQUA` version that will be part of the Deliverable D340.7.1.2, sent to internal review. This is mostly done by the inclusion of twelve diagnostics within the AQUA framework

- Added teleconnections diagnostic (#308, #309, #318, #333, #352)
- Added tropical cyclones diagnostic (#310, #345)
- Added performance indices diagnostic based on ECmean tool (#57, #327) 
- Added sea ice diagnostic (#353, #368)
- Added global timeseries diagnostic (#358, #359)
- Added radiation analysis diagnostic (#301, #360)
- Added global mean bias diagnostic (#285, #371)
- Added SSH variability diagnostic (#367, #369)
- Added tropical rainfall diagnostic (#314)
- Added Ocean circulation diagnostic (#295)
- Added global ocean diagnosc (#164)
- Added global mean timeseries (#268)
- Multiple fixes in the Reader (#316, #324, #334)
- Avoid time duplicated in the Reader (#357)
- Enabling autodoc for diagnostics (#330)
- Data access improvement on Levante, including new datasets (#332, #355, #321)
- Added a common environment file (#363)
- Support for Lumi installation (#315)
- Added the `changelog` file

### Changed

- Dummy diagnostic is now in the `dummy` folder (previously was `dummy-diagnostic`)
- Tests and code is now working with python>=3.9 (previously python 3.11 was excluded)

## [v0.1-beta]

This is the `AQUA` version that will be part of the Deliverable D340.7.1.1.
This is mostly built on the `AQUA` `Reader` class which support for climate model data interpolation, spatial and temporal aggregation and conversion for a common GRIB-like data format.


- Low resolution archive documentation
- Fixed a bug in the `Gribber` class that was not reading the correct yaml catalogue file

## v0.1-alpha

This is the AQUA pre-release to be sent to internal reviewers. 
Documentations is completed and notebooks are working.

[unreleased]: https://github.com/oloapinivad/AQUA/compare/v0.2.1...HEAD
[v0.2.1]: https://github.com/oloapinivad/AQUA/compare/v0.2...v0.2.1
[v0.2]: https://github.com/oloapinivad/AQUA/compare/v0.2-beta...v0.2
[v0.2-beta]: https://github.com/oloapinivad/AQUA/compare/v0.2-alpha...v0.2-beta
[v0.2-alpha]: https://github.com/oloapinivad/AQUA/compare/v0.1-beta...v0.2-alpha
[v0.1-beta]: https://github.com/oloapinivad/AQUA/compare/v0.1-alpha...v0.1-beta<|MERGE_RESOLUTION|>--- conflicted
+++ resolved
@@ -7,11 +7,6 @@
 
 Unreleased is the current development version.
 
-<<<<<<< HEAD
-## [v0.2.1]
-
-- Add development control-1950 and historical-1990 experiments to the LRA (LRA for control-1950 and historical-1990 on Levante from v0.2 #455)
-=======
 - FDB/GSV access to IFS control and historical simulations (#434)
 - Climatology support restored in the Reader (Fix for climatology #445)
 - Improvement function to inspect the catalogue (Inspect_catalogue improvement #446)
@@ -32,7 +27,10 @@
 - FDB tests added (Add FDB 5.11, a local FDB with some test data #280, #432)
 - Refactor of unit conversion and non-metpy cases (Flexible unit fix from YAML file #416)
 - Refactor of the config file definition (Refactor of the configuration search #417)
->>>>>>> 0ab8e553
+
+## [v0.2.1]
+
+- Add development control-1950 and historical-1990 experiments to the LRA (LRA for control-1950 and historical-1990 on Levante from v0.2 #455)
 
 ## [v0.2]
 
