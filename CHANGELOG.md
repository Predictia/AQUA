--- conflicted
+++ resolved
@@ -7,12 +7,9 @@
 
 Unreleased is the current development version.
 
-<<<<<<< HEAD
 - Sea ice volume datasets for the Northern Hemisphere (PIOMAS) and the Southern Hemisphere (GIOMAS) (#598)
-=======
 - CLI wrapper parser (#599)
 - Refactoring of streaming emulator (#593)
->>>>>>> d4b87472
 - Radiation CLI and diagnostic refinement (#537)
 - Ocean3D CLI and diagnostic refinement (#578)
 - AtmGlobalMean CLI and diagnostic refinement (#587)
