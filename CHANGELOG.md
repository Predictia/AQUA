# Changelog

All notable changes to this project will be documented in this file.
The format is based on [Keep a Changelog](https://keepachangelog.com/en/1.0.0/)

## [Unreleased]

Unreleased in the current development version (target v0.14):

AQUA core complete list:
<<<<<<< HEAD

- Major refactor of the regrid options, with new modular `Regridder()` class replacing `Regrid()` mixin (#1768)
- Refactor of the `retrieve_plain()` function with contextmanager and smmregrid GridInspector (#1768)
=======
- Added Healpix zoom 7 grid for ICON R02B08 native oceanic grid (#1823)
>>>>>>> b88ce705
- Remove generators from Reader (#1791)
- Fix tcc grib code and add some cmor codes in the convention file (#1800)
- Add a regrid option to cli of relevant diagnostics (#1792)
- Limit estimation of time for weight generation only to regular lon/lat grids (#1786)
- LRA generation can operate spatial subsection (#1711)
- Attributes added by AQUA are now "AQUA_" prefixed (#1790)
- Remove zarr pin (#1794)
- Dropping support for python==3.9 (#1778, #1797)
- Reader intake-xarray sources can select a coder for time decoding (#1778)
- Document use of AQUA on ECMWF HPC2020 (#1782)
- Added history logging for lat-lon in area selection (#1479)
- Cleaner workflow and pytest/coverage configuration (#1755, #1758)
- catalog, model, exp, source info are now stored in the DataArray attributes (#1753)
- Avoid infinite hanging during bridge access (#1733, #1738)
- Enable dependabot to monitor dependencies every month (#1748)
- `eccodes` bump to 2.40.0 (#1747)
- Integrate codecov to monitor coverage and test analytics and remove old bot (#1736, #1737, #1755, #1819)
- Reinitialize `GSVRetriever` instance only when needed (#1733)
- Enable the option to read FDB data info from file, and refactor start/end hpc/bridge dates handling (#1732, #1743, #1762)
- Fix `push_analysis.sh` options and `aqua_analysis.py` config paths (#1723, #1754)
- Enable zip compression for LRA yearly files (#1726)
- Enable publication of documentation on ReadTheDocs (#1699, #1716)
- Adapt Catgen test to the new number of sources for ICON (#1708)
- Added tests for the Hovmoller plot routine (#1532)
- `push_s3` compatibility with `boto3>=1.36.0` (#1704)
- Rsync option for push_analysis.sh (#1689)
- Multiple updates to allow for AQUA open source, including Dockerfiles, actions, dependencies and containers (#1574)

AQUA diagnostics complete list:
- Ocean3d: Tests for the Ocean3d diagnostic (#1780)
- Diagnostic core: A common function to check and convert variable units is provided as `convert_data_units()` (#1806)
- Ocean3d: Bug fix to regridding of observations in cli (#1811)
- Diagnostic core: the `retrieve()` method uses internally a `_retrieve()` method that returns instead of updating attributes (#1763)
- Diagnostic core: documentation about class and config file structure (#1790)
- Diagnostic core: A common function to load the diagnostic config file is provided (#1750)
- Global bias: add test (#1675)
- Diagnostic core: Add additional command-line arguments for configuration and processing options (#1745)
- Global bias: Handling plev and using scientific notation in contour plots (#1649)
- Ecmean: Fix net surface radiative flux and wind stresses in ecmean (#1696)
- Diagnostic core: A common parser and fuctions to open/close the dask cluster are provided (#1703)

## [v0.13.1]

Main changes are:
1. Ocean3d major refactoring

AQUA core complete list:
- Fixer delete option accepts non-lists (#1687)
- Ansi color 8-bit fix for logger (#1671)
- Hotfix for unmatched string in catgen (#1672)
- Test for aqua-analysis.py (#1664)
- Fix in the catgen now correctly generating an automatic description if not provided (#1662)

AQUA diagnostics complete list:
- Diagnostic core: added a Diagnostic class to be inherited by all diagnostics (#1681)
- Timeseries: hotfix of problems with the catalog usage in output saving (#1669)
- Tropical Rainfall: Update of the precomputed histograms paths for lumi and MN5 (#1661)
- Ocean3d: Trend is calculating using polyfit. Restructed the mixed layer depth function. (#1651)
- Global bias: hotfix for regrid option (#1670)

## [v0.13.0]

Main changes are:
1. Grids updated to work with operational O-25.1
2. Compliance of the catalog generator to the O-25.1 data portfolio
3. New 'Biases and Radiation' diagnostics replace the old 'AtmGlobalMean and Radiation'
4. Push of figures to LUMI-O and improvements for aqua-web

Deprecated:
- `aqua-analysis.sh` script is deprecated and has been removed. Use `aqua-analysis.py` instead.
- `cli_dummy.py` script is deprecated and will be removed in the next release. Use the `cli_checker.py` instead.
 
AQUA core complete list:
- More general checksum checker for grids and observations ( #1550)
- Output dir including catalogue for aqua-analysis.py (#1640)
- Grids for O-25.1 cycle are added in the grids folder (they are v3) (#1647)
- `deltat` for fixer can now be specified in source metadata and not only in fixes (#1626)
- LRA generator integrates ``--rebuild`` flag to regenerate areas and weights. The `--autosubmit` option is removed (#1623)
- Hotfix for catgen tests (#1648)
- Experiment and dashboard metadata are now created with the catalog generator (#1637)
- Safety checks according to data frequency for HPC, bridge and request start/end dates in intake GSV (#1636, #1655)
- Experiment metadata for aqua-web and dashboard from catalog entry (#1633)
- Automatic identification of ocean grid in the catalog generator (#1621)
- `OutputSaver` can deduce the catalog name from the model, exp (#1627)
- Pin zarr<3.0.0 to avoid breaking changes (#1625)
- Units utility are now functions and not methods of FixerMixin (#1558)
- New `cli_checker.py` tool to check the existance of the required model in the catalog and rebuild the area files (#1619)
- Update the catalog generator to align with changes in the data portfolio (#1593)
- Adding ICON phase2 hpx6 and hpz9 grids (#1596)
- Push figures to LUMI-O for dashboard (#1582, #1607)
- Bridge_start_date and expver switching (#1597)
- Include all available figure metadata in content.json for dashboard/aqua-web (#1573)
- Upgrade LUMI module to 24.03 and to eccodes 2.39.0

AQUA diagnostics complete list:
- Old AtmoGlobalMean and Radiation diagnostics removed (#1622)
- `--catalog` is accepted by all the diagnostics altough it is not used by all of them yet (#1619)
- Timeseries: enabled region selection in the CLI (#1564)
- Ocean3d: Bugfix of values for Ocean trend function (#1583)
- Biases and Radiation: Refactoring of Bias and Radiation Diagnostics (#1243)
- Biases and Radiation: Fix Seasonal Bias Output in global_biases for NetCDF Saving Compatibility and other fixes (#1585, #1604, #1628)
- Biases and Radiation: Adding `save_netcdf` flag and function (#1510)
- Biases and Radiation: Integrating Updated OutputSaver (#1487)

## [v0.13-beta]

Main changes are:
1. All the diagnostics are now compatible with the new fixes and eccodes version.
2. Full compatibility with HealPix grids and the new CDO version.
3. Major improvements in the Ocean3D diagnostic.

AQUA core complete list:
- Safety checks and error messages on FDB folders (#1512)
- Refreshed internal `to_list` function (#1512)
- Reorganizing and extending CI/CD catalog with 5 years of hpz3 data from ERA5 (atm) and FESOM (oce) (#1552)
- Version info in a separate module (#1546) 
- Corrected `tcc` units to % (#1551)
- Fix pdf attributes (#1547)
- Catgen fixes (#1536)
- Introduced fixer for ClimateDT phase 2 (#1536)
- `aqua_analysis.py` using a common central dask cluster (#1525)
- Added the `cdo_options: "--force"` to the definitions of the oceanic HealPix grids (#1539)

AQUA diagnostic complete list:
- ECmean: Integrating the performance indices and global mean within the `aqua_diagnostics` module (#1556)
- Teleconnections: The `teleconnections` diagnostic is now integrated in the `aqua_diagnostics` module (#1352)
- Teleconnections: OutputSaver for the teleconnections diagnostic (#1567, #1570)
- Ocean3d: Fix to improve memory usage and cli (#1490)
- Seaice: Fix to read sithick as fallback instead of sivol (#1543)
- Ocean3d: Minor fix to allow to read new variable names (#1540)
- Timeseries: The `timeseries` diagnostic is now integrated in the `aqua_diagnostics` module (#1340)
- Timeseries: Integrating Updated OutputSaver (#1492)

## [v0.13-alpha]

Main changes are:
1. A refactor of the fixes, with a new common main convention table is available, based on eccodes.
2. Diagnostics are updated to work with the new fixes and the new eccodes version. This is not yet complete and will be finalized in the next release.
3. The FDB reader always rely on paramids, so that support for eccodes 2.39.0 and backward compatibility is ensured.

AQUA core complete list:
- push-analysis.sh maintenance (#1555)
- Added the `cdo_options: "--force"` to the definitions of the HealPix grids (#1527)
- Removing default fixes (#1519)
- Support for eccodes=2.39.0 with full fixes refactoring (#1519)
- Dashboard: Moved making of contents yaml to local hpc (#1470)
- Support for new smmregrid==0.1.0 including simpler weights and area generation (#1395)
- Removing cdo pin for more recent versions (#1395)
- Change `bridge_end_date` convention (#1498)
- `catgen` to support data bridge options (#1499)
- Enhance OutputSaver with Improved File Handling, Logging, and NetCDF Write Modes (#1495)
- Introduction a specific pipeline and tests for `catgen` utiliy (#1505)
- Remove pin on xarray (#1507)
- FDB reader internally always asks for paramids (#1491, #1508, #1529)
- Introduction of a convention table for the fixer, in order to create a more general fixer (#1488, #1506)
- Refactor of `cli_lra_parallel_slurm.py` to work with container via jinja (#1497) 
- Convert `aqua-analysis.sh` to Python with Subprocess and Multiprocessing Support (#1354, #1521)
- New base container for aqua-container (#1441)
- Autodetection of latest AQUA in `load-aqua-container.sh` script (#1437)
- Update Metadata Handling for NetCDF, PDF, and PNG Outputs (#1430)
- Add instructions to install AQUA on MN5 (#1468)
- Introduce `grids-checker.py` tool to verify presence and checksum of the grid files (#1486)

AQUA diagnostic complete list:
- Tropical Cyclones: Adaptation to IFS-FESOM and tool to compute orography from data (#1393)
- Seaice: Hotfix for sea ice plots (#1432)

## [v0.12.2]

Main changes are: 
1. Single container script to be used on Lumi, MN5 and Levante

AQUA core complete list:
- Introduce `timeshift` option for the fixer to roll forward/back the time axis (#1411)
- Centralize and refactor in single script the tool to load AQUA container (#1413)
- Add extra maintenance options to submit-aqua-web (#1415)
- Update push-analysis.sh removing dependency on full AQUA and option not to convert to png (#1419)
- Pin to xarray<2024.09 to prevent bug in polyfit requires temporary (#1420)
- Remove spurious dimensions when running `fldmean()` (#1423)

AQUA diagnostic complete list:
- Refactor of plotThickness method in the sea ice diagnostic (#1427)


## [v0.12.1]

AQUA core complete list:
- Allow multiple realizations in fdb-catalog-generator (#1335)
- Fix the container loading script in order to avoid load of local libraries (#1399)
- Fix using AQUA container for submit-aqua-web, do not wipe old figures by default (#1387)
- New `timstat` module which opens complement `timmean()` with `timmax()`, `timmin()` and `timstd()` methods (#1391)
- Fix installation to avoid mismatch between `hdf5` and `h5py` libraries (#1408)

## [v0.12]

Main changes are:
1. AQUA installation now requires a mandatory machine name.
2. The `aqua` source code has been moved to the `src` folder. The change is transparent to the user.
3. A diagnostic module, called `aqua.diagnostics`, is under development. The module is not yet active, diagnostics are still available with the previous structure.

AQUA core complete list:
- Mixed updates to support data for NextGEMS cycle4 hackathon (#1375)
- Preprocess functionality added to the `Reader` class (#1298)
- The AQUAthon material has been moved under the `notebooks` folder (#1342)
- `aqua` source code has been moved to the `src` folder (#1332)
- A diagnostic module, called `aqua.diagnostics`, has been created under the `src` folder (#1332, #1341)
- LRA generator tool support for multiple relizations (#1357, #1375)
- LRA generator requires `catalog` as a mandatory argument (#1357)
- AQUA console revisiting, adding `avail` method and `update` method (#1346)
- AQUA install now requires mandatory machine name (#1346)
- Fix to make keyword step optional in request (#1360)

## [v0.11.3]

AQUA core complete list:
- LRA, both from CLI and worklow, is part of the AQUA console and can be run with `aqua lra $options` (#1294)
- FDB catalog generator is part of the AQUA console and can be run with `aqua catgen $options` (#1294)
- Coordinate unit overriding is now possible via the `tgt_units` argument (#1320)
- Full support for python>=3.9 (#1325)
- Pin of (python) eccodes<2.37.0 in pyproject due to recent changes in binary/python structure (#1325)

AQUA diagnostic complete list:
- Radiation: Bugfix in the CLI for the radiation diagnostic (#1319)

## [v0.11.2]

AQUA core complete list:
- Renaming of FESOM grids to include original resolution name (#1312)
- Bugfix of the fdb-catalog-generator tool that was not correctly assigning NEMO grids (#1309)
- Bugfix of the GSV intake driver that was not handling correctly metadata jinja replacement (#1304) 
- Bugfix of _merge_fixes() method when the parent fix has no vars specified (#1310)
- Safety check for the netcdf driver providing more informative error when files are not found (#1307, #1313)

AQUA diagnostic complete list:
- Tropical Rainfall: Fix Minor Issues in Tropical Precipitation CLI Metadata and Formatting (#1266)

## [v0.11.1]

Attention: If you are accessing FDB experiments, we suggest to not use versions older than this release.

Main changes are:
1. AQUA works with FDB written with ecCodes versions > 2.35 as well as lower.
2. Timeseries and Seasonal cyle can now be evaluated also on a specific region 

AQUA core complete list:
- ecCodes now pinned to >=2.36.0 and tool for fixing older definition files (#1302)

AQUA diagnostic complete list:
- Timeseries: a region can be selected for Timeseries and Seasonal Cycle with the `lon_limits` and `lat_limits` arguments (#1299)
- Timeseries: the cli argument for extending the time range is now extend (previously expand) (#1299)
- Timeseries: all the available diagnostics support the catalog argument (#1299)

## [v0.11]

Attention: this version is not compatible with catalog entries with ecCodes >= 2.35.0.

1. LRA supports multi-catalog structure
2. ecCodes temporarily restricted to < 2.34

AQUA core complete list:
- Refactor the fdb-catalog-generator tool to work with data-portfolio repository (#1275)
- Introduce a function to convert NetCDF to Zarr and zarr catalog entry for LRA (#1068)
- Suppress the warning of missing catalogs in the AQUA console `add` command (#1288)
- Lumi installation is completely updated to LUMI/23.09 modules (#1290)
- gsv_intake switches eccodes also for shortname definitions (#1279)
- Increase compatibility between LRA generator and multi-catalog (#1278)
- Allow for intake string replacement within LRA-generated catalogs (#1278)
- Avoid warning for missing intake variable default when calling the `Reader()` (#1287)

AQUA diagnostic complete list:
- Teleconnections: catalog feature bugfix (#1276)

## [v0.10.3]

Attention: this version is not compatible with catalog entries with ecCodes < 2.35.0.

Main changes are:
1. support for ecCodes >= 2.35.0 (to be used with caution, not working with exps with eccodes < 2.35.0)
2. fdb_path is deprecated in favour of fdb_home

AQUA core complete list:
- Restructure fixes folder and files (#1271)
- Removed eccodes pin, better handling of tables in get_eccodes_attr (#1269)
- Added test for diagnostics integration to AQUA installation process (#1244)
- Bugfix for the monthly frequency data with monthly cumulated fluxes (#1255)
- fdb_path becomes optional and deprecated in favour of fdb_home (#1262)
- Branch support for tool to push analysis to explorer (#1273)

AQUA diagnostic complete list:
- ECmean documentation updates (#1264)

## [v0.10.2]

Main changes are:
1. aqua-analysis script can be configured with an external yaml file
2. AQUA installation process now includes diagnostics integration

AQUA core complete list:
- Rename OutputNamer to OutputSaver and add catalog name (#1259)
- Hotfix for rare situation with 3D data but no vertical chunking defined (#1252)
- External yaml file to configure aqua-analysis (#1246)
- Adding diagnostics integration to AQUA installation process (#1229)

AQUA diagnostic complete list:
- Teleconnections: adding the catalog feature to the diagnostic (#1247)
- ECmean upgrades for the CLI (#1241)
- ECmean enables the computation of global mean diagostic (#1241)

## [v0.10.1]

AQUA core complete list:
- Fixer for monthly frequency data with monthly cumulated fluxes (#1201)
- Catalogs can be installed from the external repository (#1182)
- Added grid for NEMO multiIO r100 (#1227)
- Reorganized analysis output in catalog/model/exp structure (#1218)

## [v0.10]

Main changes are:
1. The catalog is externalized and AQUA supports multiple catalogs. It is now mandatory to use the aqua console to add a new catalog to the AQUA installation.

AQUA core complete list:
- Catalog is externalized to a separate repository (#1200)
- AQUA is now capable of accessing multiple catalogs at the same time (#1205)
- MN5 container for AQUA (#1213)

## [v0.9.2]

Main changes are:
1. The `aqua-config.yaml` file is replaced by a template to be installed. The aqua console is now mandatory to use aqua.
2. `$AQUA` removed from the `Configdir()` autosearch, an installation with the aqua console is mandatory to use aqua.
3. AQUA cli command to provide the installation path with `--path` option. This can substitute the `$AQUA` variable in scripts.
4. The catalog file is now split into `machine.yaml` and `catalog.yaml` to support machine dependency of data path and intake variables as kwargs into each catalog.

AQUA core complete list:
- More detailed documentation for Levante and Lumi installation (#1210)
- `aqua-config.yaml` replaced by a template to be installed on each machine (#1203)
- `$AQUA` removed from the `Configdir()` autosearch (#1208)
- AQUA cli command to provide the installation path with `--path` option (#1193)
- Restructure of the `machine` and `catalog` instances to support a catalog based development (#1186)
- AQUA installation via command line support a machine specification `aqua install lumi` (#1186)
- Introduction of `machine.yaml` file to support machine dependency of data path and intake variables as kwargs into each catalog (#1186)
- Removing all the AQUA catalogs from the repo, now using https://github.com/DestinE-Climate-DT/Climate-DT-catalog (#1200)

## [v0.9.1]

Main changes are:
1. Update of fdb libraries to be compatible with the FDB data bridge

AQUA core complete list:
- OutputNamer Class: Comprehensive Naming Scheme and Metadata Support (#998)
- Creation of png figures for AQUA explorer is local (#1189)

## [v0.9]

Main changes are:
1. AQUA has an `aqua` CLI entry point, that allow for installation/uninstallation, catalog add/remova/update, fixes and grids handling
2. Experiments placed half on HPC and half on DataBridge data can be accessed in continuous manner.

AQUA core complete list:
- AQUA entry point for installation and catalog maintanance and fixes/grids handling (#1131, #1134, #1146, #1168, #1169)
- Automatic switching between HPC and databridge FDB (#1054, #1190)
- CLI script for automatic multiple experiment analysis submission (#1160, #1175)

## [v0.8.2]

Main changes are: 
1. `aqua-grids.yaml` file split in multiple files into `grids` folder
2. Container for Levante

AQUA core complete list:
- Removing any machine name depencency from slurm files (#1135)
- Jinja replacement is added to the aqua-config.yaml (#1154)
- grid definitions split in multiple files (#1152)
- Add script to access the container on Levante HPC (#1151)
- Add support for IFS TL63 and TL159 grids (#1150)
- Swift links for tests and grids renewed (#1142)
- Removing the docker folder (#1137)
- Introducing a tool for benchmarking AQUA code (#1057)
- Define AQUA NEMO healpix grids as a function of their ORCA source (#1113)

AQUA diagnostics complete list:
- Tropical Rainfall: Improve Paths in Live Demonstration Notebook  (#1157)
- Atm global mean: produce seasonal bias plots by default (#1140)
- Tropical Rainfall: Notebook for the Live Demonstration (#1112)
- Teleconnections: MJO Hovmoller plot introduced as notebook (#247)
- Tropical Rainfall: Reduce Redundancy in Conversion Functions (#1096)

## [v0.8.1]

Main changes are: 
1. Fixes following internal D340.7.3.3 and D340.7.1.4 review 

AQUA core complete list:
- Tco399-eORCA025 control, historical and scenario runs added to Lumi catalog (#1070)
- ESA-CCI-L4 dataset added for Lumi and Levante catalogs (#1090)
- Various fixes to the documentation (#1106)
- Fixer for dimensions is now available (#1050)

AQUA diagnostics complete list:
- Timeseries: units can be overridden in the configuration file (#1098)
- Tropical Rainfall: Fixing the Bug in the CLI (#1100)

## [v0.8]

Main changes are:
1. Support for Python 3.12
2. Update in the catalog for Levante and introduction of Leonardo
3. Multiple diagnostics improvement to fullfil D340.7.3.3 and D340.7.1.4

AQUA core complete list:
- LRA for ICON avg_sos and avg_tos (#1076)
- LRA for IFS-NEMO, IFS-FESOM, ICON added to Levante catalog (#1072)
- IFS-FESOM storyline +2K added to the Lumi catalog (#1059)
- Allowing for jinja-based replacemente in load_yaml (#1045) 
- Support for Python 3.12 (#1052)
- Extending pytests (#1053)
- More efficient use of `_retrieve_plain` for acessing sample data (#1048)
- Introducing the catalog structure for Leonardo HPC (#1049)
- Introducing an rsync script between LUMI and levante for grids (#1044)
- Introducing a basic jinja-based catalog entry generator (#853)
- Adapt NextGEMS sources and fixes to the final DestinE governance (#1008, #1035)
- Remove  NextGEMS cycle2 sources (#1008)
- Avoid GSVSource multiple class instantiation in dask mode (#1051)

AQUA diagnostics complete list:
- Teleconnections: refactor of the documentation (#1061)
- Tropical rainfall: Updating the Documentation and Notebooks (#1083)
- Performance indices: minor improvements with the inclusion of mask and area files (#1076)
- Timeseries: Seasonal Cycle and Gregory plots save netcdf files (#1079)
- Tropical rainfall: minor modifications to the CLI and fixes to changes in the wrapper introduced in PR #1063 (#1074)
- Tropical rainfall: adding daily variability and precipitation profiles to the cli (#1063)
- Teleconnections: bootstrap evaluation of concordance with reference dataset (#1026)
- SSH: Improvement of the CLI (#1024) 
- Tropical rainfall: adding metadata and comparison with era5 and imerg to the plots, re-binning of the histograms and buffering of the data (#1014)
- Timeseries: refactor of the documentation (#1031)
- Radiation: boxplot can accomodate custom variables (#933)
- Seaice: convert to module, add Extent maps (#803)
- Seaice: Implement seaice Volume timeseries and thickness maps (#1043)

## [v0.7.3]

Main changes are:
1. IFS-FESOM NextGEMS4 and storylines simulations available in the catalog
2. Vertical chunking for GSV intake access
3. FDB monthly average data access is available
4. kwargs parsing of reader arguments (e.g. allowing for zoom and ensemble support)

AQUA core complete list:
- Add kwargs parsing of reader arguments, passing them to intake to substitute parameters (#757)
- Remove `zoom` and use kwargs instead (#757)
- Enabling the memory monitoring and (optional) full performance monitoring in LRA (#1010)
- Adding IFS_9-FESOM_5 NextGEMS4 simulation on levante (#1009)
- Function to plot multiple maps is introduced as `plot_maps()` and documented (#866)
- Adding the IFS-FESOM storylines simulation (#848)
- `file_is_complete()` accounts also for the mindate attribute (#1007)
- Introducing a `yearmonth` timestyle to access FDB data on monthly average (#1001)
- Adding expected time calculation for weight generation (#701)
- Vertical chunking for GSV intake access (#1003)

AQUA diagnostics complete list:
- Timeseries: Various bugfix and improvements for cli and formula (#1013, #1016, #1022)

## [v0.7.2]

Main changes are:
1. `mtpr` is used for precipitation in all the catalog entries
2. LRA CLI support for parallel SLURM submission and other improvements
3. ICON production simulations available in the catalog
4. `detrend()` method is available in the `Reader` class
5. All the diagnostics have dask support in their CLI

AQUA core complete list:
- Fix LRA sources to allow incomplete times for different vars (#994)
- Distributed dask option for diagnostic CLIs and wrapper (#981)
- Added documentation for `plot_timeseries`, `plot_seasonalcycle` and `plot_single_map_diff` (#975)
- Minimum date fixer feature / ICON net fluxes fix (#958)
- Unified logging for all diagnostics (#931)
- A `detrend()` method is added to the Reader class (#919)
- LRA file handling improvements (#849, #972)
- Updating fixer for ERA5 monthly and hourly data on Levante (#937)
- GSV pin to 1.0.0 (#950)
- Adding ICON production simulations (#925)
- LRA CLI for parallel SLURM submission support a max number of concurrent jobs and avoid same job to run (#955, #990)
- Renaming of EC-mean output figures in cli push tool for aqua-web (#930)
- Renaming the `tprate` variable into `mtpr` in all fixes (#944)

AQUA diagnostic complete list:
- Tropical rainfall: enhancements of plotting and performance, files path correction (#997)
- Timeseries: seasonal cycle runs as a separate cli in aqua-analysis for performance speed-up (#982)
- Timeseries: seasonal cycle is added if reference data are not available in some timespan (#974)
- Tropical rainfall: Removing unnecessary printing during the CLI, optimazing the CLi for low and high-resolution data (#963)
- Timeseries: Grergory plot TOA limits are dynamically chosen (#959)
- SSH: technical improvements including removal of hardcoded loglevel and timespan definition. (#677)
- SSH: ready with new data governance and option to plot difference plots added. (#677)
- Atmosferic Global Mean: added mean bias for the entire year in seasonal bias function (#947)
- Tropical Cyclones: working with IFS-NEMO and ICON, includes retrieval of orography from file (#1071).

## [v0.7.1]

Main changes are:
1. Complete update of the timeseries diagnostic
2. LRA CLI for parallel SLURM submission
3. SSP370 production scenario for IFS-NEMO available in the catalog

AQUA core complete list:
- Plot timeseries is now a framework function (#907)
- Improve the automatic parsing of date range according to schema from fdb (#928)
- LRA CLI for parallel SLURM submission (#909)
- Added graphics function to plot data and difference between two datasets on the same map (#892)
- Add IFS-NEMO ssp370 scenario (#906)

AQUA diagnostics complete list:
- Teleconnections: comparison with obs is done automatically in diagnostic CLI (#924)
- Teleconnections: capability to find index file if already present (#926)
- Timeseries: save flag introduced to save to enable/disable saving of the timeseries (#934)
- Improve the automatic parsing of date range according to schema from fdb (#928)
- Updated output filenames for atmglobalmean diagnostic (#921)
- Added graphics function to plot data and difference between two datasets on the same map (#892)
- Implemented `pyproject.toml` for global_time_series diagnostic (#920).
- Implemented `pyproject.toml` for tropical_rainfall diagnostic (#850).
- Updating CLi for tropical_rainfall diagnostic (#815)
- LRA cli for parallel SLURM submission (#909)
- Timeseries: seasonal cycle is available for the global timeseries (#912)
- Timeseries: refactory of Gregory plot as a class, comparison with multiple models and observations (#910)
- Add IFS-NEMO ssp370 scenario (#906)
- Timeseries: complete refactory of the timeseries as a class, comparison with multiple models and observations (#907)
- Plot timeseries is now a framework function (#907)

## [v0.7]

Main changes are:
1. Multiple updates to the diagnostics, both scientific and graphical, to work with more recent GSV data
2. `mtpr` is now used instead of `tprate` for precipitation
2. Documentation has been reorganized and integrated

Complete list:
- New utility `add_pdf_metadata` to add metadata to a pdf file (#898)
- Experiments `a0gg` and `a0jp` added to the IFS-NEMO catalog, and removal of `historical-1990-dev-lowres` (#889)
- Updated notebooks to ensure consistency across different machines by using observational datasets, and included a demo of aqua components for Lumi (#868)
- Scripts for pushing figures and docs to aqua-web (#880)
- Fixed catalog for historical-1990-dev-lowres source (#888, #895)
- data_models src files are now in the aqua/data_models folder, with minor modifications (#884)
- Warning options based on the `loglevel` (#852)
- Timeseries: formula bugfix and annual plot only for complete years (#876)
- mtpr instead of tprate derived from tp (#828)
- eccodes 2.34.0 does not accomodate for AQUA step approach, pin to <2.34.0 (#873)
- Bugfix of the `aqua-analysis` wrapper, now can work teleconnections on atmospheric and oceanic variables 
and the default path is an absolute one (#859, #862)
- Ocean3D: many fixes and adaptations to new data governance (#776)
- Bugfix of the `aqua-analysis` wrapper, now can work teleconnections on atmospheric and oceanic variables (#859)
- Radiation: adaptation to new data governance and many improvements (#727)
- Seaice: Sea ice extent has now seasonal cycle (#797)
- Fixing the paths in `cli/lumi-install/lumi_install.sh` (#856).
- Refactor of the documentation (#842, #871)
- The drop warning in `aqua/gsv/intake_gsv.py` (#844)
- Tropical cyclones diagnostic: working with new data governance (includes possibility to retrieve orography from file (#816)

## [v0.6.3]

Complete list:
- Setting last date for NaN fix for IFS-NEMO/IFS-FESOM to 1999-10-01 and cleaner merge of parent fixes (#819)
- Hotfix to set `intake==0.7.0` as default (#841)
- Timeseries: can add annual std and now default uncertainty is 2 std (#830)
- `retrieve_plain()` method now set off startdate and enddate (#829)
- Complete restructure of fixer to make use of `fixer_name`: set a default for each model and a `False` to disable it (#746)
- Added `center_time` option in the `timmean()` method to save the time coordinate in the middle of the time interval and create a Timmean module and related TimmeanMixin class (#811)
- Fixer to rename coordinates available (#822)
- Fixing new pandas timedelta definition: replacing H with h in all FDB catalog (#786)
- Change environment name from `aqua_common` to `aqua`(#805)
- Adding a run test label to trigger CI (#826)
- Tropical_rainfall: improve organization and maintainability, introducing nested classes (#814)
- Revisiting CERES fixes (#833)
- Timeseries: add bands for observation in Gregory plots (#837)

## [v0.6.2]

Complete list:
- Global time series plot annual and monthly timeseries together, improved Gregory plot (#809)
- Teleconnection can now take a time range as input and ylim in the index plot function (#799)
- LRA to use `auto` final time and `exclude_incomplete` (#791)
- Hotfix for v0.12.0 of the GSV_interface related to valid_time (#788)
- Global time series adapted to new data governance (#785)
- AtmoGlobalMean diagnostic improvements and adaptation to new data governance (#745 #789 #807 #812)
- Sea-ice diagnostic adapted to new data governance (#790)
- Implement a fix setting to NaN the data of the first step in each month (for IFS historical-1990) (#776)

## [v0.6.1]

Complete list:
- Teleconnection improvement to accept different variable names for ENSO (avg_tos instead of sst) (#778)
- ERA5 fixes compatible with new data governance (#772)
- Update the LRA generator (removing aggregation and improving) filecheck and fix entries for historical-1990-dev-lowres (#772)
- Updates of ECmean to work with production experiments (#773, #780)
- Automatic data start and end dates for FDB sources (#762)

## [v0.6]

Main changes are:
1. Inclusion in the catalog of the historical-1990 production simulations from IFS-NEMO and IFS-FESOM.
2. New fixes that targets the DestinE updated Data Governance

Complete list:
- IFS-FESOM historical-1990-dev-lowres with new data governance added to the catalog (#770)
- AtmoGlobalMean diagnostic improvements (#722)
- Teleconnections diagnostic improvements (#722)
- Read only one level for retrieving 3D array metadata, select single level for retrieve (#713)
- IFS-FESOM historical-1990-dev-lowres with new data governance added to the catalog
- Fix mismatch between var argument and variables specified in catalog for FDB (#761)
- Compact catalogs using yaml override syntax (#752)
- Fix loading source grid file before smmregrid weight generation (#756)

## [v0.5.2-beta]

Complete list:
-  A new fdb container is used to generate the correct AQUA container

## [v0.5.2-alpha]

Main changes are:
1. Coupled models IFS-NEMO and IFS-FESOM are now supported
2. Accessor to use functions and reader methods as if they were methods of xarray objects, see [notebook](https://github.com/DestinE-Climate-DT/AQUA/blob/main/notebooks/reader/accessor.ipynb)
3. Preliminary provenance information is now available in the history attribute of the output files
4. AQUA analysis wrapper is parallelized
5. A levelist can be provided in FDB sources, this will greatly speed up the data retrieve

Complete list:
- Fix reading only one sample variable and avoid _bnds variables (#743)
- Allow correct masked regridding after level selection. Add level selection also for not-FDB sources (#741)
- Read only one level for retrieving 3D array metadata, select specific levels for FDB retrieve (#713)
- Defining catalog entry for coupled models IFS-NEMO and IFS-FESOM (#720)
- Change fixer_name to fixer_name (#703)
- Reorganization of logging calls (#700)
- Accessor to use functions and reader methods as if they were methods of xarray objects (#716)
- Suggestions are printed if a model/exp/source is not found while inspecting the catalog (#721)
- Improvements in the single map plot function (#717)
- Minor metadata fixes (logger newline and keep "GRIB_" in attrs) (#715)
- LRA fix now correctly aggregating monthly data to yearly when a full year is available (#696)
- History update and refinement creating preliminary provenance information (plus AQUA emoji!) (#676)
- OPA lra compatible with no regrid.yaml (#692)
- Introducing fixer definitions not model/exp/source dependents to be specified at the metadata level (#681)
- AQUA analysis wrapper is parallelized and output folder is restructured (#684, #725)

## [v0.5.1]

Main changes are:
1. A new `Reader` method `info()` is available to print the catalog information
2. Grids are now stored online and a tool to deploy them on the `cli` folder is available

Complete list:
- Fix attributes of DataArrays read from FDB (#686)
- Reader.info() method to print the catalog information (#683)
- Simpler reader init() by reorganizing the calls to areas and regrid weights configuration and loading (#682)
- Optional autosearch for vert_coord (#682)
- plot_single_map adapted to different coordinate names and bugfixes (#680)
- Sea ice volume datasets for the Northern Hemisphere (PIOMAS) and the Southern Hemisphere (GIOMAS) (#598)
- Possibility of defining the regrid method from the grid definition (#678)
- Grids stored online and tool to deploy them on cli folder (#675)
- Global time series diagnostic improvements (#637)
- Teleconnections diagnostic improvements (#672)

## [v0.5]

Main changes are:
1. Refactor of the Reader() interface with less options at the init() level
2. Grids are now defined with the source metadata and not in a machine-dependent file
3. CLI wrapper is available to run all diagnostics in a single call
4. Refactoring of the streaming emulator with equal treatment for FDB or file sources

Complete list:
- Controlling the loglevel of the GSV interface (#665)
- Fix wrong fdb source (#657)
- Adding sample files and tests for NEMO 2D and 3D grids (#652)
- tprate not derived from tp for GSV sources (#653)
- Simplify reader init and retrieve providing less argument in initialization (#620)
- var='paramid' can be used to select variables in the retrieve method (#648)
- configdir is not searched based on util file position in the repo (#636)
- Cleaner mask treatment (Revision of mask structure in the reader #617)
- Fldmean fix if only one dimension is present for area selection (#640)
- Adding higher frequency ERA5 data on Levante and Lumi (#628)
- regrid.yaml files are removed, grid infos are now in the catalog metadata (#520, #622, #643)
- Load all available variables in FDB xarray/dask access (#619)
- Lint standard and enforced in CI (#616)
- Reader init split with methods (#523)
- Single map plot utility to be used by all diagnostics (#594)
- Script for automatic generation of Fdb catalog entries (IFS only) (#572)
- Fix loading of singularity mounting /projappl (#612)
- CLI wrapper parser (#599)
- Refactoring of streaming emulator (#593)
- Radiation CLI and diagnostic refinement (#537)
- Ocean3D CLI and diagnostic refinement (#578)
- AtmGlobalMean CLI and diagnostic refinement (#587)
- Tropical cyclones CLI refinements and TC module (#568, #645)
- Removing OPA, OPAgenerator and related tests from the AQUA (Remove OPA from AQUA #586)
- Renaming the experiments according to the DE340 AQUA syntax (Including dev-control-1990 in the source and rename the experiment according to DE340 scheme #556, #614, #618)
- Teleconnections diagnostic improvements (#571, #574, #576, #581, #592, #623)

## [v0.4]

Main changes are:
1. Update to all the diagnostics CLI
2. Refactor of the regridder so that `regrid.yaml`` is grid-based and not experiment-based
3. Xarray access to FDB sources
4. Refactor of the fixer so that merge/replace/default options are available
5. Remove of the `aqua` environment in favour of the `aqua_common` one. 

Complete list:
- Introduced color scheme for aqua logging (#567)
- CLI for sea diagnostic (#549)
- Add CLI for SSH diagnostic and some bug fixes (#540)
- Fix SSH diagnostic to be compatible with lates AQUA version (#538) 
- Helper function to identify vertical coordinates in a dataset (#552)
- Orography for tempest extremes TCs detection and update TCs CLI (Orography threshold included and CLI update #404)
- Improvement of performance indices CLI (Update of ECmean CLI #528)
- Fix to allow reading a list of multiple variables from FDB (#545)
- Further improvement of function to inspect the catalog (#533)
- Custom exceptions for AQUA (#518)
- Speed up of the `retrieve_plain` method (#524)
- Update documention for adding new data and setting up the container (Increase documentation coverage #519)
- CLI wrapper for the state-of-the-art diagnostics analysis (#517, #527, #525, #530, #534, #536, #539, #548, #549, #559)
- Refactor the regrid.yaml as grid-based instead of experiment-based (#291)
- aqua_common environment simplified and updated (#498)
- Update available variables in FDB catalogs on lumi (#514)
- Solve reversed latitudes bug for fixed data (#510)
- Switch to legacy eccodes tables based on intake source metadata (#493)
- Add GPM IMERG precipitation data to the catalog on levante (#505)
- Fix ocean3d diagnostic colorbars not being symmetric when missing values are present (#504) 
- FDB NEMO test access to data (#488)
- Xarray dask access to FDB (#476)
- Issue a warning when multiple gribcodes are associated to the same shortname (Cases for multiple eccodes grib codes #483)
- Allowing fixer to overwrite or merge default configuration (Increasing flexibiity of the fixer allowing for merge, replace and default options #480)
- Add new tests (Increase testing #250)
- Global time series diagnostic setup for multiple variables CLI (#474)
- Option to avoid incomplete chunk when averagin with timmean (Introduce check for chunk completeness in timmean() #466)
- Simplification of Fixer() workflow, more methods and less redundancy (Functionize fixer #478)
- Remove the `aqua` environment file, only `aqua_common` is left (#482)

## [v0.3]

Main changes are:
1. Fixer moved at `Reader()` level
2. Area selection available in `fldmean()` method
3. FDB/GSV access for IFS-NEMO development simulations
4. Configuration file `config-aqua.yaml` replaces `config.yaml`

Complete list:
- Templates in configuration yaml files (#469)
- Bug fixes for FDB access options (#463, #462)
- Add observational catalogs on Lumi (Update Lumi catalog #454)
- Automatic finding of cdo (#456)
- Area is fixed if data are fixed (Fixer applied to grid areas #442)
- Tests missing failure fix (Fix #436 CI workflow passes even if some tests fail #452)
- FDB/GSV access to IFS control and historical simulations (#434, #458)
- Climatology support restored in the Reader (Fix for climatology #445)
- Improvement function to inspect the catalog (Inspect_catalog improvement #446)
- Minor improvements of the gribber (Fix gribber fdb #427)
- Allow the LRA generator to work with generators and so with FDB (LRA from fdb on mafalda #430)
- Fixes only on selected variables (Fixer updates #428)
- Complete revision of the FDB/GSV access, allowing to access also recent experiments using variable step (#343)
- Teleconnections diagnostic adapted to new code improvements (Teleconnections Dev branch update #424, #465)
- Add support for area selection with fldmean (Fldmean box selection #409)
- Environment simplified, dependencies are now mostly on the pyproject file (A simpler environment.yml #286)
- Intake esm functionality added back (Fix intake-esm #287)
- Intake esm tests (Test also intake-esm #335)
- Yaml dependencies removed (Logger and yaml issues in util.py #334)
- Log history working for iterators as well (Logger and yaml issues in util.py #334)
- Util refactor (Utility refactor #405)
- Fixer at reader level (Fixes at Reader level #244)
- Uniform timmean (Uniform time after timmean and add option for time_bnds #419)
- FDB tests added (Add FDB 5.11, a local FDB with some test data #280, #432)
- Refactor of unit conversion and non-metpy cases (Flexible unit fix from YAML file #416)
- Refactor of the config file definition (Refactor of the configuration search #417)

## [v0.2.1]

- Add development control-1950 and historical-1990 experiments to the LRA (LRA for control-1950 and historical-1990 on Levante from v0.2 #455)

## [v0.2]

- Improve the LRA generator and worklow CLI (Streaming for the LRA #289)
- AQUA new common environment installation tool for LUMI added (#413)
- Added a bash script "load_aqua_lumi.sh" to load aqua environment in LUMI with containers (Adding an AQUA singularity container for LUMI #418)

## [v0.2-beta]

This is the `AQUA` version part of the Deliverable D340.7.1.2. 

- SSH diagnostic improvements (Linting SSH diagnostics #377, SSH diag: PDF file name changed #388)
- Timmean fix to uniform time axis (Fix for timmean() to uniform output time axis #381)
- New tests trigger routine (Tests trigger with label #385)
- Fix for tco1279 and FESOM (fix for masked tco1279 #390, psu fix for salinity #383)
- ECmean improvements (various improvement for ecmean #392)
- Seaice diagnostic improvements (Deliverable340.7.1.2 fix seaice #389, Linting Seaice diagnostics #376)
- Teleconnections diagnostic graphics module enhanced and various improvements (Teleconnections corrections for D340.7.1.2 #379, Fix import in teleconnections notebooks #395, Teleconnections fix docs #408)
- Tropical cyclones linting of the diagnostic (Linting tropical cyclones diagnostics #380, Improved plotting functions for tropical cyclones #391)
- Ocean diagnostics restructured in a single folder, sharing common functions and other improvements (Linting+Fixes Ocean diagnostics #374, Adding units for MLD plot in ocean3d package #406)
- Documentation fixes (Documentation fixes after review #403)
- Atmglobalmean and radiation diagnostic improvements (Atmglobalmean fix #371)
- MSWEP fixer bugfix (Change MSWEP datamodel #397, fixing of mswep #401)

## [v0.2-alpha]

This is the `AQUA` version that will be part of the Deliverable D340.7.1.2, sent to internal review. This is mostly done by the inclusion of twelve diagnostics within the AQUA framework

- Added teleconnections diagnostic (#308, #309, #318, #333, #352)
- Added tropical cyclones diagnostic (#310, #345)
- Added performance indices diagnostic based on ECmean tool (#57, #327) 
- Added sea ice diagnostic (#353, #368)
- Added global timeseries diagnostic (#358, #359)
- Added radiation analysis diagnostic (#301, #360)
- Added global mean bias diagnostic (#285, #371)
- Added SSH variability diagnostic (#367, #369)
- Added tropical rainfall diagnostic (#314)
- Added Ocean circulation diagnostic (#295)
- Added global ocean diagnosc (#164)
- Added global mean timeseries (#268)
- Multiple fixes in the Reader (#316, #324, #334)
- Avoid time duplicated in the Reader (#357)
- Enabling autodoc for diagnostics (#330)
- Data access improvement on Levante, including new datasets (#332, #355, #321)
- Added a common environment file (#363)
- Support for Lumi installation (#315)
- Added the `changelog` file

### Changed

- Dummy diagnostic is now in the `dummy` folder (previously was `dummy-diagnostic`)
- Tests and code is now working with python>=3.9 (previously python 3.11 was excluded)

## [v0.1-beta]

This is the `AQUA` version that will be part of the Deliverable D340.7.1.1.
This is mostly built on the `AQUA` `Reader` class which support for climate model data interpolation, spatial and temporal aggregation and conversion for a common GRIB-like data format.


- Low resolution archive documentation
- Fixed a bug in the `Gribber` class that was not reading the correct yaml catalog file

## v0.1-alpha

This is the AQUA pre-release to be sent to internal reviewers. 
Documentations is completed and notebooks are working.

[unreleased]: https://github.com/DestinE-Climate-DT/AQUA/compare/v0.13.1...HEAD
[v0.13.1]: https://github.com/DestinE-Climate-DT/AQUA/compare/v0.13.0...v0.13.1
[v0.13.0]: https://github.com/DestinE-Climate-DT/AQUA/compare/v0.13-beta...v0.13.0
[v0.13-beta]: https://github.com/DestinE-Climate-DT/AQUA/compare/v0.13-alpha...v0.13-beta
[v0.13-alpha]: https://github.com/DestinE-Climate-DT/AQUA/compare/v0.12.2...v0.13-alpha
[v0.12.2]: https://github.com/DestinE-Climate-DT/AQUA/compare/v0.12.1...v0.12.2
[v0.12.1]: https://github.com/DestinE-Climate-DT/AQUA/compare/v0.12...v0.12.1
[v0.12]: https://github.com/DestinE-Climate-DT/AQUA/compare/v0.11.3...v0.12
[v0.11.3]: https://github.com/DestinE-Climate-DT/AQUA/compare/v0.11.2...v0.11.3
[v0.11.2]: https://github.com/DestinE-Climate-DT/AQUA/compare/v0.11.1...v0.11.2
[v0.11.1]: https://github.com/DestinE-Climate-DT/AQUA/compare/v0.11...v0.11.1
[v0.11]: https://github.com/DestinE-Climate-DT/AQUA/compare/v0.10.3...v0.11
[v0.10.3]:https://github.com/DestinE-Climate-DT/AQUA/compare/v0.10.2...v0.10.3
[v0.10.2]: https://github.com/DestinE-Climate-DT/AQUA/compare/v0.10.1...v0.10.2
[v0.10.1]: https://github.com/DestinE-Climate-DT/AQUA/compare/v0.10...v0.10.1
[v0.10]: https://github.com/DestinE-Climate-DT/AQUA/compare/v0.9.2...v0.10
[v0.9.2]: https://github.com/DestinE-Climate-DT/AQUA/compare/v0.9.1...v0.9.2
[v0.9.1]: https://github.com/DestinE-Climate-DT/AQUA/compare/v0.9...v0.9.1
[v0.9]: https://github.com/DestinE-Climate-DT/AQUA/compare/v0.8.2...v0.9
[v0.8.2]: https://github.com/DestinE-Climate-DT/AQUA/compare/v0.8.1...v0.8.2
[v0.8.1]: https://github.com/DestinE-Climate-DT/AQUA/compare/v0.8...v0.8.1
[v0.8]: https://github.com/DestinE-Climate-DT/AQUA/compare/v0.7.3...v0.8
[v0.7.3]: https://github.com/DestinE-Climate-DT/AQUA/compare/v0.7.2...v0.7.3
[v0.7.2]: https://github.com/DestinE-Climate-DT/AQUA/compare/v0.7.1...v0.7.2
[v0.7.1]: https://github.com/DestinE-Climate-DT/AQUA/compare/v0.7...v0.7.1
[v0.7]: https://github.com/DestinE-Climate-DT/AQUA/compare/v0.6.3...v0.7
[v0.6.3]: https://github.com/DestinE-Climate-DT/AQUA/compare/v0.6.2...v0.6.3
[v0.6.2]: https://github.com/DestinE-Climate-DT/AQUA/compare/v0.6.1...v0.6.2
[v0.6.1]: https://github.com/DestinE-Climate-DT/AQUA/compare/v0.6...v0.6.1
[v0.6]: https://github.com/DestinE-Climate-DT/AQUA/compare/v0.5.2-beta...v0.6
[v0.5.2-beta]: https://github.com/DestinE-Climate-DT/AQUA/compare/v0.5.2-alpha...v0.5.2-beta
[v0.5.2-alpha]: https://github.com/DestinE-Climate-DT/AQUA/compare/v0.5.1...v0.5.2-alpha
[v0.5.1]: https://github.com/DestinE-Climate-DT/AQUA/compare/v0.5...v0.5.1
[v0.5]: https://github.com/DestinE-Climate-DT/AQUA/compare/v0.4...v0.5
[v0.4]: https://github.com/DestinE-Climate-DT/AQUA/compare/v0.3...v0.4
[v0.3]: https://github.com/DestinE-Climate-DT/AQUA/compare/v0.2.1...v0.3
[v0.2.1]: https://github.com/DestinE-Climate-DT/AQUA/compare/v0.2...v0.2.1
[v0.2]: https://github.com/DestinE-Climate-DT/AQUA/compare/v0.2-beta...v0.2
[v0.2-beta]: https://github.com/DestinE-Climate-DT/AQUA/compare/v0.2-alpha...v0.2-beta
[v0.2-alpha]: https://github.com/DestinE-Climate-DT/AQUA/compare/v0.1-beta...v0.2-alpha
[v0.1-beta]: https://github.com/DestinE-Climate-DT/AQUA/compare/v0.1-alpha...v0.1-beta<|MERGE_RESOLUTION|>--- conflicted
+++ resolved
@@ -8,13 +8,10 @@
 Unreleased in the current development version (target v0.14):
 
 AQUA core complete list:
-<<<<<<< HEAD
 
 - Major refactor of the regrid options, with new modular `Regridder()` class replacing `Regrid()` mixin (#1768)
 - Refactor of the `retrieve_plain()` function with contextmanager and smmregrid GridInspector (#1768)
-=======
 - Added Healpix zoom 7 grid for ICON R02B08 native oceanic grid (#1823)
->>>>>>> b88ce705
 - Remove generators from Reader (#1791)
 - Fix tcc grib code and add some cmor codes in the convention file (#1800)
 - Add a regrid option to cli of relevant diagnostics (#1792)
