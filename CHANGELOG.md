# Changelog

All notable changes to this project will be documented in this file.
The format is based on [Keep a Changelog](https://keepachangelog.com/en/1.0.0/)

## [Unreleased]

<<<<<<< HEAD
Unreleased is the current development version.

- Compact catalogues using yaml override syntax (#752)
=======
Unreleased is the current development version:

- Fix loading source grid file before smmregrid weight generation (#756)
>>>>>>> 9ee1bba7

## [v0.5.2]

Main changes are:
1. Coupled models IFS-NEMO and IFS-FESOM are now supported
2. Accessor to use functions and reader methods as if they were methods of xarray objects, see [notebook](https://github.com/DestinE-Climate-DT/AQUA/blob/main/notebooks/reader/accessor.ipynb)
3. Preliminary provenance information is now available in the history attribute of the output files
4. AQUA analysis wrapper is parallelized
5. A levelist can be provided in FDB sources, this will greatly speed up the data retrieve

Complete list:
- Fix reading only one sample variable and avoid _bnds variables (#743)
- Allow correct masked regridding after level selection. Add level selection also for not-FDB sources (#741)
- Read only one level for retrieving 3D array metadata, select specific levels for FDB retrieve (#713)
- Defining catalog entry for coupled models IFS-NEMO and IFS-FESOM (#720)
- Change fixer_name to fixer_name (#703)
- Reorganization of logging calls (#700)
- Accessor to use functions and reader methods as if they were methods of xarray objects (#716)
- Suggestions are printed if a model/exp/source is not found while inspecting the catalogue (#721)
- Improvements in the single map plot function (#717)
- Minor metadata fixes (logger newline and keep "GRIB_" in attrs) (#715)
- LRA fix now correctly aggregating monthly data to yearly when a full year is available (#696)
- History update and refinement creating preliminary provenance information (plus AQUA emoji!) (#676)
- OPA lra compatible with no regrid.yaml (#692)
- Introducing fixer definitions not model/exp/source dependents to be specified at the metadata level (#681)
- AQUA analysis wrapper is parallelized and output folder is restructured (#684, #725)

## [v0.5.1]

Main changes are:
1. A new `Reader` method `info()` is available to print the catalogue information
2. Grids are now stored online and a tool to deploy them on the `cli` folder is available

Complete list:
- Fix attributes of DataArrays read from FDB (#686)
- Reader.info() method to print the catalogue information (#683)
- Simpler reader init() by reorganizing the calls to areas and regrid weights configuration and loading (#682)
- Optional autosearch for vert_coord (#682)
- plot_single_map adapted to different coordinate names and bugfixes (#680)
- Sea ice volume datasets for the Northern Hemisphere (PIOMAS) and the Southern Hemisphere (GIOMAS) (#598)
- Possibility of defining the regrid method from the grid definition (#678)
- Grids stored online and tool to deploy them on cli folder (#675)
- Global time series diagnostic improvements (#637)
- Teleconnections diagnostic improvements (#672)

## [v0.5]

Main changes are:
1. Refactor of the Reader() interface with less options at the init() level
2. Grids are now defined with the source metadata and not in a machine-dependent file
3. CLI wrapper is available to run all diagnostics in a single call
4. Refactoring of the streaming emulator with equal treatment for FDB or file sources

Complete list:
- Controlling the loglevel of the GSV interface (#665)
- Fix wrong fdb source (#657)
- Adding sample files and tests for NEMO 2D and 3D grids (#652)
- tprate not derived from tp for GSV sources (#653)
- Simplify reader init and retrieve providing less argument in initialization (#620)
- var='paramid' can be used to select variables in the retrieve method (#648)
- configdir is not searched based on util file position in the repo (#636)
- Cleaner mask treatment (Revision of mask structure in the reader #617)
- Fldmean fix if only one dimension is present for area selection (#640)
- Adding higher frequency ERA5 data on Levante and Lumi (#628)
- regrid.yaml files are removed, grid infos are now in the catalogue metadata (#520, #622, #643)
- Load all available variables in FDB xarray/dask access (#619)
- Lint standard and enforced in CI (#616)
- Reader init split with methods (#523)
- Single map plot utility to be used by all diagnostics (#594)
- Script for automatic generation of Fdb catalog entries (IFS only) (#572)
- Fix loading of singularity mounting /projappl (#612)
- CLI wrapper parser (#599)
- Refactoring of streaming emulator (#593)
- Radiation CLI and diagnostic refinement (#537)
- Ocean3D CLI and diagnostic refinement (#578)
- AtmGlobalMean CLI and diagnostic refinement (#587)
- Tropical cyclones CLI refinements and TC module (#568, #645)
- Removing OPA, OPAgenerator and related tests from the AQUA (Remove OPA from AQUA #586)
- Renaming the experiments according to the DE340 AQUA syntax (Including dev-control-1990 in the source and rename the experiment according to DE340 scheme #556, #614, #618)
- Teleconnections diagnostic improvements (#571, #574, #576, #581, #592, #623)

## [v0.4]

Main changes are:
1. Update to all the diagnostics CLI
2. Refactor of the regridder so that `regrid.yaml`` is grid-based and not experiment-based
3. Xarray access to FDB sources
4. Refactor of the fixer so that merge/replace/default options are available
5. Remove of the `aqua` environment in favour of the `aqua_common` one. 

Complete list:
- Introduced color scheme for aqua logging (#567)
- CLI for sea diagnostic (#549)
- Add CLI for SSH diagnostic and some bug fixes (#540)
- Fix SSH diagnostic to be compatible with lates AQUA version (#538) 
- Helper function to identify vertical coordinates in a dataset (#552)
- Orography for tempest extremes TCs detection and update TCs CLI (Orography threshold included and CLI update #404)
- Improvement of performance indices CLI (Update of ECmean CLI #528)
- Fix to allow reading a list of multiple variables from FDB (#545)
- Further improvement of function to inspect the catalogue (#533)
- Custom exceptions for AQUA (#518)
- Speed up of the `retrieve_plain` method (#524)
- Update documention for adding new data and setting up the container (Increase documentation coverage #519)
- CLI wrapper for the state-of-the-art diagnostics analysis (#517, #527, #525, #530, #534, #536, #539, #548, #549, #559)
- Refactor the regrid.yaml as grid-based instead of experiment-based (#291)
- aqua_common environment simplified and updated (#498)
- Update available variables in FDB catalogues on lumi (#514)
- Solve reversed latitudes bug for fixed data (#510)
- Switch to legacy eccodes tables based on intake source metadata (#493)
- Add GPM IMERG precipitation data to the catalogue on levante (#505)
- Fix ocean3d diagnostic colorbars not being symmetric when missing values are present (#504) 
- FDB NEMO test access to data (#488)
- Xarray dask access to FDB (#476)
- Issue a warning when multiple gribcodes are associated to the same shortname (Cases for multiple eccodes grib codes #483)
- Allowing fixer to overwrite or merge default configuration (Increasing flexibiity of the fixer allowing for merge, replace and default options #480)
- Add new tests (Increase testing #250)
- Global time series diagnostic setup for multiple variables CLI (#474)
- Option to avoid incomplete chunk when averagin with timmean (Introduce check for chunk completeness in timmean() #466)
- Simplification of Fixer() workflow, more methods and less redundancy (Functionize fixer #478)
- Remove the `aqua` environment file, only `aqua_common` is left (#482)

## [v0.3]

Main changes are:
1. Fixer moved at `Reader()` level
2. Area selection available in `fldmean()` method
3. FDB/GSV access for IFS-NEMO development simulations
4. Configuration file `config-aqua.yaml` replaces `config.yaml`

Complete list:
- Templates in configuration yaml files (#469)
- Bug fixes for FDB access options (#463, #462)
- Add observational catalogs on Lumi (Update Lumi catalog #454)
- Automatic finding of cdo (#456)
- Area is fixed if data are fixed (Fixer applied to grid areas #442)
- Tests missing failure fix (Fix #436 CI workflow passes even if some tests fail #452)
- FDB/GSV access to IFS control and historical simulations (#434, #458)
- Climatology support restored in the Reader (Fix for climatology #445)
- Improvement function to inspect the catalogue (Inspect_catalogue improvement #446)
- Minor improvements of the gribber (Fix gribber fdb #427)
- Allow the LRA generator to work with generators and so with FDB (LRA from fdb on mafalda #430)
- Fixes only on selected variables (Fixer updates #428)
- Complete revision of the FDB/GSV access, allowing to access also recent experiments using variable step (#343)
- Teleconnections diagnostic adapted to new code improvements (Teleconnections Dev branch update #424, #465)
- Add support for area selection with fldmean (Fldmean box selection #409)
- Environment simplified, dependencies are now mostly on the pyproject file (A simpler environment.yml #286)
- Intake esm functionality added back (Fix intake-esm #287)
- Intake esm tests (Test also intake-esm #335)
- Yaml dependencies removed (Logger and yaml issues in util.py #334)
- Log history working for iterators as well (Logger and yaml issues in util.py #334)
- Util refactor (Utility refactor #405)
- Fixer at reader level (Fixes at Reader level #244)
- Uniform timmean (Uniform time after timmean and add option for time_bnds #419)
- FDB tests added (Add FDB 5.11, a local FDB with some test data #280, #432)
- Refactor of unit conversion and non-metpy cases (Flexible unit fix from YAML file #416)
- Refactor of the config file definition (Refactor of the configuration search #417)

## [v0.2.1]

- Add development control-1950 and historical-1990 experiments to the LRA (LRA for control-1950 and historical-1990 on Levante from v0.2 #455)

## [v0.2]

- Improve the LRA generator and worklow CLI (Streaming for the LRA #289)
- AQUA new common environment installation tool for LUMI added (#413)
- Added a bash script "load_aqua_lumi.sh" to load aqua environment in LUMI with containers (Adding an AQUA singularity container for LUMI #418)

## [v0.2-beta]

This is the `AQUA` version part of the Deliverable D340.7.1.2. 

- SSH diagnostic improvements (Linting SSH diagnostics #377, SSH diag: PDF file name changed #388)
- Timmean fix to uniform time axis (Fix for timmean() to uniform output time axis #381)
- New tests trigger routine (Tests trigger with label #385)
- Fix for tco1279 and FESOM (fix for masked tco1279 #390, psu fix for salinity #383)
- ECmean improvements (various improvement for ecmean #392)
- Seaice diagnostic improvements (Deliverable340.7.1.2 fix seaice #389, Linting Seaice diagnostics #376)
- Teleconnections diagnostic graphics module enhanced and various improvements (Teleconnections corrections for D340.7.1.2 #379, Fix import in teleconnections notebooks #395, Teleconnections fix docs #408)
- Tropical cyclones linting of the diagnostic (Linting tropical cyclones diagnostics #380, Improved plotting functions for tropical cyclones #391)
- Ocean diagnostics restructured in a single folder, sharing common functions and other improvements (Linting+Fixes Ocean diagnostics #374, Adding units for MLD plot in ocean3d package #406)
- Documentation fixes (Documentation fixes after review #403)
- Atmglobalmean and radiation diagnostic improvements (Atmglobalmean fix #371)
- MSWEP fixer bugfix (Change MSWEP datamodel #397, fixing of mswep #401)

## [v0.2-alpha]

This is the `AQUA` version that will be part of the Deliverable D340.7.1.2, sent to internal review. This is mostly done by the inclusion of twelve diagnostics within the AQUA framework

- Added teleconnections diagnostic (#308, #309, #318, #333, #352)
- Added tropical cyclones diagnostic (#310, #345)
- Added performance indices diagnostic based on ECmean tool (#57, #327) 
- Added sea ice diagnostic (#353, #368)
- Added global timeseries diagnostic (#358, #359)
- Added radiation analysis diagnostic (#301, #360)
- Added global mean bias diagnostic (#285, #371)
- Added SSH variability diagnostic (#367, #369)
- Added tropical rainfall diagnostic (#314)
- Added Ocean circulation diagnostic (#295)
- Added global ocean diagnosc (#164)
- Added global mean timeseries (#268)
- Multiple fixes in the Reader (#316, #324, #334)
- Avoid time duplicated in the Reader (#357)
- Enabling autodoc for diagnostics (#330)
- Data access improvement on Levante, including new datasets (#332, #355, #321)
- Added a common environment file (#363)
- Support for Lumi installation (#315)
- Added the `changelog` file

### Changed

- Dummy diagnostic is now in the `dummy` folder (previously was `dummy-diagnostic`)
- Tests and code is now working with python>=3.9 (previously python 3.11 was excluded)

## [v0.1-beta]

This is the `AQUA` version that will be part of the Deliverable D340.7.1.1.
This is mostly built on the `AQUA` `Reader` class which support for climate model data interpolation, spatial and temporal aggregation and conversion for a common GRIB-like data format.


- Low resolution archive documentation
- Fixed a bug in the `Gribber` class that was not reading the correct yaml catalogue file

## v0.1-alpha

This is the AQUA pre-release to be sent to internal reviewers. 
Documentations is completed and notebooks are working.

[unreleased]: https://github.com/oloapinivad/AQUA/compare/v0.5.2...HEAD
[v0.5.2]: https://github.com/oloapinivad/AQUA/compare/v0.5.1...v0.5.2
[v0.5.1]: https://github.com/oloapinivad/AQUA/compare/v0.5...v0.5.1
[v0.5]: https://github.com/oloapinivad/AQUA/compare/v0.4...v0.5
[v0.4]: https://github.com/oloapinivad/AQUA/compare/v0.3...v0.4
[v0.3]: https://github.com/oloapinivad/AQUA/compare/v0.2.1...v0.3
[v0.2.1]: https://github.com/oloapinivad/AQUA/compare/v0.2...v0.2.1
[v0.2]: https://github.com/oloapinivad/AQUA/compare/v0.2-beta...v0.2
[v0.2-beta]: https://github.com/oloapinivad/AQUA/compare/v0.2-alpha...v0.2-beta
[v0.2-alpha]: https://github.com/oloapinivad/AQUA/compare/v0.1-beta...v0.2-alpha
[v0.1-beta]: https://github.com/oloapinivad/AQUA/compare/v0.1-alpha...v0.1-beta<|MERGE_RESOLUTION|>--- conflicted
+++ resolved
@@ -5,15 +5,10 @@
 
 ## [Unreleased]
 
-<<<<<<< HEAD
 Unreleased is the current development version.
 
 - Compact catalogues using yaml override syntax (#752)
-=======
-Unreleased is the current development version:
-
 - Fix loading source grid file before smmregrid weight generation (#756)
->>>>>>> 9ee1bba7
 
 ## [v0.5.2]
 
