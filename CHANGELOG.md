--- conflicted
+++ resolved
@@ -7,13 +7,10 @@
 
 Unreleased in the current development version.
 
-<<<<<<< HEAD
 ## [v0.6.2]
 
 Complete list:
-=======
 - Teleconnection can now take a time range as input and ylim in the index plot function (#799)
->>>>>>> 5ba4dd13
 - LRA to use `auto` final time and `exclude_incomplete` (#791)
 - Hotfix for v0.12.0 of the GSV_interface related to valid_time (#788)
 - Global time series adapted to new data governance (#785)
