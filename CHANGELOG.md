--- conflicted
+++ resolved
@@ -6,16 +6,12 @@
 ## [Unreleased]
 
 Unreleased in the current development version:
-<<<<<<< HEAD
 - Tropical Rainfall: Notebook for the Live Demonstration (#1112)
-- Tropical Rainfall: Fixing the Bug in the CLI (#1100)
-=======
 
 ## [v0.8.1]
 
 Main changes are: 
 1. Fixes following internal D340.7.3.3 and D340.7.1.4 review 
->>>>>>> 85810e39
 
 AQUA core complete list:
 - Tco399-eORCA025 control, historical and scenario runs added to Lumi catalog (#1070)
