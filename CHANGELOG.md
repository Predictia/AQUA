--- conflicted
+++ resolved
@@ -7,11 +7,8 @@
 
 Unreleased is the current development version.
 
-<<<<<<< HEAD
 - Area is fixed if data are fixed (Fixer applied to grid areas #442)
-=======
 - Tests missing failure fix (Fix #436 CI workflow passes even if some tests fail #452)
->>>>>>> 0d5f0545
 - FDB/GSV access to IFS control and historical simulations (#434)
 - Climatology support restored in the Reader (Fix for climatology #445)
 - Improvement function to inspect the catalogue (Inspect_catalogue improvement #446)
