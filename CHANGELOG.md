--- conflicted
+++ resolved
@@ -7,13 +7,10 @@
 
 Unreleased in the current development version.
 
-<<<<<<< HEAD
 - Hotfix for v0.12.0 of the GSV_interface related to valid_time (#788)
-=======
 - Global time series adapted to new data governance (#785)
 - AtmoGlobalMean diagnostic improvements and adaptation to new data governance (#745 #789)
 - Seaince diagnostic adapted to new data governance (#790)
->>>>>>> 9b240121
 - Implement a fix setting to NaN the data of the first step in each month (for historical-1990) (#776)
 
 ## [v0.6.1]
