# Changelog

All notable changes to this project will be documented in this file.
The format is based on [Keep a Changelog](https://keepachangelog.com/en/1.0.0/)

## [Unreleased]

Unreleased in the current development version (target v0.14):

AQUA core complete list:
- Document use of AQUA on ECMWF HPC2020 (#1782)
- Added history logging for lat-lon in area selection (#1479)
- Cleaner workflow and pytest/coverage configuration (#1755, #1758)
- catalog, model, exp, source info are now stored in the DataArray attributes (#1753)
- Avoid infinite hanging during bridge access (#1733, #1738)
- Enable dependabot to monitor dependencies every month (#1748)
- `eccodes` bump to 2.40.0 (#1747)
- Integrate codecov to monitor coverage and test analytics and remove old bot (#1736, #1737, #1755)
- Reinitialize `GSVRetriever` instance only when needed (#1733)
- Enable the option to read FDB data info from file, and refactor start/end hpc/bridge dates handling (#1732, #1743, #1762)
- Fix `push_analysis.sh` options and `aqua_analysis.py` config paths (#1723, #1754)
- Enable zip compression for LRA yearly files (#1726)
- Enable publication of documentation on ReadTheDocs (#1699, #1716)
- Adapt Catgen test to the new number of sources for ICON (#1708)
- Added tests for the Hovmoller plot routine (#1532)
- `push_s3` compatibility with `boto3>=1.36.0` (#1704)
- Rsync option for push_analysis.sh (#1689)
- Multiple updates to allow for AQUA open source, including Dockerfiles, actions, dependencies and containers (#1574)

AQUA diagnostics complete list:
<<<<<<< HEAD
- Diagnostic core: the `retrieve()` method uses internally a `_retrieve()` method that returns instead of updating attributes (#1763)
=======
- Diagnostic core: A common function to load the diagnostic config file is provided (#1750)
>>>>>>> 24dc4ed3
- Global bias: add test (#1675)
- Diagnostic core: Add additional command-line arguments for configuration and processing options (#1745)
- Global bias: Handling plev and using scientific notation in contour plots (#1649)
- Ecmean: Fix net surface radiative flux and wind stresses in ecmean (#1696)
- Diagnostic core: A common parser and fuctions to open/close the dask cluster are provided (#1703)

## [v0.13.1]

Main changes are:
1. Ocean3d major refactoring

AQUA core complete list:
- Fixer delete option accepts non-lists (#1687)
- Ansi color 8-bit fix for logger (#1671)
- Hotfix for unmatched string in catgen (#1672)
- Test for aqua-analysis.py (#1664)
- Fix in the catgen now correctly generating an automatic description if not provided (#1662)

AQUA diagnostics complete list:
- Diagnostic core: added a Diagnostic class to be inherited by all diagnostics (#1681)
- Timeseries: hotfix of problems with the catalog usage in output saving (#1669)
- Tropical Rainfall: Update of the precomputed histograms paths for lumi and MN5 (#1661)
- Ocean3d: Trend is calculating using polyfit. Restructed the mixed layer depth function. (#1651)
- Global bias: hotfix for regrid option (#1670)

## [v0.13.0]

Main changes are:
1. Grids updated to work with operational O-25.1
2. Compliance of the catalog generator to the O-25.1 data portfolio
3. New 'Biases and Radiation' diagnostics replace the old 'AtmGlobalMean and Radiation'
4. Push of figures to LUMI-O and improvements for aqua-web

Deprecated:
- `aqua-analysis.sh` script is deprecated and has been removed. Use `aqua-analysis.py` instead.
- `cli_dummy.py` script is deprecated and will be removed in the next release. Use the `cli_checker.py` instead.
 
AQUA core complete list:
- More general checksum checker for grids and observations ( #1550)
- Output dir including catalogue for aqua-analysis.py (#1640)
- Grids for O-25.1 cycle are added in the grids folder (they are v3) (#1647)
- `deltat` for fixer can now be specified in source metadata and not only in fixes (#1626)
- LRA generator integrates ``--rebuild`` flag to regenerate areas and weights. The `--autosubmit` option is removed (#1623)
- Hotfix for catgen tests (#1648)
- Experiment and dashboard metadata are now created with the catalog generator (#1637)
- Safety checks according to data frequency for HPC, bridge and request start/end dates in intake GSV (#1636, #1655)
- Experiment metadata for aqua-web and dashboard from catalog entry (#1633)
- Automatic identification of ocean grid in the catalog generator (#1621)
- `OutputSaver` can deduce the catalog name from the model, exp (#1627)
- Pin zarr<3.0.0 to avoid breaking changes (#1625)
- Units utility are now functions and not methods of FixerMixin (#1558)
- New `cli_checker.py` tool to check the existance of the required model in the catalog and rebuild the area files (#1619)
- Update the catalog generator to align with changes in the data portfolio (#1593)
- Adding ICON phase2 hpx6 and hpz9 grids (#1596)
- Push figures to LUMI-O for dashboard (#1582, #1607)
- Bridge_start_date and expver switching (#1597)
- Include all available figure metadata in content.json for dashboard/aqua-web (#1573)
- Upgrade LUMI module to 24.03 and to eccodes 2.39.0

AQUA diagnostics complete list:
- Old AtmoGlobalMean and Radiation diagnostics removed (#1622)
- `--catalog` is accepted by all the diagnostics altough it is not used by all of them yet (#1619)
- Timeseries: enabled region selection in the CLI (#1564)
- Ocean3d: Bugfix of values for Ocean trend function (#1583)
- Biases and Radiation: Refactoring of Bias and Radiation Diagnostics (#1243)
- Biases and Radiation: Fix Seasonal Bias Output in global_biases for NetCDF Saving Compatibility and other fixes (#1585, #1604, #1628)
- Biases and Radiation: Adding `save_netcdf` flag and function (#1510)
- Biases and Radiation: Integrating Updated OutputSaver (#1487)

## [v0.13-beta]

Main changes are:
1. All the diagnostics are now compatible with the new fixes and eccodes version.
2. Full compatibility with HealPix grids and the new CDO version.
3. Major improvements in the Ocean3D diagnostic.

AQUA core complete list:
- Safety checks and error messages on FDB folders (#1512)
- Refreshed internal `to_list` function (#1512)
- Reorganizing and extending CI/CD catalog with 5 years of hpz3 data from ERA5 (atm) and FESOM (oce) (#1552)
- Version info in a separate module (#1546) 
- Corrected `tcc` units to % (#1551)
- Fix pdf attributes (#1547)
- Catgen fixes (#1536)
- Introduced fixer for ClimateDT phase 2 (#1536)
- `aqua_analysis.py` using a common central dask cluster (#1525)
- Added the `cdo_options: "--force"` to the definitions of the oceanic HealPix grids (#1539)

AQUA diagnostic complete list:
- ECmean: Integrating the performance indices and global mean within the `aqua_diagnostics` module (#1556)
- Teleconnections: The `teleconnections` diagnostic is now integrated in the `aqua_diagnostics` module (#1352)
- Teleconnections: OutputSaver for the teleconnections diagnostic (#1567, #1570)
- Ocean3d: Fix to improve memory usage and cli (#1490)
- Seaice: Fix to read sithick as fallback instead of sivol (#1543)
- Ocean3d: Minor fix to allow to read new variable names (#1540)
- Timeseries: The `timeseries` diagnostic is now integrated in the `aqua_diagnostics` module (#1340)
- Timeseries: Integrating Updated OutputSaver (#1492)

## [v0.13-alpha]

Main changes are:
1. A refactor of the fixes, with a new common main convention table is available, based on eccodes.
2. Diagnostics are updated to work with the new fixes and the new eccodes version. This is not yet complete and will be finalized in the next release.
3. The FDB reader always rely on paramids, so that support for eccodes 2.39.0 and backward compatibility is ensured.

AQUA core complete list:
- push-analysis.sh maintenance (#1555)
- Added the `cdo_options: "--force"` to the definitions of the HealPix grids (#1527)
- Removing default fixes (#1519)
- Support for eccodes=2.39.0 with full fixes refactoring (#1519)
- Dashboard: Moved making of contents yaml to local hpc (#1470)
- Support for new smmregrid==0.1.0 including simpler weights and area generation (#1395)
- Removing cdo pin for more recent versions (#1395)
- Change `bridge_end_date` convention (#1498)
- `catgen` to support data bridge options (#1499)
- Enhance OutputSaver with Improved File Handling, Logging, and NetCDF Write Modes (#1495)
- Introduction a specific pipeline and tests for `catgen` utiliy (#1505)
- Remove pin on xarray (#1507)
- FDB reader internally always asks for paramids (#1491, #1508, #1529)
- Introduction of a convention table for the fixer, in order to create a more general fixer (#1488, #1506)
- Refactor of `cli_lra_parallel_slurm.py` to work with container via jinja (#1497) 
- Convert `aqua-analysis.sh` to Python with Subprocess and Multiprocessing Support (#1354, #1521)
- New base container for aqua-container (#1441)
- Autodetection of latest AQUA in `load-aqua-container.sh` script (#1437)
- Update Metadata Handling for NetCDF, PDF, and PNG Outputs (#1430)
- Add instructions to install AQUA on MN5 (#1468)
- Introduce `grids-checker.py` tool to verify presence and checksum of the grid files (#1486)

AQUA diagnostic complete list:
- Tropical Cyclones: Adaptation to IFS-FESOM and tool to compute orography from data (#1393)
- Seaice: Hotfix for sea ice plots (#1432)

## [v0.12.2]

Main changes are: 
1. Single container script to be used on Lumi, MN5 and Levante

AQUA core complete list:
- Introduce `timeshift` option for the fixer to roll forward/back the time axis (#1411)
- Centralize and refactor in single script the tool to load AQUA container (#1413)
- Add extra maintenance options to submit-aqua-web (#1415)
- Update push-analysis.sh removing dependency on full AQUA and option not to convert to png (#1419)
- Pin to xarray<2024.09 to prevent bug in polyfit requires temporary (#1420)
- Remove spurious dimensions when running `fldmean()` (#1423)

AQUA diagnostic complete list:
- Refactor of plotThickness method in the sea ice diagnostic (#1427)


## [v0.12.1]

AQUA core complete list:
- Allow multiple realizations in fdb-catalog-generator (#1335)
- Fix the container loading script in order to avoid load of local libraries (#1399)
- Fix using AQUA container for submit-aqua-web, do not wipe old figures by default (#1387)
- New `timstat` module which opens complement `timmean()` with `timmax()`, `timmin()` and `timstd()` methods (#1391)
- Fix installation to avoid mismatch between `hdf5` and `h5py` libraries (#1408)

## [v0.12]

Main changes are:
1. AQUA installation now requires a mandatory machine name.
2. The `aqua` source code has been moved to the `src` folder. The change is transparent to the user.
3. A diagnostic module, called `aqua.diagnostics`, is under development. The module is not yet active, diagnostics are still available with the previous structure.

AQUA core complete list:
- Mixed updates to support data for NextGEMS cycle4 hackathon (#1375)
- Preprocess functionality added to the `Reader` class (#1298)
- The AQUAthon material has been moved under the `notebooks` folder (#1342)
- `aqua` source code has been moved to the `src` folder (#1332)
- A diagnostic module, called `aqua.diagnostics`, has been created under the `src` folder (#1332, #1341)
- LRA generator tool support for multiple relizations (#1357, #1375)
- LRA generator requires `catalog` as a mandatory argument (#1357)
- AQUA console revisiting, adding `avail` method and `update` method (#1346)
- AQUA install now requires mandatory machine name (#1346)
- Fix to make keyword step optional in request (#1360)

## [v0.11.3]

AQUA core complete list:
- LRA, both from CLI and worklow, is part of the AQUA console and can be run with `aqua lra $options` (#1294)
- FDB catalog generator is part of the AQUA console and can be run with `aqua catgen $options` (#1294)
- Coordinate unit overriding is now possible via the `tgt_units` argument (#1320)
- Full support for python>=3.9 (#1325)
- Pin of (python) eccodes<2.37.0 in pyproject due to recent changes in binary/python structure (#1325)

AQUA diagnostic complete list:
- Radiation: Bugfix in the CLI for the radiation diagnostic (#1319)

## [v0.11.2]

AQUA core complete list:
- Renaming of FESOM grids to include original resolution name (#1312)
- Bugfix of the fdb-catalog-generator tool that was not correctly assigning NEMO grids (#1309)
- Bugfix of the GSV intake driver that was not handling correctly metadata jinja replacement (#1304) 
- Bugfix of _merge_fixes() method when the parent fix has no vars specified (#1310)
- Safety check for the netcdf driver providing more informative error when files are not found (#1307, #1313)

AQUA diagnostic complete list:
- Tropical Rainfall: Fix Minor Issues in Tropical Precipitation CLI Metadata and Formatting (#1266)

## [v0.11.1]

Attention: If you are accessing FDB experiments, we suggest to not use versions older than this release.

Main changes are:
1. AQUA works with FDB written with ecCodes versions > 2.35 as well as lower.
2. Timeseries and Seasonal cyle can now be evaluated also on a specific region 

AQUA core complete list:
- ecCodes now pinned to >=2.36.0 and tool for fixing older definition files (#1302)

AQUA diagnostic complete list:
- Timeseries: a region can be selected for Timeseries and Seasonal Cycle with the `lon_limits` and `lat_limits` arguments (#1299)
- Timeseries: the cli argument for extending the time range is now extend (previously expand) (#1299)
- Timeseries: all the available diagnostics support the catalog argument (#1299)

## [v0.11]

Attention: this version is not compatible with catalog entries with ecCodes >= 2.35.0.

1. LRA supports multi-catalog structure
2. ecCodes temporarily restricted to < 2.34

AQUA core complete list:
- Refactor the fdb-catalog-generator tool to work with data-portfolio repository (#1275)
- Introduce a function to convert NetCDF to Zarr and zarr catalog entry for LRA (#1068)
- Suppress the warning of missing catalogs in the AQUA console `add` command (#1288)
- Lumi installation is completely updated to LUMI/23.09 modules (#1290)
- gsv_intake switches eccodes also for shortname definitions (#1279)
- Increase compatibility between LRA generator and multi-catalog (#1278)
- Allow for intake string replacement within LRA-generated catalogs (#1278)
- Avoid warning for missing intake variable default when calling the `Reader()` (#1287)

AQUA diagnostic complete list:
- Teleconnections: catalog feature bugfix (#1276)

## [v0.10.3]

Attention: this version is not compatible with catalog entries with ecCodes < 2.35.0.

Main changes are:
1. support for ecCodes >= 2.35.0 (to be used with caution, not working with exps with eccodes < 2.35.0)
2. fdb_path is deprecated in favour of fdb_home

AQUA core complete list:
- Restructure fixes folder and files (#1271)
- Removed eccodes pin, better handling of tables in get_eccodes_attr (#1269)
- Added test for diagnostics integration to AQUA installation process (#1244)
- Bugfix for the monthly frequency data with monthly cumulated fluxes (#1255)
- fdb_path becomes optional and deprecated in favour of fdb_home (#1262)
- Branch support for tool to push analysis to explorer (#1273)

AQUA diagnostic complete list:
- ECmean documentation updates (#1264)

## [v0.10.2]

Main changes are:
1. aqua-analysis script can be configured with an external yaml file
2. AQUA installation process now includes diagnostics integration

AQUA core complete list:
- Rename OutputNamer to OutputSaver and add catalog name (#1259)
- Hotfix for rare situation with 3D data but no vertical chunking defined (#1252)
- External yaml file to configure aqua-analysis (#1246)
- Adding diagnostics integration to AQUA installation process (#1229)

AQUA diagnostic complete list:
- Teleconnections: adding the catalog feature to the diagnostic (#1247)
- ECmean upgrades for the CLI (#1241)
- ECmean enables the computation of global mean diagostic (#1241)

## [v0.10.1]

AQUA core complete list:
- Fixer for monthly frequency data with monthly cumulated fluxes (#1201)
- Catalogs can be installed from the external repository (#1182)
- Added grid for NEMO multiIO r100 (#1227)
- Reorganized analysis output in catalog/model/exp structure (#1218)

## [v0.10]

Main changes are:
1. The catalog is externalized and AQUA supports multiple catalogs. It is now mandatory to use the aqua console to add a new catalog to the AQUA installation.

AQUA core complete list:
- Catalog is externalized to a separate repository (#1200)
- AQUA is now capable of accessing multiple catalogs at the same time (#1205)
- MN5 container for AQUA (#1213)

## [v0.9.2]

Main changes are:
1. The `aqua-config.yaml` file is replaced by a template to be installed. The aqua console is now mandatory to use aqua.
2. `$AQUA` removed from the `Configdir()` autosearch, an installation with the aqua console is mandatory to use aqua.
3. AQUA cli command to provide the installation path with `--path` option. This can substitute the `$AQUA` variable in scripts.
4. The catalog file is now split into `machine.yaml` and `catalog.yaml` to support machine dependency of data path and intake variables as kwargs into each catalog.

AQUA core complete list:
- More detailed documentation for Levante and Lumi installation (#1210)
- `aqua-config.yaml` replaced by a template to be installed on each machine (#1203)
- `$AQUA` removed from the `Configdir()` autosearch (#1208)
- AQUA cli command to provide the installation path with `--path` option (#1193)
- Restructure of the `machine` and `catalog` instances to support a catalog based development (#1186)
- AQUA installation via command line support a machine specification `aqua install lumi` (#1186)
- Introduction of `machine.yaml` file to support machine dependency of data path and intake variables as kwargs into each catalog (#1186)
- Removing all the AQUA catalogs from the repo, now using https://github.com/DestinE-Climate-DT/Climate-DT-catalog (#1200)

## [v0.9.1]

Main changes are:
1. Update of fdb libraries to be compatible with the FDB data bridge

AQUA core complete list:
- OutputNamer Class: Comprehensive Naming Scheme and Metadata Support (#998)
- Creation of png figures for AQUA explorer is local (#1189)

## [v0.9]

Main changes are:
1. AQUA has an `aqua` CLI entry point, that allow for installation/uninstallation, catalog add/remova/update, fixes and grids handling
2. Experiments placed half on HPC and half on DataBridge data can be accessed in continuous manner.

AQUA core complete list:
- AQUA entry point for installation and catalog maintanance and fixes/grids handling (#1131, #1134, #1146, #1168, #1169)
- Automatic switching between HPC and databridge FDB (#1054, #1190)
- CLI script for automatic multiple experiment analysis submission (#1160, #1175)

## [v0.8.2]

Main changes are: 
1. `aqua-grids.yaml` file split in multiple files into `grids` folder
2. Container for Levante

AQUA core complete list:
- Removing any machine name depencency from slurm files (#1135)
- Jinja replacement is added to the aqua-config.yaml (#1154)
- grid definitions split in multiple files (#1152)
- Add script to access the container on Levante HPC (#1151)
- Add support for IFS TL63 and TL159 grids (#1150)
- Swift links for tests and grids renewed (#1142)
- Removing the docker folder (#1137)
- Introducing a tool for benchmarking AQUA code (#1057)
- Define AQUA NEMO healpix grids as a function of their ORCA source (#1113)

AQUA diagnostics complete list:
- Tropical Rainfall: Improve Paths in Live Demonstration Notebook  (#1157)
- Atm global mean: produce seasonal bias plots by default (#1140)
- Tropical Rainfall: Notebook for the Live Demonstration (#1112)
- Teleconnections: MJO Hovmoller plot introduced as notebook (#247)
- Tropical Rainfall: Reduce Redundancy in Conversion Functions (#1096)

## [v0.8.1]

Main changes are: 
1. Fixes following internal D340.7.3.3 and D340.7.1.4 review 

AQUA core complete list:
- Tco399-eORCA025 control, historical and scenario runs added to Lumi catalog (#1070)
- ESA-CCI-L4 dataset added for Lumi and Levante catalogs (#1090)
- Various fixes to the documentation (#1106)
- Fixer for dimensions is now available (#1050)

AQUA diagnostics complete list:
- Timeseries: units can be overridden in the configuration file (#1098)
- Tropical Rainfall: Fixing the Bug in the CLI (#1100)

## [v0.8]

Main changes are:
1. Support for Python 3.12
2. Update in the catalog for Levante and introduction of Leonardo
3. Multiple diagnostics improvement to fullfil D340.7.3.3 and D340.7.1.4

AQUA core complete list:
- LRA for ICON avg_sos and avg_tos (#1076)
- LRA for IFS-NEMO, IFS-FESOM, ICON added to Levante catalog (#1072)
- IFS-FESOM storyline +2K added to the Lumi catalog (#1059)
- Allowing for jinja-based replacemente in load_yaml (#1045) 
- Support for Python 3.12 (#1052)
- Extending pytests (#1053)
- More efficient use of `_retrieve_plain` for acessing sample data (#1048)
- Introducing the catalog structure for Leonardo HPC (#1049)
- Introducing an rsync script between LUMI and levante for grids (#1044)
- Introducing a basic jinja-based catalog entry generator (#853)
- Adapt NextGEMS sources and fixes to the final DestinE governance (#1008, #1035)
- Remove  NextGEMS cycle2 sources (#1008)
- Avoid GSVSource multiple class instantiation in dask mode (#1051)

AQUA diagnostics complete list:
- Teleconnections: refactor of the documentation (#1061)
- Tropical rainfall: Updating the Documentation and Notebooks (#1083)
- Performance indices: minor improvements with the inclusion of mask and area files (#1076)
- Timeseries: Seasonal Cycle and Gregory plots save netcdf files (#1079)
- Tropical rainfall: minor modifications to the CLI and fixes to changes in the wrapper introduced in PR #1063 (#1074)
- Tropical rainfall: adding daily variability and precipitation profiles to the cli (#1063)
- Teleconnections: bootstrap evaluation of concordance with reference dataset (#1026)
- SSH: Improvement of the CLI (#1024) 
- Tropical rainfall: adding metadata and comparison with era5 and imerg to the plots, re-binning of the histograms and buffering of the data (#1014)
- Timeseries: refactor of the documentation (#1031)
- Radiation: boxplot can accomodate custom variables (#933)
- Seaice: convert to module, add Extent maps (#803)
- Seaice: Implement seaice Volume timeseries and thickness maps (#1043)

## [v0.7.3]

Main changes are:
1. IFS-FESOM NextGEMS4 and storylines simulations available in the catalog
2. Vertical chunking for GSV intake access
3. FDB monthly average data access is available
4. kwargs parsing of reader arguments (e.g. allowing for zoom and ensemble support)

AQUA core complete list:
- Add kwargs parsing of reader arguments, passing them to intake to substitute parameters (#757)
- Remove `zoom` and use kwargs instead (#757)
- Enabling the memory monitoring and (optional) full performance monitoring in LRA (#1010)
- Adding IFS_9-FESOM_5 NextGEMS4 simulation on levante (#1009)
- Function to plot multiple maps is introduced as `plot_maps()` and documented (#866)
- Adding the IFS-FESOM storylines simulation (#848)
- `file_is_complete()` accounts also for the mindate attribute (#1007)
- Introducing a `yearmonth` timestyle to access FDB data on monthly average (#1001)
- Adding expected time calculation for weight generation (#701)
- Vertical chunking for GSV intake access (#1003)

AQUA diagnostics complete list:
- Timeseries: Various bugfix and improvements for cli and formula (#1013, #1016, #1022)

## [v0.7.2]

Main changes are:
1. `mtpr` is used for precipitation in all the catalog entries
2. LRA CLI support for parallel SLURM submission and other improvements
3. ICON production simulations available in the catalog
4. `detrend()` method is available in the `Reader` class
5. All the diagnostics have dask support in their CLI

AQUA core complete list:
- Fix LRA sources to allow incomplete times for different vars (#994)
- Distributed dask option for diagnostic CLIs and wrapper (#981)
- Added documentation for `plot_timeseries`, `plot_seasonalcycle` and `plot_single_map_diff` (#975)
- Minimum date fixer feature / ICON net fluxes fix (#958)
- Unified logging for all diagnostics (#931)
- A `detrend()` method is added to the Reader class (#919)
- LRA file handling improvements (#849, #972)
- Updating fixer for ERA5 monthly and hourly data on Levante (#937)
- GSV pin to 1.0.0 (#950)
- Adding ICON production simulations (#925)
- LRA CLI for parallel SLURM submission support a max number of concurrent jobs and avoid same job to run (#955, #990)
- Renaming of EC-mean output figures in cli push tool for aqua-web (#930)
- Renaming the `tprate` variable into `mtpr` in all fixes (#944)

AQUA diagnostic complete list:
- Tropical rainfall: enhancements of plotting and performance, files path correction (#997)
- Timeseries: seasonal cycle runs as a separate cli in aqua-analysis for performance speed-up (#982)
- Timeseries: seasonal cycle is added if reference data are not available in some timespan (#974)
- Tropical rainfall: Removing unnecessary printing during the CLI, optimazing the CLi for low and high-resolution data (#963)
- Timeseries: Grergory plot TOA limits are dynamically chosen (#959)
- SSH: technical improvements including removal of hardcoded loglevel and timespan definition. (#677)
- SSH: ready with new data governance and option to plot difference plots added. (#677)
- Atmosferic Global Mean: added mean bias for the entire year in seasonal bias function (#947)
- Tropical Cyclones: working with IFS-NEMO and ICON, includes retrieval of orography from file (#1071).

## [v0.7.1]

Main changes are:
1. Complete update of the timeseries diagnostic
2. LRA CLI for parallel SLURM submission
3. SSP370 production scenario for IFS-NEMO available in the catalog

AQUA core complete list:
- Plot timeseries is now a framework function (#907)
- Improve the automatic parsing of date range according to schema from fdb (#928)
- LRA CLI for parallel SLURM submission (#909)
- Added graphics function to plot data and difference between two datasets on the same map (#892)
- Add IFS-NEMO ssp370 scenario (#906)

AQUA diagnostics complete list:
- Teleconnections: comparison with obs is done automatically in diagnostic CLI (#924)
- Teleconnections: capability to find index file if already present (#926)
- Timeseries: save flag introduced to save to enable/disable saving of the timeseries (#934)
- Improve the automatic parsing of date range according to schema from fdb (#928)
- Updated output filenames for atmglobalmean diagnostic (#921)
- Added graphics function to plot data and difference between two datasets on the same map (#892)
- Implemented `pyproject.toml` for global_time_series diagnostic (#920).
- Implemented `pyproject.toml` for tropical_rainfall diagnostic (#850).
- Updating CLi for tropical_rainfall diagnostic (#815)
- LRA cli for parallel SLURM submission (#909)
- Timeseries: seasonal cycle is available for the global timeseries (#912)
- Timeseries: refactory of Gregory plot as a class, comparison with multiple models and observations (#910)
- Add IFS-NEMO ssp370 scenario (#906)
- Timeseries: complete refactory of the timeseries as a class, comparison with multiple models and observations (#907)
- Plot timeseries is now a framework function (#907)

## [v0.7]

Main changes are:
1. Multiple updates to the diagnostics, both scientific and graphical, to work with more recent GSV data
2. `mtpr` is now used instead of `tprate` for precipitation
2. Documentation has been reorganized and integrated

Complete list:
- New utility `add_pdf_metadata` to add metadata to a pdf file (#898)
- Experiments `a0gg` and `a0jp` added to the IFS-NEMO catalog, and removal of `historical-1990-dev-lowres` (#889)
- Updated notebooks to ensure consistency across different machines by using observational datasets, and included a demo of aqua components for Lumi (#868)
- Scripts for pushing figures and docs to aqua-web (#880)
- Fixed catalog for historical-1990-dev-lowres source (#888, #895)
- data_models src files are now in the aqua/data_models folder, with minor modifications (#884)
- Warning options based on the `loglevel` (#852)
- Timeseries: formula bugfix and annual plot only for complete years (#876)
- mtpr instead of tprate derived from tp (#828)
- eccodes 2.34.0 does not accomodate for AQUA step approach, pin to <2.34.0 (#873)
- Bugfix of the `aqua-analysis` wrapper, now can work teleconnections on atmospheric and oceanic variables 
and the default path is an absolute one (#859, #862)
- Ocean3D: many fixes and adaptations to new data governance (#776)
- Bugfix of the `aqua-analysis` wrapper, now can work teleconnections on atmospheric and oceanic variables (#859)
- Radiation: adaptation to new data governance and many improvements (#727)
- Seaice: Sea ice extent has now seasonal cycle (#797)
- Fixing the paths in `cli/lumi-install/lumi_install.sh` (#856).
- Refactor of the documentation (#842, #871)
- The drop warning in `aqua/gsv/intake_gsv.py` (#844)
- Tropical cyclones diagnostic: working with new data governance (includes possibility to retrieve orography from file (#816)

## [v0.6.3]

Complete list:
- Setting last date for NaN fix for IFS-NEMO/IFS-FESOM to 1999-10-01 and cleaner merge of parent fixes (#819)
- Hotfix to set `intake==0.7.0` as default (#841)
- Timeseries: can add annual std and now default uncertainty is 2 std (#830)
- `retrieve_plain()` method now set off startdate and enddate (#829)
- Complete restructure of fixer to make use of `fixer_name`: set a default for each model and a `False` to disable it (#746)
- Added `center_time` option in the `timmean()` method to save the time coordinate in the middle of the time interval and create a Timmean module and related TimmeanMixin class (#811)
- Fixer to rename coordinates available (#822)
- Fixing new pandas timedelta definition: replacing H with h in all FDB catalog (#786)
- Change environment name from `aqua_common` to `aqua`(#805)
- Adding a run test label to trigger CI (#826)
- Tropical_rainfall: improve organization and maintainability, introducing nested classes (#814)
- Revisiting CERES fixes (#833)
- Timeseries: add bands for observation in Gregory plots (#837)

## [v0.6.2]

Complete list:
- Global time series plot annual and monthly timeseries together, improved Gregory plot (#809)
- Teleconnection can now take a time range as input and ylim in the index plot function (#799)
- LRA to use `auto` final time and `exclude_incomplete` (#791)
- Hotfix for v0.12.0 of the GSV_interface related to valid_time (#788)
- Global time series adapted to new data governance (#785)
- AtmoGlobalMean diagnostic improvements and adaptation to new data governance (#745 #789 #807 #812)
- Sea-ice diagnostic adapted to new data governance (#790)
- Implement a fix setting to NaN the data of the first step in each month (for IFS historical-1990) (#776)

## [v0.6.1]

Complete list:
- Teleconnection improvement to accept different variable names for ENSO (avg_tos instead of sst) (#778)
- ERA5 fixes compatible with new data governance (#772)
- Update the LRA generator (removing aggregation and improving) filecheck and fix entries for historical-1990-dev-lowres (#772)
- Updates of ECmean to work with production experiments (#773, #780)
- Automatic data start and end dates for FDB sources (#762)

## [v0.6]

Main changes are:
1. Inclusion in the catalog of the historical-1990 production simulations from IFS-NEMO and IFS-FESOM.
2. New fixes that targets the DestinE updated Data Governance

Complete list:
- IFS-FESOM historical-1990-dev-lowres with new data governance added to the catalog (#770)
- AtmoGlobalMean diagnostic improvements (#722)
- Teleconnections diagnostic improvements (#722)
- Read only one level for retrieving 3D array metadata, select single level for retrieve (#713)
- IFS-FESOM historical-1990-dev-lowres with new data governance added to the catalog
- Fix mismatch between var argument and variables specified in catalog for FDB (#761)
- Compact catalogs using yaml override syntax (#752)
- Fix loading source grid file before smmregrid weight generation (#756)

## [v0.5.2-beta]

Complete list:
-  A new fdb container is used to generate the correct AQUA container

## [v0.5.2-alpha]

Main changes are:
1. Coupled models IFS-NEMO and IFS-FESOM are now supported
2. Accessor to use functions and reader methods as if they were methods of xarray objects, see [notebook](https://github.com/DestinE-Climate-DT/AQUA/blob/main/notebooks/reader/accessor.ipynb)
3. Preliminary provenance information is now available in the history attribute of the output files
4. AQUA analysis wrapper is parallelized
5. A levelist can be provided in FDB sources, this will greatly speed up the data retrieve

Complete list:
- Fix reading only one sample variable and avoid _bnds variables (#743)
- Allow correct masked regridding after level selection. Add level selection also for not-FDB sources (#741)
- Read only one level for retrieving 3D array metadata, select specific levels for FDB retrieve (#713)
- Defining catalog entry for coupled models IFS-NEMO and IFS-FESOM (#720)
- Change fixer_name to fixer_name (#703)
- Reorganization of logging calls (#700)
- Accessor to use functions and reader methods as if they were methods of xarray objects (#716)
- Suggestions are printed if a model/exp/source is not found while inspecting the catalog (#721)
- Improvements in the single map plot function (#717)
- Minor metadata fixes (logger newline and keep "GRIB_" in attrs) (#715)
- LRA fix now correctly aggregating monthly data to yearly when a full year is available (#696)
- History update and refinement creating preliminary provenance information (plus AQUA emoji!) (#676)
- OPA lra compatible with no regrid.yaml (#692)
- Introducing fixer definitions not model/exp/source dependents to be specified at the metadata level (#681)
- AQUA analysis wrapper is parallelized and output folder is restructured (#684, #725)

## [v0.5.1]

Main changes are:
1. A new `Reader` method `info()` is available to print the catalog information
2. Grids are now stored online and a tool to deploy them on the `cli` folder is available

Complete list:
- Fix attributes of DataArrays read from FDB (#686)
- Reader.info() method to print the catalog information (#683)
- Simpler reader init() by reorganizing the calls to areas and regrid weights configuration and loading (#682)
- Optional autosearch for vert_coord (#682)
- plot_single_map adapted to different coordinate names and bugfixes (#680)
- Sea ice volume datasets for the Northern Hemisphere (PIOMAS) and the Southern Hemisphere (GIOMAS) (#598)
- Possibility of defining the regrid method from the grid definition (#678)
- Grids stored online and tool to deploy them on cli folder (#675)
- Global time series diagnostic improvements (#637)
- Teleconnections diagnostic improvements (#672)

## [v0.5]

Main changes are:
1. Refactor of the Reader() interface with less options at the init() level
2. Grids are now defined with the source metadata and not in a machine-dependent file
3. CLI wrapper is available to run all diagnostics in a single call
4. Refactoring of the streaming emulator with equal treatment for FDB or file sources

Complete list:
- Controlling the loglevel of the GSV interface (#665)
- Fix wrong fdb source (#657)
- Adding sample files and tests for NEMO 2D and 3D grids (#652)
- tprate not derived from tp for GSV sources (#653)
- Simplify reader init and retrieve providing less argument in initialization (#620)
- var='paramid' can be used to select variables in the retrieve method (#648)
- configdir is not searched based on util file position in the repo (#636)
- Cleaner mask treatment (Revision of mask structure in the reader #617)
- Fldmean fix if only one dimension is present for area selection (#640)
- Adding higher frequency ERA5 data on Levante and Lumi (#628)
- regrid.yaml files are removed, grid infos are now in the catalog metadata (#520, #622, #643)
- Load all available variables in FDB xarray/dask access (#619)
- Lint standard and enforced in CI (#616)
- Reader init split with methods (#523)
- Single map plot utility to be used by all diagnostics (#594)
- Script for automatic generation of Fdb catalog entries (IFS only) (#572)
- Fix loading of singularity mounting /projappl (#612)
- CLI wrapper parser (#599)
- Refactoring of streaming emulator (#593)
- Radiation CLI and diagnostic refinement (#537)
- Ocean3D CLI and diagnostic refinement (#578)
- AtmGlobalMean CLI and diagnostic refinement (#587)
- Tropical cyclones CLI refinements and TC module (#568, #645)
- Removing OPA, OPAgenerator and related tests from the AQUA (Remove OPA from AQUA #586)
- Renaming the experiments according to the DE340 AQUA syntax (Including dev-control-1990 in the source and rename the experiment according to DE340 scheme #556, #614, #618)
- Teleconnections diagnostic improvements (#571, #574, #576, #581, #592, #623)

## [v0.4]

Main changes are:
1. Update to all the diagnostics CLI
2. Refactor of the regridder so that `regrid.yaml`` is grid-based and not experiment-based
3. Xarray access to FDB sources
4. Refactor of the fixer so that merge/replace/default options are available
5. Remove of the `aqua` environment in favour of the `aqua_common` one. 

Complete list:
- Introduced color scheme for aqua logging (#567)
- CLI for sea diagnostic (#549)
- Add CLI for SSH diagnostic and some bug fixes (#540)
- Fix SSH diagnostic to be compatible with lates AQUA version (#538) 
- Helper function to identify vertical coordinates in a dataset (#552)
- Orography for tempest extremes TCs detection and update TCs CLI (Orography threshold included and CLI update #404)
- Improvement of performance indices CLI (Update of ECmean CLI #528)
- Fix to allow reading a list of multiple variables from FDB (#545)
- Further improvement of function to inspect the catalog (#533)
- Custom exceptions for AQUA (#518)
- Speed up of the `retrieve_plain` method (#524)
- Update documention for adding new data and setting up the container (Increase documentation coverage #519)
- CLI wrapper for the state-of-the-art diagnostics analysis (#517, #527, #525, #530, #534, #536, #539, #548, #549, #559)
- Refactor the regrid.yaml as grid-based instead of experiment-based (#291)
- aqua_common environment simplified and updated (#498)
- Update available variables in FDB catalogs on lumi (#514)
- Solve reversed latitudes bug for fixed data (#510)
- Switch to legacy eccodes tables based on intake source metadata (#493)
- Add GPM IMERG precipitation data to the catalog on levante (#505)
- Fix ocean3d diagnostic colorbars not being symmetric when missing values are present (#504) 
- FDB NEMO test access to data (#488)
- Xarray dask access to FDB (#476)
- Issue a warning when multiple gribcodes are associated to the same shortname (Cases for multiple eccodes grib codes #483)
- Allowing fixer to overwrite or merge default configuration (Increasing flexibiity of the fixer allowing for merge, replace and default options #480)
- Add new tests (Increase testing #250)
- Global time series diagnostic setup for multiple variables CLI (#474)
- Option to avoid incomplete chunk when averagin with timmean (Introduce check for chunk completeness in timmean() #466)
- Simplification of Fixer() workflow, more methods and less redundancy (Functionize fixer #478)
- Remove the `aqua` environment file, only `aqua_common` is left (#482)

## [v0.3]

Main changes are:
1. Fixer moved at `Reader()` level
2. Area selection available in `fldmean()` method
3. FDB/GSV access for IFS-NEMO development simulations
4. Configuration file `config-aqua.yaml` replaces `config.yaml`

Complete list:
- Templates in configuration yaml files (#469)
- Bug fixes for FDB access options (#463, #462)
- Add observational catalogs on Lumi (Update Lumi catalog #454)
- Automatic finding of cdo (#456)
- Area is fixed if data are fixed (Fixer applied to grid areas #442)
- Tests missing failure fix (Fix #436 CI workflow passes even if some tests fail #452)
- FDB/GSV access to IFS control and historical simulations (#434, #458)
- Climatology support restored in the Reader (Fix for climatology #445)
- Improvement function to inspect the catalog (Inspect_catalog improvement #446)
- Minor improvements of the gribber (Fix gribber fdb #427)
- Allow the LRA generator to work with generators and so with FDB (LRA from fdb on mafalda #430)
- Fixes only on selected variables (Fixer updates #428)
- Complete revision of the FDB/GSV access, allowing to access also recent experiments using variable step (#343)
- Teleconnections diagnostic adapted to new code improvements (Teleconnections Dev branch update #424, #465)
- Add support for area selection with fldmean (Fldmean box selection #409)
- Environment simplified, dependencies are now mostly on the pyproject file (A simpler environment.yml #286)
- Intake esm functionality added back (Fix intake-esm #287)
- Intake esm tests (Test also intake-esm #335)
- Yaml dependencies removed (Logger and yaml issues in util.py #334)
- Log history working for iterators as well (Logger and yaml issues in util.py #334)
- Util refactor (Utility refactor #405)
- Fixer at reader level (Fixes at Reader level #244)
- Uniform timmean (Uniform time after timmean and add option for time_bnds #419)
- FDB tests added (Add FDB 5.11, a local FDB with some test data #280, #432)
- Refactor of unit conversion and non-metpy cases (Flexible unit fix from YAML file #416)
- Refactor of the config file definition (Refactor of the configuration search #417)

## [v0.2.1]

- Add development control-1950 and historical-1990 experiments to the LRA (LRA for control-1950 and historical-1990 on Levante from v0.2 #455)

## [v0.2]

- Improve the LRA generator and worklow CLI (Streaming for the LRA #289)
- AQUA new common environment installation tool for LUMI added (#413)
- Added a bash script "load_aqua_lumi.sh" to load aqua environment in LUMI with containers (Adding an AQUA singularity container for LUMI #418)

## [v0.2-beta]

This is the `AQUA` version part of the Deliverable D340.7.1.2. 

- SSH diagnostic improvements (Linting SSH diagnostics #377, SSH diag: PDF file name changed #388)
- Timmean fix to uniform time axis (Fix for timmean() to uniform output time axis #381)
- New tests trigger routine (Tests trigger with label #385)
- Fix for tco1279 and FESOM (fix for masked tco1279 #390, psu fix for salinity #383)
- ECmean improvements (various improvement for ecmean #392)
- Seaice diagnostic improvements (Deliverable340.7.1.2 fix seaice #389, Linting Seaice diagnostics #376)
- Teleconnections diagnostic graphics module enhanced and various improvements (Teleconnections corrections for D340.7.1.2 #379, Fix import in teleconnections notebooks #395, Teleconnections fix docs #408)
- Tropical cyclones linting of the diagnostic (Linting tropical cyclones diagnostics #380, Improved plotting functions for tropical cyclones #391)
- Ocean diagnostics restructured in a single folder, sharing common functions and other improvements (Linting+Fixes Ocean diagnostics #374, Adding units for MLD plot in ocean3d package #406)
- Documentation fixes (Documentation fixes after review #403)
- Atmglobalmean and radiation diagnostic improvements (Atmglobalmean fix #371)
- MSWEP fixer bugfix (Change MSWEP datamodel #397, fixing of mswep #401)

## [v0.2-alpha]

This is the `AQUA` version that will be part of the Deliverable D340.7.1.2, sent to internal review. This is mostly done by the inclusion of twelve diagnostics within the AQUA framework

- Added teleconnections diagnostic (#308, #309, #318, #333, #352)
- Added tropical cyclones diagnostic (#310, #345)
- Added performance indices diagnostic based on ECmean tool (#57, #327) 
- Added sea ice diagnostic (#353, #368)
- Added global timeseries diagnostic (#358, #359)
- Added radiation analysis diagnostic (#301, #360)
- Added global mean bias diagnostic (#285, #371)
- Added SSH variability diagnostic (#367, #369)
- Added tropical rainfall diagnostic (#314)
- Added Ocean circulation diagnostic (#295)
- Added global ocean diagnosc (#164)
- Added global mean timeseries (#268)
- Multiple fixes in the Reader (#316, #324, #334)
- Avoid time duplicated in the Reader (#357)
- Enabling autodoc for diagnostics (#330)
- Data access improvement on Levante, including new datasets (#332, #355, #321)
- Added a common environment file (#363)
- Support for Lumi installation (#315)
- Added the `changelog` file

### Changed

- Dummy diagnostic is now in the `dummy` folder (previously was `dummy-diagnostic`)
- Tests and code is now working with python>=3.9 (previously python 3.11 was excluded)

## [v0.1-beta]

This is the `AQUA` version that will be part of the Deliverable D340.7.1.1.
This is mostly built on the `AQUA` `Reader` class which support for climate model data interpolation, spatial and temporal aggregation and conversion for a common GRIB-like data format.


- Low resolution archive documentation
- Fixed a bug in the `Gribber` class that was not reading the correct yaml catalog file

## v0.1-alpha

This is the AQUA pre-release to be sent to internal reviewers. 
Documentations is completed and notebooks are working.

[unreleased]: https://github.com/DestinE-Climate-DT/AQUA/compare/v0.13.1...HEAD
[v0.13.1]: https://github.com/DestinE-Climate-DT/AQUA/compare/v0.13.0...v0.13.1
[v0.13.0]: https://github.com/DestinE-Climate-DT/AQUA/compare/v0.13-beta...v0.13.0
[v0.13-beta]: https://github.com/DestinE-Climate-DT/AQUA/compare/v0.13-alpha...v0.13-beta
[v0.13-alpha]: https://github.com/DestinE-Climate-DT/AQUA/compare/v0.12.2...v0.13-alpha
[v0.12.2]: https://github.com/DestinE-Climate-DT/AQUA/compare/v0.12.1...v0.12.2
[v0.12.1]: https://github.com/DestinE-Climate-DT/AQUA/compare/v0.12...v0.12.1
[v0.12]: https://github.com/DestinE-Climate-DT/AQUA/compare/v0.11.3...v0.12
[v0.11.3]: https://github.com/DestinE-Climate-DT/AQUA/compare/v0.11.2...v0.11.3
[v0.11.2]: https://github.com/DestinE-Climate-DT/AQUA/compare/v0.11.1...v0.11.2
[v0.11.1]: https://github.com/DestinE-Climate-DT/AQUA/compare/v0.11...v0.11.1
[v0.11]: https://github.com/DestinE-Climate-DT/AQUA/compare/v0.10.3...v0.11
[v0.10.3]:https://github.com/DestinE-Climate-DT/AQUA/compare/v0.10.2...v0.10.3
[v0.10.2]: https://github.com/DestinE-Climate-DT/AQUA/compare/v0.10.1...v0.10.2
[v0.10.1]: https://github.com/DestinE-Climate-DT/AQUA/compare/v0.10...v0.10.1
[v0.10]: https://github.com/DestinE-Climate-DT/AQUA/compare/v0.9.2...v0.10
[v0.9.2]: https://github.com/DestinE-Climate-DT/AQUA/compare/v0.9.1...v0.9.2
[v0.9.1]: https://github.com/DestinE-Climate-DT/AQUA/compare/v0.9...v0.9.1
[v0.9]: https://github.com/DestinE-Climate-DT/AQUA/compare/v0.8.2...v0.9
[v0.8.2]: https://github.com/DestinE-Climate-DT/AQUA/compare/v0.8.1...v0.8.2
[v0.8.1]: https://github.com/DestinE-Climate-DT/AQUA/compare/v0.8...v0.8.1
[v0.8]: https://github.com/DestinE-Climate-DT/AQUA/compare/v0.7.3...v0.8
[v0.7.3]: https://github.com/DestinE-Climate-DT/AQUA/compare/v0.7.2...v0.7.3
[v0.7.2]: https://github.com/DestinE-Climate-DT/AQUA/compare/v0.7.1...v0.7.2
[v0.7.1]: https://github.com/DestinE-Climate-DT/AQUA/compare/v0.7...v0.7.1
[v0.7]: https://github.com/DestinE-Climate-DT/AQUA/compare/v0.6.3...v0.7
[v0.6.3]: https://github.com/DestinE-Climate-DT/AQUA/compare/v0.6.2...v0.6.3
[v0.6.2]: https://github.com/DestinE-Climate-DT/AQUA/compare/v0.6.1...v0.6.2
[v0.6.1]: https://github.com/DestinE-Climate-DT/AQUA/compare/v0.6...v0.6.1
[v0.6]: https://github.com/DestinE-Climate-DT/AQUA/compare/v0.5.2-beta...v0.6
[v0.5.2-beta]: https://github.com/DestinE-Climate-DT/AQUA/compare/v0.5.2-alpha...v0.5.2-beta
[v0.5.2-alpha]: https://github.com/DestinE-Climate-DT/AQUA/compare/v0.5.1...v0.5.2-alpha
[v0.5.1]: https://github.com/DestinE-Climate-DT/AQUA/compare/v0.5...v0.5.1
[v0.5]: https://github.com/DestinE-Climate-DT/AQUA/compare/v0.4...v0.5
[v0.4]: https://github.com/DestinE-Climate-DT/AQUA/compare/v0.3...v0.4
[v0.3]: https://github.com/DestinE-Climate-DT/AQUA/compare/v0.2.1...v0.3
[v0.2.1]: https://github.com/DestinE-Climate-DT/AQUA/compare/v0.2...v0.2.1
[v0.2]: https://github.com/DestinE-Climate-DT/AQUA/compare/v0.2-beta...v0.2
[v0.2-beta]: https://github.com/DestinE-Climate-DT/AQUA/compare/v0.2-alpha...v0.2-beta
[v0.2-alpha]: https://github.com/DestinE-Climate-DT/AQUA/compare/v0.1-beta...v0.2-alpha
[v0.1-beta]: https://github.com/DestinE-Climate-DT/AQUA/compare/v0.1-alpha...v0.1-beta<|MERGE_RESOLUTION|>--- conflicted
+++ resolved
@@ -28,11 +28,8 @@
 - Multiple updates to allow for AQUA open source, including Dockerfiles, actions, dependencies and containers (#1574)
 
 AQUA diagnostics complete list:
-<<<<<<< HEAD
 - Diagnostic core: the `retrieve()` method uses internally a `_retrieve()` method that returns instead of updating attributes (#1763)
-=======
 - Diagnostic core: A common function to load the diagnostic config file is provided (#1750)
->>>>>>> 24dc4ed3
 - Global bias: add test (#1675)
 - Diagnostic core: Add additional command-line arguments for configuration and processing options (#1745)
 - Global bias: Handling plev and using scientific notation in contour plots (#1649)
