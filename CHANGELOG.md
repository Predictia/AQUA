# Changelog

All notable changes to this project will be documented in this file.
The format is based on [Keep a Changelog](https://keepachangelog.com/en/1.0.0/)

## [Unreleased]

Unreleased is the current development version.

<<<<<<< HEAD
- Lint standard and enforced in CI (#616)
=======
- Reader init split with methods (#523)
- Single map plot utility (#594)
- Script for automatic generation of Fdb catalog entries (#572)
>>>>>>> f79f6caf
- Fix loading of singularity mounting /projappl (#612)
- CLI wrapper parser (#599)
- Refactoring of streaming emulator (#593)
- Radiation CLI and diagnostic refinement (#537)
- Ocean3D CLI and diagnostic refinement (#578)
- AtmGlobalMean CLI and diagnostic refinement (#587)
- Tropical cyclones CLI refinements and TC module (#568)
- Removing OPA, OPAgenerator and related tests from the AQUA (Remove OPA from AQUA #586)
- Renaming the experiments according to the DE340 AQUA syntax (Including dev-control-1990 in the source and rename the experiment according to DE340 scheme #556, #614, #618)
- Allow specifying grid in catalogue metadata (#520)
- Teleconnections diagnostic improvements (#571, #574, #576, #581, #592)

## [v0.4]

Main changes are:
1. Update to all the diagnostics CLI
2. Refactor of the regridder so that `regrid.yaml`` is grid-based and not experiment-based
3. Xarray access to FDB sources
4. Refactor of the fixer so that merge/replace/default options are available
5. Remove of the `aqua` environment in favour of the `aqua_common` one. 

Complete list:
- Introduced color scheme for aqua logging (#567)
- CLI for sea diagnostic (#549)
- Add CLI for SSH diagnostic and some bug fixes (#540)
- Fix SSH diagnostic to be compatible with lates AQUA version (#538) 
- Helper function to identify vertical coordinates in a dataset (#552)
- Orography for tempest extremes TCs detection and update TCs CLI (Orography threshold included and CLI update #404)
- Improvement of performance indices CLI (Update of ECmean CLI #528)
- Fix to allow reading a list of multiple variables from FDB (#545)
- Further improvement of function to inspect the catalogue (#533)
- Custom exceptions for AQUA (#518)
- Speed up of the `retrieve_plain` method (#524)
- Update documention for adding new data and setting up the container (Increase documentation coverage #519)
- CLI wrapper for the state-of-the-art diagnostics analysis (#517, #527, #525, #530, #534, #536, #539, #548, #549, #559)
- Refactor the regrid.yaml as grid-based instead of experiment-based (#291)
- aqua_common environment simplified and updated (#498)
- Update available variables in FDB catalogues on lumi (#514)
- Solve reversed latitudes bug for fixed data (#510)
- Switch to legacy eccodes tables based on intake source metadata (#493)
- Add GPM IMERG precipitation data to the catalogue on levante (#505)
- Fix ocean3d diagnostic colorbars not being symmetric when missing values are present (#504) 
- FDB NEMO test access to data (#488)
- Xarray dask access to FDB (#476)
- Issue a warning when multiple gribcodes are associated to the same shortname (Cases for multiple eccodes grib codes #483)
- Allowing fixer to overwrite or merge default configuration (Increasing flexibiity of the fixer allowing for merge, replace and default options #480)
- Add new tests (Increase testing #250)
- Global time series diagnostic setup for multiple variables CLI (#474)
- Option to avoid incomplete chunk when averagin with timmean (Introduce check for chunk completeness in timmean() #466)
- Simplification of Fixer() workflow, more methods and less redundancy (Functionize fixer #478)
- Remove the `aqua` environment file, only `aqua_common` is left (#482)

## [v0.3]

Main changes are:
1. Fixer moved at `Reader()` level
2. Area selection available in `fldmean()` method
3. FDB/GSV access for IFS-NEMO development simulations
4. Configuration file `config-aqua.yaml` replaces `config.yaml`

Complete list:
- Templates in configuration yaml files (#469)
- Bug fixes for FDB access options (#463, #462)
- Add observational catalogs on Lumi (Update Lumi catalog #454)
- Automatic finding of cdo (#456)
- Area is fixed if data are fixed (Fixer applied to grid areas #442)
- Tests missing failure fix (Fix #436 CI workflow passes even if some tests fail #452)
- FDB/GSV access to IFS control and historical simulations (#434, #458)
- Climatology support restored in the Reader (Fix for climatology #445)
- Improvement function to inspect the catalogue (Inspect_catalogue improvement #446)
- Minor improvements of the gribber (Fix gribber fdb #427)
- Allow the LRA generator to work with generators and so with FDB (LRA from fdb on mafalda #430)
- Fixes only on selected variables (Fixer updates #428)
- Complete revision of the FDB/GSV access, allowing to access also recent experiments using variable step (#343)
- Teleconnections diagnostic adapted to new code improvements (Teleconnections Dev branch update #424, #465)
- Add support for area selection with fldmean (Fldmean box selection #409)
- Environment simplified, dependencies are now mostly on the pyproject file (A simpler environment.yml #286)
- Intake esm functionality added back (Fix intake-esm #287)
- Intake esm tests (Test also intake-esm #335)
- Yaml dependencies removed (Logger and yaml issues in util.py #334)
- Log history working for iterators as well (Logger and yaml issues in util.py #334)
- Util refactor (Utility refactor #405)
- Fixer at reader level (Fixes at Reader level #244)
- Uniform timmean (Uniform time after timmean and add option for time_bnds #419)
- FDB tests added (Add FDB 5.11, a local FDB with some test data #280, #432)
- Refactor of unit conversion and non-metpy cases (Flexible unit fix from YAML file #416)
- Refactor of the config file definition (Refactor of the configuration search #417)

## [v0.2.1]

- Add development control-1950 and historical-1990 experiments to the LRA (LRA for control-1950 and historical-1990 on Levante from v0.2 #455)

## [v0.2]

- Improve the LRA generator and worklow CLI (Streaming for the LRA #289)
- AQUA new common environment installation tool for LUMI added (#413)
- Added a bash script "load_aqua_lumi.sh" to load aqua environment in LUMI with containers (Adding an AQUA singularity container for LUMI #418)

## [v0.2-beta]

This is the `AQUA` version part of the Deliverable D340.7.1.2. 

- SSH diagnostic improvements (Linting SSH diagnostics #377, SSH diag: PDF file name changed #388)
- Timmean fix to uniform time axis (Fix for timmean() to uniform output time axis #381)
- New tests trigger routine (Tests trigger with label #385)
- Fix for tco1279 and FESOM (fix for masked tco1279 #390, psu fix for salinity #383)
- ECmean improvements (various improvement for ecmean #392)
- Seaice diagnostic improvements (Deliverable340.7.1.2 fix seaice #389, Linting Seaice diagnostics #376)
- Teleconnections diagnostic graphics module enhanced and various improvements (Teleconnections corrections for D340.7.1.2 #379, Fix import in teleconnections notebooks #395, Teleconnections fix docs #408)
- Tropical cyclones linting of the diagnostic (Linting tropical cyclones diagnostics #380, Improved plotting functions for tropical cyclones #391)
- Ocean diagnostics restructured in a single folder, sharing common functions and other improvements (Linting+Fixes Ocean diagnostics #374, Adding units for MLD plot in ocean3d package #406)
- Documentation fixes (Documentation fixes after review #403)
- Atmglobalmean and radiation diagnostic improvements (Atmglobalmean fix #371)
- MSWEP fixer bugfix (Change MSWEP datamodel #397, fixing of mswep #401)

## [v0.2-alpha]

This is the `AQUA` version that will be part of the Deliverable D340.7.1.2, sent to internal review. This is mostly done by the inclusion of twelve diagnostics within the AQUA framework

- Added teleconnections diagnostic (#308, #309, #318, #333, #352)
- Added tropical cyclones diagnostic (#310, #345)
- Added performance indices diagnostic based on ECmean tool (#57, #327) 
- Added sea ice diagnostic (#353, #368)
- Added global timeseries diagnostic (#358, #359)
- Added radiation analysis diagnostic (#301, #360)
- Added global mean bias diagnostic (#285, #371)
- Added SSH variability diagnostic (#367, #369)
- Added tropical rainfall diagnostic (#314)
- Added Ocean circulation diagnostic (#295)
- Added global ocean diagnosc (#164)
- Added global mean timeseries (#268)
- Multiple fixes in the Reader (#316, #324, #334)
- Avoid time duplicated in the Reader (#357)
- Enabling autodoc for diagnostics (#330)
- Data access improvement on Levante, including new datasets (#332, #355, #321)
- Added a common environment file (#363)
- Support for Lumi installation (#315)
- Added the `changelog` file

### Changed

- Dummy diagnostic is now in the `dummy` folder (previously was `dummy-diagnostic`)
- Tests and code is now working with python>=3.9 (previously python 3.11 was excluded)

## [v0.1-beta]

This is the `AQUA` version that will be part of the Deliverable D340.7.1.1.
This is mostly built on the `AQUA` `Reader` class which support for climate model data interpolation, spatial and temporal aggregation and conversion for a common GRIB-like data format.


- Low resolution archive documentation
- Fixed a bug in the `Gribber` class that was not reading the correct yaml catalogue file

## v0.1-alpha

This is the AQUA pre-release to be sent to internal reviewers. 
Documentations is completed and notebooks are working.

[unreleased]: https://github.com/oloapinivad/AQUA/compare/v0.4...HEAD
[v0.4]: https://github.com/oloapinivad/AQUA/compare/v0.3...v0.4
[v0.3]: https://github.com/oloapinivad/AQUA/compare/v0.2.1...v0.3
[v0.2.1]: https://github.com/oloapinivad/AQUA/compare/v0.2...v0.2.1
[v0.2]: https://github.com/oloapinivad/AQUA/compare/v0.2-beta...v0.2
[v0.2-beta]: https://github.com/oloapinivad/AQUA/compare/v0.2-alpha...v0.2-beta
[v0.2-alpha]: https://github.com/oloapinivad/AQUA/compare/v0.1-beta...v0.2-alpha
[v0.1-beta]: https://github.com/oloapinivad/AQUA/compare/v0.1-alpha...v0.1-beta<|MERGE_RESOLUTION|>--- conflicted
+++ resolved
@@ -7,13 +7,10 @@
 
 Unreleased is the current development version.
 
-<<<<<<< HEAD
 - Lint standard and enforced in CI (#616)
-=======
 - Reader init split with methods (#523)
 - Single map plot utility (#594)
 - Script for automatic generation of Fdb catalog entries (#572)
->>>>>>> f79f6caf
 - Fix loading of singularity mounting /projappl (#612)
 - CLI wrapper parser (#599)
 - Refactoring of streaming emulator (#593)
