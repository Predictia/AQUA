# Changelog

All notable changes to this project will be documented in this file.
The format is based on [Keep a Changelog](https://keepachangelog.com/en/1.1.0/)

## [Unreleased]

Unreleased in the current development version (target v0.16.0):

Removed:
- Removed source or experiment specific fixes; only the `fixer_name` is now supported.

Workflow modifications:
- `push_analysis.sh` now updates and pushes to LUMI-O the file `experiments.yaml`, which is used by the 
  dashboard to know which experiments to list. The file is downloaded from the object store, updated and 
  pushed back. Additionally it exit with different error codes if the bucket is missing or the S3 credential
  are not correct.

AQUA core complete list:
<<<<<<< HEAD
- Upgrade to eccodes==2.41.0 (#1890)
=======
- Fix HPC2020 (ECMWF) installation (#1994)
>>>>>>> 86c2d014
- `plot_timeseries` can handle multiple references and ensemble mean and std (#1988)
- Support for CDO 2.5.0, modified test files accordingly (v6) (#1987)
- Remove DOCKER secrets and prepare ground for dependabot action e.g introduce AQUA_GITHUB_PAT (#1983)
- `Trender()` class to include both `trend()` and `detrend()` method (#1980)
- `cartopy_offlinedata` is added on container and path is set in cli call, to support MN5 no internet for coastlines download (#1960)
- plot_single_map() can now handle high nlevels with a decreased cbar ticks density (#1940)
- plot_single_map() now can avoid coastlines to support paleoclimate maps (#1940)
- Fixes to support EC-EARTH4 conversion to GRIB2 (#1940)
- Added support for TL63, TL255, eORCA1, ORCA2 grids for EC-EARTH4 model (#1940)
- `FldStat()` as independent module for area-weighted operations (#1835)
- Refactor of `Fixer()`, now independent from the `Reader()` and supported by classes `FixerDataModel` and `FixerOperator` (#1929) 
- Update and push to lumi-o the a file listing experiments needed by the dashboard (#1950)
- Integration of HEALPix data with `plot_single_map()` (#1897)
- Use scientific notation in multiple maps plotting to avoid label overlapping (#1953)

AQUA diagnostics complete list:
- GlobalBiases: major refactor (#1803)
- Ocean Drift: using the `_set_region` method from the `Diagnostic` class (#1981)
- Diagnostic core: new `_set_region` method in `Diagnostic` class to find region name, lon and lat limits (#1979)
- Timeseries: regions are now in the `definitions` folder (not `interface` anymore) (#1884)
- Teleconnections: complete refactor according to the Diagnostic, PlotDiagnostic schema (#1884)
- Radiations: timeseries correctly working for exps with enddate before 2000 (#1940)
- Diagnostic core: new `round_startdate` and `round_enddate` functions for time management (#1940)
- Timeseries: fix in the new cli wich was ignoring the regrid option and had bad time handling (#1940)
- Timeseries: Use new OutputSaver in Timeseries diagnostics (#1948)
- Diagnostic core: new `select_region` to crop a region based on `_set_region` and `area_selection` method (#1984)

## [v0.15.0]

Main changes are:
- Polytope support 
- Plotting routines support cartopy projections and matplotlib styles
- Major refactor of AQUA core functionalities: Regridder, Datamodel, OutputSaver, Timstat  
- Major refactor of Timeseries, SeasonalCycle, GregoryPlot diagnostics

Removed:
- `aqua.slurm` has been removed.

Workflow modifications:
- `push_analysis.sh` (and the tool `push_s3.py` which it calls) now both return proper error codes if the transfer fails. 0 = ok, 1 = credentials not valid, 2 = bucket not found. This would allow the workflow to check return codes. As an alternative, connectivity could be tested before attempting to run push_analysis by pushing a small file (e.g. with `python push_s3.py aqua-web ping.txt`))

AQUA core complete list:
- Add FDB_HOME to debug logs (#1914)
- Enabling support for DestinE STAC API to detect `bridge_start_date`and `bridge_end_date` (#1895)
- Return codes for push_s3 and push_analysis utilities (#1903)
- Polytope support (#1893)
- Additional stats for LRA and other refinements (#1886) 
- New OutputSaver class (#1837)
- Introduce a `Timstat()` module independent from the `Reader()` (#1832)
- Adapt Catalog Generator to Data-Portfolio v1.3.0 (#1848)
- Introduction of a internal AQUA data model able to guess coordinates and convert toward required target data convention definition (#1862, #1877, #1883)
- Custom `paths` in the `config-aqua.yaml` can now be defined and will take priority over the catalog paths (#1809)
- Remove deprecated `aqua.slurm` module (#1860)
- Refactor of `plot_maps()` and `plot_maps_diff()` functions with projection support and use their single map version internally (#1865)
- Refactor of `plot_single_map()` and `plot_single_map_diff()` functions with projection support (#1854)
- Refactor time handling: replacement of `datetime` objects and of `pd.Timestamp` lists (#1828)
- Fix the `regrid_method` option in the Reader (#1859)
- Add a GitHub Token for downloading ClimateDT catalogs (#1855)
- Ignore `nonlocal` complaints by flake8 (#1855)
- WOCE-ARGO ocean dataset grids and fixes added (#1846)
- Upgrade of base container to FDB 5.15.11 (#1845)
- Matplotlib styles can be set in the configuration file (#1729)
- Graphics refactoring for timeseries plot functions (#1729, #1841)
- Major refactor of the regrid options, with new modular `Regridder()` class replacing `Regrid()` mixin (#1768)
- Refactor of the `retrieve_plain()` function with contextmanager and smmregrid GridInspector (#1768)

AQUA diagnostics complete list:
- Diagnostic core: refinement of OutputSaver metadata and name handling (#1901)
- Diagnostic core: refactor of the documentation folder structure (#1891)
- Timeseries: complete refactor of the timeseries diagnostic according to the Diagnostic, PlotDiagnostic schema (#1712, #1896)

## [v0.14.0]

Main changes are:
- AQUA is now open source
- Documentation is now available on ReadTheDocs
- Attributes added by AQUA are now "AQUA_" prefixed
- A core diagnostic class has been introduced

Removed:
- Support for python==3.9 has been dropped.
- Generators option from the Reader has been removed.

Workflow modifications:
- `aqua_analysis.py`: all the config files are used from the `AQUA_CONFIG` folder. This allows individual run modification kept in the `AQUA_CONFIG` folder for reproducibility.
- `makes_contents.py`: can now take a config file as an argument to generate the `content.yaml` file.
- `push_analysis.sh`: now has an option to rsync the figures to a specified location. Extra flags have been added (see Dashboard section in the documentation).

AQUA core complete list:
- Updated AQUA development container to micromamba 2.0.7 (#1834)
- Updated base container to eccodes 2.40 (#1833)
- Added Healpix zoom 7 grid for ICON R02B08 native oceanic grid (#1823)
- Remove generators from Reader (#1791)
- Fix tcc grib code and add some cmor codes in the convention file (#1800)
- Add a regrid option to cli of relevant diagnostics (#1792)
- Limit estimation of time for weight generation only to regular lon/lat grids (#1786)
- LRA generation can operate spatial subsection (#1711)
- Attributes added by AQUA are now "AQUA_" prefixed (#1790)
- Remove zarr pin (#1794)
- Dropping support for python==3.9 (#1778, #1797)
- Reader intake-xarray sources can select a coder for time decoding (#1778)
- Document use of AQUA on ECMWF HPC2020 (#1782)
- Added history logging for lat-lon in area selection (#1479)
- Cleaner workflow and pytest/coverage configuration (#1755, #1758)
- catalog, model, exp, source info are now stored in the DataArray attributes (#1753)
- Avoid infinite hanging during bridge access (#1733, #1738)
- Enable dependabot to monitor dependencies every month (#1748)
- `eccodes` bump to 2.40.0 (#1747)
- Integrate codecov to monitor coverage and test analytics and remove old bot (#1736, #1737, #1755, #1819)
- Reinitialize `GSVRetriever` instance only when needed (#1733)
- Enable the option to read FDB data info from file, and refactor start/end hpc/bridge dates handling (#1732, #1743, #1762)
- Fix `push_analysis.sh` options and `aqua_analysis.py` config paths (#1723, #1754)
- Enable zip compression for LRA yearly files (#1726)
- Enable publication of documentation on ReadTheDocs (#1699, #1716)
- Adapt Catgen test to the new number of sources for ICON (#1708)
- Added tests for the Hovmoller plot routine (#1532)
- `push_s3` compatibility with `boto3>=1.36.0` (#1704)
- Rsync option for push_analysis.sh (#1689)
- Multiple updates to allow for AQUA open source, including Dockerfiles, actions, dependencies and containers (#1574)

AQUA diagnostics complete list:
- Ensemble: config file structure and tests (#1630)
- Ocean3d: Tests for the Ocean3d diagnostic (#1780)
- Diagnostic core: A common function to check and convert variable units is provided as `convert_data_units()` (#1806)
- Ocean3d: Bug fix to regridding of observations in cli (#1811)
- Diagnostic core: the `retrieve()` method uses internally a `_retrieve()` method that returns instead of updating attributes (#1763)
- Diagnostic core: documentation about class and config file structure (#1790)
- Diagnostic core: A common function to load the diagnostic config file is provided (#1750)
- Global bias: add test (#1675)
- Diagnostic core: Add additional command-line arguments for configuration and processing options (#1745)
- Global bias: Handling plev and using scientific notation in contour plots (#1649)
- Ecmean: Fix net surface radiative flux and wind stresses in ecmean (#1696)
- Diagnostic core: A common parser and fuctions to open/close the dask cluster are provided (#1703)

## [v0.13.1]

Main changes are:
1. Ocean3d major refactoring

AQUA core complete list:
- Fixer delete option accepts non-lists (#1687)
- Ansi color 8-bit fix for logger (#1671)
- Hotfix for unmatched string in catgen (#1672)
- Test for aqua-analysis.py (#1664)
- Fix in the catgen now correctly generating an automatic description if not provided (#1662)

AQUA diagnostics complete list:
- Diagnostic core: added a Diagnostic class to be inherited by all diagnostics (#1681)
- Timeseries: hotfix of problems with the catalog usage in output saving (#1669)
- Tropical Rainfall: Update of the precomputed histograms paths for lumi and MN5 (#1661)
- Ocean3d: Trend is calculating using polyfit. Restructed the mixed layer depth function. (#1651)
- Global bias: hotfix for regrid option (#1670)

## [v0.13.0]

Main changes are:
1. Grids updated to work with operational O-25.1
2. Compliance of the catalog generator to the O-25.1 data portfolio
3. New 'Biases and Radiation' diagnostics replace the old 'AtmGlobalMean and Radiation'
4. Push of figures to LUMI-O and improvements for aqua-web

Deprecated:
- `aqua-analysis.sh` script is deprecated and has been removed. Use `aqua-analysis.py` instead.
- `cli_dummy.py` script is deprecated and will be removed in the next release. Use the `cli_checker.py` instead.
 
AQUA core complete list:
- More general checksum checker for grids and observations ( #1550)
- Output dir including catalogue for aqua-analysis.py (#1640)
- Grids for O-25.1 cycle are added in the grids folder (they are v3) (#1647)
- `deltat` for fixer can now be specified in source metadata and not only in fixes (#1626)
- LRA generator integrates ``--rebuild`` flag to regenerate areas and weights. The `--autosubmit` option is removed (#1623)
- Hotfix for catgen tests (#1648)
- Experiment and dashboard metadata are now created with the catalog generator (#1637)
- Safety checks according to data frequency for HPC, bridge and request start/end dates in intake GSV (#1636, #1655)
- Experiment metadata for aqua-web and dashboard from catalog entry (#1633)
- Automatic identification of ocean grid in the catalog generator (#1621)
- `OutputSaver` can deduce the catalog name from the model, exp (#1627)
- Pin zarr<3.0.0 to avoid breaking changes (#1625)
- Units utility are now functions and not methods of FixerMixin (#1558)
- New `cli_checker.py` tool to check the existance of the required model in the catalog and rebuild the area files (#1619)
- Update the catalog generator to align with changes in the data portfolio (#1593)
- Adding ICON phase2 hpx6 and hpz9 grids (#1596)
- Push figures to LUMI-O for dashboard (#1582, #1607)
- Bridge_start_date and expver switching (#1597)
- Include all available figure metadata in content.json for dashboard/aqua-web (#1573)
- Upgrade LUMI module to 24.03 and to eccodes 2.39.0

AQUA diagnostics complete list:
- Old AtmoGlobalMean and Radiation diagnostics removed (#1622)
- `--catalog` is accepted by all the diagnostics altough it is not used by all of them yet (#1619)
- Timeseries: enabled region selection in the CLI (#1564)
- Ocean3d: Bugfix of values for Ocean trend function (#1583)
- Biases and Radiation: Refactoring of Bias and Radiation Diagnostics (#1243)
- Biases and Radiation: Fix Seasonal Bias Output in global_biases for NetCDF Saving Compatibility and other fixes (#1585, #1604, #1628)
- Biases and Radiation: Adding `save_netcdf` flag and function (#1510)
- Biases and Radiation: Integrating Updated OutputSaver (#1487)

## [v0.13-beta]

Main changes are:
1. All the diagnostics are now compatible with the new fixes and eccodes version.
2. Full compatibility with HealPix grids and the new CDO version.
3. Major improvements in the Ocean3D diagnostic.

AQUA core complete list:
- Safety checks and error messages on FDB folders (#1512)
- Refreshed internal `to_list` function (#1512)
- Reorganizing and extending CI/CD catalog with 5 years of hpz3 data from ERA5 (atm) and FESOM (oce) (#1552)
- Version info in a separate module (#1546) 
- Corrected `tcc` units to % (#1551)
- Fix pdf attributes (#1547)
- Catgen fixes (#1536)
- Introduced fixer for ClimateDT phase 2 (#1536)
- `aqua_analysis.py` using a common central dask cluster (#1525)
- Added the `cdo_options: "--force"` to the definitions of the oceanic HealPix grids (#1539)

AQUA diagnostic complete list:
- ECmean: Integrating the performance indices and global mean within the `aqua_diagnostics` module (#1556)
- Teleconnections: The `teleconnections` diagnostic is now integrated in the `aqua_diagnostics` module (#1352)
- Teleconnections: OutputSaver for the teleconnections diagnostic (#1567, #1570)
- Ocean3d: Fix to improve memory usage and cli (#1490)
- Seaice: Fix to read sithick as fallback instead of sivol (#1543)
- Ocean3d: Minor fix to allow to read new variable names (#1540)
- Timeseries: The `timeseries` diagnostic is now integrated in the `aqua_diagnostics` module (#1340)
- Timeseries: Integrating Updated OutputSaver (#1492)

## [v0.13-alpha]

Main changes are:
1. A refactor of the fixes, with a new common main convention table is available, based on eccodes.
2. Diagnostics are updated to work with the new fixes and the new eccodes version. This is not yet complete and will be finalized in the next release.
3. The FDB reader always rely on paramids, so that support for eccodes 2.39.0 and backward compatibility is ensured.

AQUA core complete list:
- push-analysis.sh maintenance (#1555)
- Added the `cdo_options: "--force"` to the definitions of the HealPix grids (#1527)
- Removing default fixes (#1519)
- Support for eccodes=2.39.0 with full fixes refactoring (#1519)
- Dashboard: Moved making of contents yaml to local hpc (#1470)
- Support for new smmregrid==0.1.0 including simpler weights and area generation (#1395)
- Removing cdo pin for more recent versions (#1395)
- Change `bridge_end_date` convention (#1498)
- `catgen` to support data bridge options (#1499)
- Enhance OutputSaver with Improved File Handling, Logging, and NetCDF Write Modes (#1495)
- Introduction a specific pipeline and tests for `catgen` utiliy (#1505)
- Remove pin on xarray (#1507)
- FDB reader internally always asks for paramids (#1491, #1508, #1529)
- Introduction of a convention table for the fixer, in order to create a more general fixer (#1488, #1506)
- Refactor of `cli_lra_parallel_slurm.py` to work with container via jinja (#1497) 
- Convert `aqua-analysis.sh` to Python with Subprocess and Multiprocessing Support (#1354, #1521)
- New base container for aqua-container (#1441)
- Autodetection of latest AQUA in `load-aqua-container.sh` script (#1437)
- Update Metadata Handling for NetCDF, PDF, and PNG Outputs (#1430)
- Add instructions to install AQUA on MN5 (#1468)
- Introduce `grids-checker.py` tool to verify presence and checksum of the grid files (#1486)

AQUA diagnostic complete list:
- Tropical Cyclones: Adaptation to IFS-FESOM and tool to compute orography from data (#1393)
- Seaice: Hotfix for sea ice plots (#1432)

## [v0.12.2]

Main changes are: 
1. Single container script to be used on Lumi, MN5 and Levante

AQUA core complete list:
- Introduce `timeshift` option for the fixer to roll forward/back the time axis (#1411)
- Centralize and refactor in single script the tool to load AQUA container (#1413)
- Add extra maintenance options to submit-aqua-web (#1415)
- Update push-analysis.sh removing dependency on full AQUA and option not to convert to png (#1419)
- Pin to xarray<2024.09 to prevent bug in polyfit requires temporary (#1420)
- Remove spurious dimensions when running `fldmean()` (#1423)

AQUA diagnostic complete list:
- Refactor of plotThickness method in the sea ice diagnostic (#1427)


## [v0.12.1]

AQUA core complete list:
- Allow multiple realizations in fdb-catalog-generator (#1335)
- Fix the container loading script in order to avoid load of local libraries (#1399)
- Fix using AQUA container for submit-aqua-web, do not wipe old figures by default (#1387)
- New `timstat` module which opens complement `timmean()` with `timmax()`, `timmin()` and `timstd()` methods (#1391)
- Fix installation to avoid mismatch between `hdf5` and `h5py` libraries (#1408)

## [v0.12]

Main changes are:
1. AQUA installation now requires a mandatory machine name.
2. The `aqua` source code has been moved to the `src` folder. The change is transparent to the user.
3. A diagnostic module, called `aqua.diagnostics`, is under development. The module is not yet active, diagnostics are still available with the previous structure.

AQUA core complete list:
- Mixed updates to support data for NextGEMS cycle4 hackathon (#1375)
- Preprocess functionality added to the `Reader` class (#1298)
- The AQUAthon material has been moved under the `notebooks` folder (#1342)
- `aqua` source code has been moved to the `src` folder (#1332)
- A diagnostic module, called `aqua.diagnostics`, has been created under the `src` folder (#1332, #1341)
- LRA generator tool support for multiple relizations (#1357, #1375)
- LRA generator requires `catalog` as a mandatory argument (#1357)
- AQUA console revisiting, adding `avail` method and `update` method (#1346)
- AQUA install now requires mandatory machine name (#1346)
- Fix to make keyword step optional in request (#1360)

## [v0.11.3]

AQUA core complete list:
- LRA, both from CLI and worklow, is part of the AQUA console and can be run with `aqua lra $options` (#1294)
- FDB catalog generator is part of the AQUA console and can be run with `aqua catgen $options` (#1294)
- Coordinate unit overriding is now possible via the `tgt_units` argument (#1320)
- Full support for python>=3.9 (#1325)
- Pin of (python) eccodes<2.37.0 in pyproject due to recent changes in binary/python structure (#1325)

AQUA diagnostic complete list:
- Radiation: Bugfix in the CLI for the radiation diagnostic (#1319)

## [v0.11.2]

AQUA core complete list:
- Renaming of FESOM grids to include original resolution name (#1312)
- Bugfix of the fdb-catalog-generator tool that was not correctly assigning NEMO grids (#1309)
- Bugfix of the GSV intake driver that was not handling correctly metadata jinja replacement (#1304) 
- Bugfix of _merge_fixes() method when the parent fix has no vars specified (#1310)
- Safety check for the netcdf driver providing more informative error when files are not found (#1307, #1313)

AQUA diagnostic complete list:
- Tropical Rainfall: Fix Minor Issues in Tropical Precipitation CLI Metadata and Formatting (#1266)

## [v0.11.1]

Attention: If you are accessing FDB experiments, we suggest to not use versions older than this release.

Main changes are:
1. AQUA works with FDB written with ecCodes versions > 2.35 as well as lower.
2. Timeseries and Seasonal cyle can now be evaluated also on a specific region 

AQUA core complete list:
- ecCodes now pinned to >=2.36.0 and tool for fixing older definition files (#1302)

AQUA diagnostic complete list:
- Timeseries: a region can be selected for Timeseries and Seasonal Cycle with the `lon_limits` and `lat_limits` arguments (#1299)
- Timeseries: the cli argument for extending the time range is now extend (previously expand) (#1299)
- Timeseries: all the available diagnostics support the catalog argument (#1299)

## [v0.11]

Attention: this version is not compatible with catalog entries with ecCodes >= 2.35.0.

1. LRA supports multi-catalog structure
2. ecCodes temporarily restricted to < 2.34

AQUA core complete list:
- Refactor the fdb-catalog-generator tool to work with data-portfolio repository (#1275)
- Introduce a function to convert NetCDF to Zarr and zarr catalog entry for LRA (#1068)
- Suppress the warning of missing catalogs in the AQUA console `add` command (#1288)
- Lumi installation is completely updated to LUMI/23.09 modules (#1290)
- gsv_intake switches eccodes also for shortname definitions (#1279)
- Increase compatibility between LRA generator and multi-catalog (#1278)
- Allow for intake string replacement within LRA-generated catalogs (#1278)
- Avoid warning for missing intake variable default when calling the `Reader()` (#1287)

AQUA diagnostic complete list:
- Teleconnections: catalog feature bugfix (#1276)

## [v0.10.3]

Attention: this version is not compatible with catalog entries with ecCodes < 2.35.0.

Main changes are:
1. support for ecCodes >= 2.35.0 (to be used with caution, not working with exps with eccodes < 2.35.0)
2. fdb_path is deprecated in favour of fdb_home

AQUA core complete list:
- Restructure fixes folder and files (#1271)
- Removed eccodes pin, better handling of tables in get_eccodes_attr (#1269)
- Added test for diagnostics integration to AQUA installation process (#1244)
- Bugfix for the monthly frequency data with monthly cumulated fluxes (#1255)
- fdb_path becomes optional and deprecated in favour of fdb_home (#1262)
- Branch support for tool to push analysis to explorer (#1273)

AQUA diagnostic complete list:
- ECmean documentation updates (#1264)

## [v0.10.2]

Main changes are:
1. aqua-analysis script can be configured with an external yaml file
2. AQUA installation process now includes diagnostics integration

AQUA core complete list:
- Rename OutputNamer to OutputSaver and add catalog name (#1259)
- Hotfix for rare situation with 3D data but no vertical chunking defined (#1252)
- External yaml file to configure aqua-analysis (#1246)
- Adding diagnostics integration to AQUA installation process (#1229)

AQUA diagnostic complete list:
- Teleconnections: adding the catalog feature to the diagnostic (#1247)
- ECmean upgrades for the CLI (#1241)
- ECmean enables the computation of global mean diagostic (#1241)

## [v0.10.1]

AQUA core complete list:
- Fixer for monthly frequency data with monthly cumulated fluxes (#1201)
- Catalogs can be installed from the external repository (#1182)
- Added grid for NEMO multiIO r100 (#1227)
- Reorganized analysis output in catalog/model/exp structure (#1218)

## [v0.10]

Main changes are:
1. The catalog is externalized and AQUA supports multiple catalogs. It is now mandatory to use the aqua console to add a new catalog to the AQUA installation.

AQUA core complete list:
- Catalog is externalized to a separate repository (#1200)
- AQUA is now capable of accessing multiple catalogs at the same time (#1205)
- MN5 container for AQUA (#1213)

## [v0.9.2]

Main changes are:
1. The `aqua-config.yaml` file is replaced by a template to be installed. The aqua console is now mandatory to use aqua.
2. `$AQUA` removed from the `Configdir()` autosearch, an installation with the aqua console is mandatory to use aqua.
3. AQUA cli command to provide the installation path with `--path` option. This can substitute the `$AQUA` variable in scripts.
4. The catalog file is now split into `machine.yaml` and `catalog.yaml` to support machine dependency of data path and intake variables as kwargs into each catalog.

AQUA core complete list:
- More detailed documentation for Levante and Lumi installation (#1210)
- `aqua-config.yaml` replaced by a template to be installed on each machine (#1203)
- `$AQUA` removed from the `Configdir()` autosearch (#1208)
- AQUA cli command to provide the installation path with `--path` option (#1193)
- Restructure of the `machine` and `catalog` instances to support a catalog based development (#1186)
- AQUA installation via command line support a machine specification `aqua install lumi` (#1186)
- Introduction of `machine.yaml` file to support machine dependency of data path and intake variables as kwargs into each catalog (#1186)
- Removing all the AQUA catalogs from the repo, now using https://github.com/DestinE-Climate-DT/Climate-DT-catalog (#1200)

## [v0.9.1]

Main changes are:
1. Update of fdb libraries to be compatible with the FDB data bridge

AQUA core complete list:
- OutputNamer Class: Comprehensive Naming Scheme and Metadata Support (#998)
- Creation of png figures for AQUA explorer is local (#1189)

## [v0.9]

Main changes are:
1. AQUA has an `aqua` CLI entry point, that allow for installation/uninstallation, catalog add/remova/update, fixes and grids handling
2. Experiments placed half on HPC and half on DataBridge data can be accessed in continuous manner.

AQUA core complete list:
- AQUA entry point for installation and catalog maintanance and fixes/grids handling (#1131, #1134, #1146, #1168, #1169)
- Automatic switching between HPC and databridge FDB (#1054, #1190)
- CLI script for automatic multiple experiment analysis submission (#1160, #1175)

## [v0.8.2]

Main changes are: 
1. `aqua-grids.yaml` file split in multiple files into `grids` folder
2. Container for Levante

AQUA core complete list:
- Removing any machine name depencency from slurm files (#1135)
- Jinja replacement is added to the aqua-config.yaml (#1154)
- grid definitions split in multiple files (#1152)
- Add script to access the container on Levante HPC (#1151)
- Add support for IFS TL63 and TL159 grids (#1150)
- Swift links for tests and grids renewed (#1142)
- Removing the docker folder (#1137)
- Introducing a tool for benchmarking AQUA code (#1057)
- Define AQUA NEMO healpix grids as a function of their ORCA source (#1113)

AQUA diagnostics complete list:
- Tropical Rainfall: Improve Paths in Live Demonstration Notebook  (#1157)
- Atm global mean: produce seasonal bias plots by default (#1140)
- Tropical Rainfall: Notebook for the Live Demonstration (#1112)
- Teleconnections: MJO Hovmoller plot introduced as notebook (#247)
- Tropical Rainfall: Reduce Redundancy in Conversion Functions (#1096)

## [v0.8.1]

Main changes are: 
1. Fixes following internal D340.7.3.3 and D340.7.1.4 review 

AQUA core complete list:
- Tco399-eORCA025 control, historical and scenario runs added to Lumi catalog (#1070)
- ESA-CCI-L4 dataset added for Lumi and Levante catalogs (#1090)
- Various fixes to the documentation (#1106)
- Fixer for dimensions is now available (#1050)

AQUA diagnostics complete list:
- Timeseries: units can be overridden in the configuration file (#1098)
- Tropical Rainfall: Fixing the Bug in the CLI (#1100)

## [v0.8]

Main changes are:
1. Support for Python 3.12
2. Update in the catalog for Levante and introduction of Leonardo
3. Multiple diagnostics improvement to fullfil D340.7.3.3 and D340.7.1.4

AQUA core complete list:
- LRA for ICON avg_sos and avg_tos (#1076)
- LRA for IFS-NEMO, IFS-FESOM, ICON added to Levante catalog (#1072)
- IFS-FESOM storyline +2K added to the Lumi catalog (#1059)
- Allowing for jinja-based replacemente in load_yaml (#1045) 
- Support for Python 3.12 (#1052)
- Extending pytests (#1053)
- More efficient use of `_retrieve_plain` for acessing sample data (#1048)
- Introducing the catalog structure for Leonardo HPC (#1049)
- Introducing an rsync script between LUMI and levante for grids (#1044)
- Introducing a basic jinja-based catalog entry generator (#853)
- Adapt NextGEMS sources and fixes to the final DestinE governance (#1008, #1035)
- Remove  NextGEMS cycle2 sources (#1008)
- Avoid GSVSource multiple class instantiation in dask mode (#1051)

AQUA diagnostics complete list:
- Teleconnections: refactor of the documentation (#1061)
- Tropical rainfall: Updating the Documentation and Notebooks (#1083)
- Performance indices: minor improvements with the inclusion of mask and area files (#1076)
- Timeseries: Seasonal Cycle and Gregory plots save netcdf files (#1079)
- Tropical rainfall: minor modifications to the CLI and fixes to changes in the wrapper introduced in PR #1063 (#1074)
- Tropical rainfall: adding daily variability and precipitation profiles to the cli (#1063)
- Teleconnections: bootstrap evaluation of concordance with reference dataset (#1026)
- SSH: Improvement of the CLI (#1024) 
- Tropical rainfall: adding metadata and comparison with era5 and imerg to the plots, re-binning of the histograms and buffering of the data (#1014)
- Timeseries: refactor of the documentation (#1031)
- Radiation: boxplot can accomodate custom variables (#933)
- Seaice: convert to module, add Extent maps (#803)
- Seaice: Implement seaice Volume timeseries and thickness maps (#1043)

## [v0.7.3]

Main changes are:
1. IFS-FESOM NextGEMS4 and storylines simulations available in the catalog
2. Vertical chunking for GSV intake access
3. FDB monthly average data access is available
4. kwargs parsing of reader arguments (e.g. allowing for zoom and ensemble support)

AQUA core complete list:
- Add kwargs parsing of reader arguments, passing them to intake to substitute parameters (#757)
- Remove `zoom` and use kwargs instead (#757)
- Enabling the memory monitoring and (optional) full performance monitoring in LRA (#1010)
- Adding IFS_9-FESOM_5 NextGEMS4 simulation on levante (#1009)
- Function to plot multiple maps is introduced as `plot_maps()` and documented (#866)
- Adding the IFS-FESOM storylines simulation (#848)
- `file_is_complete()` accounts also for the mindate attribute (#1007)
- Introducing a `yearmonth` timestyle to access FDB data on monthly average (#1001)
- Adding expected time calculation for weight generation (#701)
- Vertical chunking for GSV intake access (#1003)

AQUA diagnostics complete list:
- Timeseries: Various bugfix and improvements for cli and formula (#1013, #1016, #1022)

## [v0.7.2]

Main changes are:
1. `mtpr` is used for precipitation in all the catalog entries
2. LRA CLI support for parallel SLURM submission and other improvements
3. ICON production simulations available in the catalog
4. `detrend()` method is available in the `Reader` class
5. All the diagnostics have dask support in their CLI

AQUA core complete list:
- Fix LRA sources to allow incomplete times for different vars (#994)
- Distributed dask option for diagnostic CLIs and wrapper (#981)
- Added documentation for `plot_timeseries`, `plot_seasonalcycle` and `plot_single_map_diff` (#975)
- Minimum date fixer feature / ICON net fluxes fix (#958)
- Unified logging for all diagnostics (#931)
- A `detrend()` method is added to the Reader class (#919)
- LRA file handling improvements (#849, #972)
- Updating fixer for ERA5 monthly and hourly data on Levante (#937)
- GSV pin to 1.0.0 (#950)
- Adding ICON production simulations (#925)
- LRA CLI for parallel SLURM submission support a max number of concurrent jobs and avoid same job to run (#955, #990)
- Renaming of EC-mean output figures in cli push tool for aqua-web (#930)
- Renaming the `tprate` variable into `mtpr` in all fixes (#944)

AQUA diagnostic complete list:
- Tropical rainfall: enhancements of plotting and performance, files path correction (#997)
- Timeseries: seasonal cycle runs as a separate cli in aqua-analysis for performance speed-up (#982)
- Timeseries: seasonal cycle is added if reference data are not available in some timespan (#974)
- Tropical rainfall: Removing unnecessary printing during the CLI, optimazing the CLi for low and high-resolution data (#963)
- Timeseries: Grergory plot TOA limits are dynamically chosen (#959)
- SSH: technical improvements including removal of hardcoded loglevel and timespan definition. (#677)
- SSH: ready with new data governance and option to plot difference plots added. (#677)
- Atmosferic Global Mean: added mean bias for the entire year in seasonal bias function (#947)
- Tropical Cyclones: working with IFS-NEMO and ICON, includes retrieval of orography from file (#1071).

## [v0.7.1]

Main changes are:
1. Complete update of the timeseries diagnostic
2. LRA CLI for parallel SLURM submission
3. SSP370 production scenario for IFS-NEMO available in the catalog

AQUA core complete list:
- Plot timeseries is now a framework function (#907)
- Improve the automatic parsing of date range according to schema from fdb (#928)
- LRA CLI for parallel SLURM submission (#909)
- Added graphics function to plot data and difference between two datasets on the same map (#892)
- Add IFS-NEMO ssp370 scenario (#906)

AQUA diagnostics complete list:
- Teleconnections: comparison with obs is done automatically in diagnostic CLI (#924)
- Teleconnections: capability to find index file if already present (#926)
- Timeseries: save flag introduced to save to enable/disable saving of the timeseries (#934)
- Improve the automatic parsing of date range according to schema from fdb (#928)
- Updated output filenames for atmglobalmean diagnostic (#921)
- Added graphics function to plot data and difference between two datasets on the same map (#892)
- Implemented `pyproject.toml` for global_time_series diagnostic (#920).
- Implemented `pyproject.toml` for tropical_rainfall diagnostic (#850).
- Updating CLi for tropical_rainfall diagnostic (#815)
- LRA cli for parallel SLURM submission (#909)
- Timeseries: seasonal cycle is available for the global timeseries (#912)
- Timeseries: refactory of Gregory plot as a class, comparison with multiple models and observations (#910)
- Add IFS-NEMO ssp370 scenario (#906)
- Timeseries: complete refactory of the timeseries as a class, comparison with multiple models and observations (#907)
- Plot timeseries is now a framework function (#907)

## [v0.7]

Main changes are:
1. Multiple updates to the diagnostics, both scientific and graphical, to work with more recent GSV data
2. `mtpr` is now used instead of `tprate` for precipitation
2. Documentation has been reorganized and integrated

Complete list:
- New utility `add_pdf_metadata` to add metadata to a pdf file (#898)
- Experiments `a0gg` and `a0jp` added to the IFS-NEMO catalog, and removal of `historical-1990-dev-lowres` (#889)
- Updated notebooks to ensure consistency across different machines by using observational datasets, and included a demo of aqua components for Lumi (#868)
- Scripts for pushing figures and docs to aqua-web (#880)
- Fixed catalog for historical-1990-dev-lowres source (#888, #895)
- data_models src files are now in the aqua/data_models folder, with minor modifications (#884)
- Warning options based on the `loglevel` (#852)
- Timeseries: formula bugfix and annual plot only for complete years (#876)
- mtpr instead of tprate derived from tp (#828)
- eccodes 2.34.0 does not accomodate for AQUA step approach, pin to <2.34.0 (#873)
- Bugfix of the `aqua-analysis` wrapper, now can work teleconnections on atmospheric and oceanic variables 
and the default path is an absolute one (#859, #862)
- Ocean3D: many fixes and adaptations to new data governance (#776)
- Bugfix of the `aqua-analysis` wrapper, now can work teleconnections on atmospheric and oceanic variables (#859)
- Radiation: adaptation to new data governance and many improvements (#727)
- Seaice: Sea ice extent has now seasonal cycle (#797)
- Fixing the paths in `cli/lumi-install/lumi_install.sh` (#856).
- Refactor of the documentation (#842, #871)
- The drop warning in `aqua/gsv/intake_gsv.py` (#844)
- Tropical cyclones diagnostic: working with new data governance (includes possibility to retrieve orography from file (#816)

## [v0.6.3]

Complete list:
- Setting last date for NaN fix for IFS-NEMO/IFS-FESOM to 1999-10-01 and cleaner merge of parent fixes (#819)
- Hotfix to set `intake==0.7.0` as default (#841)
- Timeseries: can add annual std and now default uncertainty is 2 std (#830)
- `retrieve_plain()` method now set off startdate and enddate (#829)
- Complete restructure of fixer to make use of `fixer_name`: set a default for each model and a `False` to disable it (#746)
- Added `center_time` option in the `timmean()` method to save the time coordinate in the middle of the time interval and create a Timmean module and related TimmeanMixin class (#811)
- Fixer to rename coordinates available (#822)
- Fixing new pandas timedelta definition: replacing H with h in all FDB catalog (#786)
- Change environment name from `aqua_common` to `aqua`(#805)
- Adding a run test label to trigger CI (#826)
- Tropical_rainfall: improve organization and maintainability, introducing nested classes (#814)
- Revisiting CERES fixes (#833)
- Timeseries: add bands for observation in Gregory plots (#837)

## [v0.6.2]

Complete list:
- Global time series plot annual and monthly timeseries together, improved Gregory plot (#809)
- Teleconnection can now take a time range as input and ylim in the index plot function (#799)
- LRA to use `auto` final time and `exclude_incomplete` (#791)
- Hotfix for v0.12.0 of the GSV_interface related to valid_time (#788)
- Global time series adapted to new data governance (#785)
- AtmoGlobalMean diagnostic improvements and adaptation to new data governance (#745 #789 #807 #812)
- Sea-ice diagnostic adapted to new data governance (#790)
- Implement a fix setting to NaN the data of the first step in each month (for IFS historical-1990) (#776)

## [v0.6.1]

Complete list:
- Teleconnection improvement to accept different variable names for ENSO (avg_tos instead of sst) (#778)
- ERA5 fixes compatible with new data governance (#772)
- Update the LRA generator (removing aggregation and improving) filecheck and fix entries for historical-1990-dev-lowres (#772)
- Updates of ECmean to work with production experiments (#773, #780)
- Automatic data start and end dates for FDB sources (#762)

## [v0.6]

Main changes are:
1. Inclusion in the catalog of the historical-1990 production simulations from IFS-NEMO and IFS-FESOM.
2. New fixes that targets the DestinE updated Data Governance

Complete list:
- IFS-FESOM historical-1990-dev-lowres with new data governance added to the catalog (#770)
- AtmoGlobalMean diagnostic improvements (#722)
- Teleconnections diagnostic improvements (#722)
- Read only one level for retrieving 3D array metadata, select single level for retrieve (#713)
- IFS-FESOM historical-1990-dev-lowres with new data governance added to the catalog
- Fix mismatch between var argument and variables specified in catalog for FDB (#761)
- Compact catalogs using yaml override syntax (#752)
- Fix loading source grid file before smmregrid weight generation (#756)

## [v0.5.2-beta]

Complete list:
-  A new fdb container is used to generate the correct AQUA container

## [v0.5.2-alpha]

Main changes are:
1. Coupled models IFS-NEMO and IFS-FESOM are now supported
2. Accessor to use functions and reader methods as if they were methods of xarray objects, see [notebook](https://github.com/DestinE-Climate-DT/AQUA/blob/main/notebooks/reader/accessor.ipynb)
3. Preliminary provenance information is now available in the history attribute of the output files
4. AQUA analysis wrapper is parallelized
5. A levelist can be provided in FDB sources, this will greatly speed up the data retrieve

Complete list:
- Fix reading only one sample variable and avoid _bnds variables (#743)
- Allow correct masked regridding after level selection. Add level selection also for not-FDB sources (#741)
- Read only one level for retrieving 3D array metadata, select specific levels for FDB retrieve (#713)
- Defining catalog entry for coupled models IFS-NEMO and IFS-FESOM (#720)
- Change fixer_name to fixer_name (#703)
- Reorganization of logging calls (#700)
- Accessor to use functions and reader methods as if they were methods of xarray objects (#716)
- Suggestions are printed if a model/exp/source is not found while inspecting the catalog (#721)
- Improvements in the single map plot function (#717)
- Minor metadata fixes (logger newline and keep "GRIB_" in attrs) (#715)
- LRA fix now correctly aggregating monthly data to yearly when a full year is available (#696)
- History update and refinement creating preliminary provenance information (plus AQUA emoji!) (#676)
- OPA lra compatible with no regrid.yaml (#692)
- Introducing fixer definitions not model/exp/source dependents to be specified at the metadata level (#681)
- AQUA analysis wrapper is parallelized and output folder is restructured (#684, #725)

## [v0.5.1]

Main changes are:
1. A new `Reader` method `info()` is available to print the catalog information
2. Grids are now stored online and a tool to deploy them on the `cli` folder is available

Complete list:
- Fix attributes of DataArrays read from FDB (#686)
- Reader.info() method to print the catalog information (#683)
- Simpler reader init() by reorganizing the calls to areas and regrid weights configuration and loading (#682)
- Optional autosearch for vert_coord (#682)
- plot_single_map adapted to different coordinate names and bugfixes (#680)
- Sea ice volume datasets for the Northern Hemisphere (PIOMAS) and the Southern Hemisphere (GIOMAS) (#598)
- Possibility of defining the regrid method from the grid definition (#678)
- Grids stored online and tool to deploy them on cli folder (#675)
- Global time series diagnostic improvements (#637)
- Teleconnections diagnostic improvements (#672)

## [v0.5]

Main changes are:
1. Refactor of the Reader() interface with less options at the init() level
2. Grids are now defined with the source metadata and not in a machine-dependent file
3. CLI wrapper is available to run all diagnostics in a single call
4. Refactoring of the streaming emulator with equal treatment for FDB or file sources

Complete list:
- Controlling the loglevel of the GSV interface (#665)
- Fix wrong fdb source (#657)
- Adding sample files and tests for NEMO 2D and 3D grids (#652)
- tprate not derived from tp for GSV sources (#653)
- Simplify reader init and retrieve providing less argument in initialization (#620)
- var='paramid' can be used to select variables in the retrieve method (#648)
- configdir is not searched based on util file position in the repo (#636)
- Cleaner mask treatment (Revision of mask structure in the reader #617)
- Fldmean fix if only one dimension is present for area selection (#640)
- Adding higher frequency ERA5 data on Levante and Lumi (#628)
- regrid.yaml files are removed, grid infos are now in the catalog metadata (#520, #622, #643)
- Load all available variables in FDB xarray/dask access (#619)
- Lint standard and enforced in CI (#616)
- Reader init split with methods (#523)
- Single map plot utility to be used by all diagnostics (#594)
- Script for automatic generation of Fdb catalog entries (IFS only) (#572)
- Fix loading of singularity mounting /projappl (#612)
- CLI wrapper parser (#599)
- Refactoring of streaming emulator (#593)
- Radiation CLI and diagnostic refinement (#537)
- Ocean3D CLI and diagnostic refinement (#578)
- AtmGlobalMean CLI and diagnostic refinement (#587)
- Tropical cyclones CLI refinements and TC module (#568, #645)
- Removing OPA, OPAgenerator and related tests from the AQUA (Remove OPA from AQUA #586)
- Renaming the experiments according to the DE340 AQUA syntax (Including dev-control-1990 in the source and rename the experiment according to DE340 scheme #556, #614, #618)
- Teleconnections diagnostic improvements (#571, #574, #576, #581, #592, #623)

## [v0.4]

Main changes are:
1. Update to all the diagnostics CLI
2. Refactor of the regridder so that `regrid.yaml`` is grid-based and not experiment-based
3. Xarray access to FDB sources
4. Refactor of the fixer so that merge/replace/default options are available
5. Remove of the `aqua` environment in favour of the `aqua_common` one. 

Complete list:
- Introduced color scheme for aqua logging (#567)
- CLI for sea diagnostic (#549)
- Add CLI for SSH diagnostic and some bug fixes (#540)
- Fix SSH diagnostic to be compatible with lates AQUA version (#538) 
- Helper function to identify vertical coordinates in a dataset (#552)
- Orography for tempest extremes TCs detection and update TCs CLI (Orography threshold included and CLI update #404)
- Improvement of performance indices CLI (Update of ECmean CLI #528)
- Fix to allow reading a list of multiple variables from FDB (#545)
- Further improvement of function to inspect the catalog (#533)
- Custom exceptions for AQUA (#518)
- Speed up of the `retrieve_plain` method (#524)
- Update documention for adding new data and setting up the container (Increase documentation coverage #519)
- CLI wrapper for the state-of-the-art diagnostics analysis (#517, #527, #525, #530, #534, #536, #539, #548, #549, #559)
- Refactor the regrid.yaml as grid-based instead of experiment-based (#291)
- aqua_common environment simplified and updated (#498)
- Update available variables in FDB catalogs on lumi (#514)
- Solve reversed latitudes bug for fixed data (#510)
- Switch to legacy eccodes tables based on intake source metadata (#493)
- Add GPM IMERG precipitation data to the catalog on levante (#505)
- Fix ocean3d diagnostic colorbars not being symmetric when missing values are present (#504) 
- FDB NEMO test access to data (#488)
- Xarray dask access to FDB (#476)
- Issue a warning when multiple gribcodes are associated to the same shortname (Cases for multiple eccodes grib codes #483)
- Allowing fixer to overwrite or merge default configuration (Increasing flexibiity of the fixer allowing for merge, replace and default options #480)
- Add new tests (Increase testing #250)
- Global time series diagnostic setup for multiple variables CLI (#474)
- Option to avoid incomplete chunk when averagin with timmean (Introduce check for chunk completeness in timmean() #466)
- Simplification of Fixer() workflow, more methods and less redundancy (Functionize fixer #478)
- Remove the `aqua` environment file, only `aqua_common` is left (#482)

## [v0.3]

Main changes are:
1. Fixer moved at `Reader()` level
2. Area selection available in `fldmean()` method
3. FDB/GSV access for IFS-NEMO development simulations
4. Configuration file `config-aqua.yaml` replaces `config.yaml`

Complete list:
- Templates in configuration yaml files (#469)
- Bug fixes for FDB access options (#463, #462)
- Add observational catalogs on Lumi (Update Lumi catalog #454)
- Automatic finding of cdo (#456)
- Area is fixed if data are fixed (Fixer applied to grid areas #442)
- Tests missing failure fix (Fix #436 CI workflow passes even if some tests fail #452)
- FDB/GSV access to IFS control and historical simulations (#434, #458)
- Climatology support restored in the Reader (Fix for climatology #445)
- Improvement function to inspect the catalog (Inspect_catalog improvement #446)
- Minor improvements of the gribber (Fix gribber fdb #427)
- Allow the LRA generator to work with generators and so with FDB (LRA from fdb on mafalda #430)
- Fixes only on selected variables (Fixer updates #428)
- Complete revision of the FDB/GSV access, allowing to access also recent experiments using variable step (#343)
- Teleconnections diagnostic adapted to new code improvements (Teleconnections Dev branch update #424, #465)
- Add support for area selection with fldmean (Fldmean box selection #409)
- Environment simplified, dependencies are now mostly on the pyproject file (A simpler environment.yml #286)
- Intake esm functionality added back (Fix intake-esm #287)
- Intake esm tests (Test also intake-esm #335)
- Yaml dependencies removed (Logger and yaml issues in util.py #334)
- Log history working for iterators as well (Logger and yaml issues in util.py #334)
- Util refactor (Utility refactor #405)
- Fixer at reader level (Fixes at Reader level #244)
- Uniform timmean (Uniform time after timmean and add option for time_bnds #419)
- FDB tests added (Add FDB 5.11, a local FDB with some test data #280, #432)
- Refactor of unit conversion and non-metpy cases (Flexible unit fix from YAML file #416)
- Refactor of the config file definition (Refactor of the configuration search #417)

## [v0.2.1]

- Add development control-1950 and historical-1990 experiments to the LRA (LRA for control-1950 and historical-1990 on Levante from v0.2 #455)

## [v0.2]

- Improve the LRA generator and worklow CLI (Streaming for the LRA #289)
- AQUA new common environment installation tool for LUMI added (#413)
- Added a bash script "load_aqua_lumi.sh" to load aqua environment in LUMI with containers (Adding an AQUA singularity container for LUMI #418)

## [v0.2-beta]

This is the `AQUA` version part of the Deliverable D340.7.1.2. 

- SSH diagnostic improvements (Linting SSH diagnostics #377, SSH diag: PDF file name changed #388)
- Timmean fix to uniform time axis (Fix for timmean() to uniform output time axis #381)
- New tests trigger routine (Tests trigger with label #385)
- Fix for tco1279 and FESOM (fix for masked tco1279 #390, psu fix for salinity #383)
- ECmean improvements (various improvement for ecmean #392)
- Seaice diagnostic improvements (Deliverable340.7.1.2 fix seaice #389, Linting Seaice diagnostics #376)
- Teleconnections diagnostic graphics module enhanced and various improvements (Teleconnections corrections for D340.7.1.2 #379, Fix import in teleconnections notebooks #395, Teleconnections fix docs #408)
- Tropical cyclones linting of the diagnostic (Linting tropical cyclones diagnostics #380, Improved plotting functions for tropical cyclones #391)
- Ocean diagnostics restructured in a single folder, sharing common functions and other improvements (Linting+Fixes Ocean diagnostics #374, Adding units for MLD plot in ocean3d package #406)
- Documentation fixes (Documentation fixes after review #403)
- Atmglobalmean and radiation diagnostic improvements (Atmglobalmean fix #371)
- MSWEP fixer bugfix (Change MSWEP datamodel #397, fixing of mswep #401)

## [v0.2-alpha]

This is the `AQUA` version that will be part of the Deliverable D340.7.1.2, sent to internal review. This is mostly done by the inclusion of twelve diagnostics within the AQUA framework

- Added teleconnections diagnostic (#308, #309, #318, #333, #352)
- Added tropical cyclones diagnostic (#310, #345)
- Added performance indices diagnostic based on ECmean tool (#57, #327) 
- Added sea ice diagnostic (#353, #368)
- Added global timeseries diagnostic (#358, #359)
- Added radiation analysis diagnostic (#301, #360)
- Added global mean bias diagnostic (#285, #371)
- Added SSH variability diagnostic (#367, #369)
- Added tropical rainfall diagnostic (#314)
- Added Ocean circulation diagnostic (#295)
- Added global ocean diagnosc (#164)
- Added global mean timeseries (#268)
- Multiple fixes in the Reader (#316, #324, #334)
- Avoid time duplicated in the Reader (#357)
- Enabling autodoc for diagnostics (#330)
- Data access improvement on Levante, including new datasets (#332, #355, #321)
- Added a common environment file (#363)
- Support for Lumi installation (#315)
- Added the `changelog` file

### Changed

- Dummy diagnostic is now in the `dummy` folder (previously was `dummy-diagnostic`)
- Tests and code is now working with python>=3.9 (previously python 3.11 was excluded)

## [v0.1-beta]

This is the `AQUA` version that will be part of the Deliverable D340.7.1.1.
This is mostly built on the `AQUA` `Reader` class which support for climate model data interpolation, spatial and temporal aggregation and conversion for a common GRIB-like data format.


- Low resolution archive documentation
- Fixed a bug in the `Gribber` class that was not reading the correct yaml catalog file

## v0.1-alpha

This is the AQUA pre-release to be sent to internal reviewers. 
Documentations is completed and notebooks are working.

[unreleased]: https://github.com/DestinE-Climate-DT/AQUA/compare/v0.15.0...HEAD
[v0.15.0]: https://github.com/DestinE-Climate-DT/AQUA/compare/v0.14.0...v0.15.0
[v0.14.0]: https://github.com/DestinE-Climate-DT/AQUA/compare/v0.13.1...v0.14.0
[v0.13.1]: https://github.com/DestinE-Climate-DT/AQUA/compare/v0.13.0...v0.13.1
[v0.13.0]: https://github.com/DestinE-Climate-DT/AQUA/compare/v0.13-beta...v0.13.0
[v0.13-beta]: https://github.com/DestinE-Climate-DT/AQUA/compare/v0.13-alpha...v0.13-beta
[v0.13-alpha]: https://github.com/DestinE-Climate-DT/AQUA/compare/v0.12.2...v0.13-alpha
[v0.12.2]: https://github.com/DestinE-Climate-DT/AQUA/compare/v0.12.1...v0.12.2
[v0.12.1]: https://github.com/DestinE-Climate-DT/AQUA/compare/v0.12...v0.12.1
[v0.12]: https://github.com/DestinE-Climate-DT/AQUA/compare/v0.11.3...v0.12
[v0.11.3]: https://github.com/DestinE-Climate-DT/AQUA/compare/v0.11.2...v0.11.3
[v0.11.2]: https://github.com/DestinE-Climate-DT/AQUA/compare/v0.11.1...v0.11.2
[v0.11.1]: https://github.com/DestinE-Climate-DT/AQUA/compare/v0.11...v0.11.1
[v0.11]: https://github.com/DestinE-Climate-DT/AQUA/compare/v0.10.3...v0.11
[v0.10.3]:https://github.com/DestinE-Climate-DT/AQUA/compare/v0.10.2...v0.10.3
[v0.10.2]: https://github.com/DestinE-Climate-DT/AQUA/compare/v0.10.1...v0.10.2
[v0.10.1]: https://github.com/DestinE-Climate-DT/AQUA/compare/v0.10...v0.10.1
[v0.10]: https://github.com/DestinE-Climate-DT/AQUA/compare/v0.9.2...v0.10
[v0.9.2]: https://github.com/DestinE-Climate-DT/AQUA/compare/v0.9.1...v0.9.2
[v0.9.1]: https://github.com/DestinE-Climate-DT/AQUA/compare/v0.9...v0.9.1
[v0.9]: https://github.com/DestinE-Climate-DT/AQUA/compare/v0.8.2...v0.9
[v0.8.2]: https://github.com/DestinE-Climate-DT/AQUA/compare/v0.8.1...v0.8.2
[v0.8.1]: https://github.com/DestinE-Climate-DT/AQUA/compare/v0.8...v0.8.1
[v0.8]: https://github.com/DestinE-Climate-DT/AQUA/compare/v0.7.3...v0.8
[v0.7.3]: https://github.com/DestinE-Climate-DT/AQUA/compare/v0.7.2...v0.7.3
[v0.7.2]: https://github.com/DestinE-Climate-DT/AQUA/compare/v0.7.1...v0.7.2
[v0.7.1]: https://github.com/DestinE-Climate-DT/AQUA/compare/v0.7...v0.7.1
[v0.7]: https://github.com/DestinE-Climate-DT/AQUA/compare/v0.6.3...v0.7
[v0.6.3]: https://github.com/DestinE-Climate-DT/AQUA/compare/v0.6.2...v0.6.3
[v0.6.2]: https://github.com/DestinE-Climate-DT/AQUA/compare/v0.6.1...v0.6.2
[v0.6.1]: https://github.com/DestinE-Climate-DT/AQUA/compare/v0.6...v0.6.1
[v0.6]: https://github.com/DestinE-Climate-DT/AQUA/compare/v0.5.2-beta...v0.6
[v0.5.2-beta]: https://github.com/DestinE-Climate-DT/AQUA/compare/v0.5.2-alpha...v0.5.2-beta
[v0.5.2-alpha]: https://github.com/DestinE-Climate-DT/AQUA/compare/v0.5.1...v0.5.2-alpha
[v0.5.1]: https://github.com/DestinE-Climate-DT/AQUA/compare/v0.5...v0.5.1
[v0.5]: https://github.com/DestinE-Climate-DT/AQUA/compare/v0.4...v0.5
[v0.4]: https://github.com/DestinE-Climate-DT/AQUA/compare/v0.3...v0.4
[v0.3]: https://github.com/DestinE-Climate-DT/AQUA/compare/v0.2.1...v0.3
[v0.2.1]: https://github.com/DestinE-Climate-DT/AQUA/compare/v0.2...v0.2.1
[v0.2]: https://github.com/DestinE-Climate-DT/AQUA/compare/v0.2-beta...v0.2
[v0.2-beta]: https://github.com/DestinE-Climate-DT/AQUA/compare/v0.2-alpha...v0.2-beta
[v0.2-alpha]: https://github.com/DestinE-Climate-DT/AQUA/compare/v0.1-beta...v0.2-alpha
[v0.1-beta]: https://github.com/DestinE-Climate-DT/AQUA/compare/v0.1-alpha...v0.1-beta<|MERGE_RESOLUTION|>--- conflicted
+++ resolved
@@ -17,11 +17,8 @@
   are not correct.
 
 AQUA core complete list:
-<<<<<<< HEAD
 - Upgrade to eccodes==2.41.0 (#1890)
-=======
 - Fix HPC2020 (ECMWF) installation (#1994)
->>>>>>> 86c2d014
 - `plot_timeseries` can handle multiple references and ensemble mean and std (#1988)
 - Support for CDO 2.5.0, modified test files accordingly (v6) (#1987)
 - Remove DOCKER secrets and prepare ground for dependabot action e.g introduce AQUA_GITHUB_PAT (#1983)
