--- conflicted
+++ resolved
@@ -5,15 +5,10 @@
 
 ## [Unreleased]
 
-<<<<<<< HEAD
 Unreleased in the current development version.
 
 - Fix mismatch between var argument and variables specified in catalogue for FDB (#761)
-=======
-Unreleased is the current development version.
-
 - Compact catalogues using yaml override syntax (#752)
->>>>>>> fa29602e
 - Fix loading source grid file before smmregrid weight generation (#756)
 
 ## [v0.5.2]
