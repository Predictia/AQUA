# Changelog

All notable changes to this project will be documented in this file.
The format is based on [Keep a Changelog](https://keepachangelog.com/en/1.0.0/)

## [Unreleased]

Unreleased is the current development version.

<<<<<<< HEAD
- Radiation CLI and diagnostic refinement (#537)
=======
- Ocean3D CLI and diagnostic refinement (#578)
>>>>>>> a055cca4
- AtmGlobalMean CLI and diagnostic refinement (#587)
- Tropical cyclones CLI refinements and TC module (#568)
- Removing OPA, OPAgenerator and related tests from the AQUA (Remove OPA from AQUA #586)
- Renaming the experiments according to the DE340 AQUA syntax (Including dev-control-1990 in the source and rename the experiment according to DE340 scheme #556)
- Allow specifying grid in catalogue metadata (#520)
- Teleconnections diagnostic improvements (#571, #574, #576, #581)

## [v0.4]

Main changes are:
1. Update to all the diagnostics CLI
2. Refactor of the regridder so that `regrid.yaml`` is grid-based and not experiment-based
3. Xarray access to FDB sources
4. Refactor of the fixer so that merge/replace/default options are available
5. Remove of the `aqua` environment in favour of the `aqua_common` one. 

Complete list:
- Introduced color scheme for aqua logging (#567)
- CLI for sea diagnostic (#549)
- Add CLI for SSH diagnostic and some bug fixes (#540)
- Fix SSH diagnostic to be compatible with lates AQUA version (#538) 
- Helper function to identify vertical coordinates in a dataset (#552)
- Orography for tempest extremes TCs detection and update TCs CLI (Orography threshold included and CLI update #404)
- Improvement of performance indices CLI (Update of ECmean CLI #528)
- Fix to allow reading a list of multiple variables from FDB (#545)
- Further improvement of function to inspect the catalogue (#533)
- Custom exceptions for AQUA (#518)
- Speed up of the `retrieve_plain` method (#524)
- Update documention for adding new data and setting up the container (Increase documentation coverage #519)
- CLI wrapper for the state-of-the-art diagnostics analysis (#517, #527, #525, #530, #534, #536, #539, #548, #549, #559)
- Refactor the regrid.yaml as grid-based instead of experiment-based (#291)
- aqua_common environment simplified and updated (#498)
- Update available variables in FDB catalogues on lumi (#514)
- Solve reversed latitudes bug for fixed data (#510)
- Switch to legacy eccodes tables based on intake source metadata (#493)
- Add GPM IMERG precipitation data to the catalogue on levante (#505)
- Fix ocean3d diagnostic colorbars not being symmetric when missing values are present (#504) 
- FDB NEMO test access to data (#488)
- Xarray dask access to FDB (#476)
- Issue a warning when multiple gribcodes are associated to the same shortname (Cases for multiple eccodes grib codes #483)
- Allowing fixer to overwrite or merge default configuration (Increasing flexibiity of the fixer allowing for merge, replace and default options #480)
- Add new tests (Increase testing #250)
- Global time series diagnostic setup for multiple variables CLI (#474)
- Option to avoid incomplete chunk when averagin with timmean (Introduce check for chunk completeness in timmean() #466)
- Simplification of Fixer() workflow, more methods and less redundancy (Functionize fixer #478)
- Remove the `aqua` environment file, only `aqua_common` is left (#482)

## [v0.3]

Main changes are:
1. Fixer moved at `Reader()` level
2. Area selection available in `fldmean()` method
3. FDB/GSV access for IFS-NEMO development simulations
4. Configuration file `config-aqua.yaml` replaces `config.yaml`

Complete list:
- Templates in configuration yaml files (#469)
- Bug fixes for FDB access options (#463, #462)
- Add observational catalogs on Lumi (Update Lumi catalog #454)
- Automatic finding of cdo (#456)
- Area is fixed if data are fixed (Fixer applied to grid areas #442)
- Tests missing failure fix (Fix #436 CI workflow passes even if some tests fail #452)
- FDB/GSV access to IFS control and historical simulations (#434, #458)
- Climatology support restored in the Reader (Fix for climatology #445)
- Improvement function to inspect the catalogue (Inspect_catalogue improvement #446)
- Minor improvements of the gribber (Fix gribber fdb #427)
- Allow the LRA generator to work with generators and so with FDB (LRA from fdb on mafalda #430)
- Fixes only on selected variables (Fixer updates #428)
- Complete revision of the FDB/GSV access, allowing to access also recent experiments using variable step (#343)
- Teleconnections diagnostic adapted to new code improvements (Teleconnections Dev branch update #424, #465)
- Add support for area selection with fldmean (Fldmean box selection #409)
- Environment simplified, dependencies are now mostly on the pyproject file (A simpler environment.yml #286)
- Intake esm functionality added back (Fix intake-esm #287)
- Intake esm tests (Test also intake-esm #335)
- Yaml dependencies removed (Logger and yaml issues in util.py #334)
- Log history working for iterators as well (Logger and yaml issues in util.py #334)
- Util refactor (Utility refactor #405)
- Fixer at reader level (Fixes at Reader level #244)
- Uniform timmean (Uniform time after timmean and add option for time_bnds #419)
- FDB tests added (Add FDB 5.11, a local FDB with some test data #280, #432)
- Refactor of unit conversion and non-metpy cases (Flexible unit fix from YAML file #416)
- Refactor of the config file definition (Refactor of the configuration search #417)

## [v0.2.1]

- Add development control-1950 and historical-1990 experiments to the LRA (LRA for control-1950 and historical-1990 on Levante from v0.2 #455)

## [v0.2]

- Improve the LRA generator and worklow CLI (Streaming for the LRA #289)
- AQUA new common environment installation tool for LUMI added (#413)
- Added a bash script "load_aqua_lumi.sh" to load aqua environment in LUMI with containers (Adding an AQUA singularity container for LUMI #418)

## [v0.2-beta]

This is the `AQUA` version part of the Deliverable D340.7.1.2. 

- SSH diagnostic improvements (Linting SSH diagnostics #377, SSH diag: PDF file name changed #388)
- Timmean fix to uniform time axis (Fix for timmean() to uniform output time axis #381)
- New tests trigger routine (Tests trigger with label #385)
- Fix for tco1279 and FESOM (fix for masked tco1279 #390, psu fix for salinity #383)
- ECmean improvements (various improvement for ecmean #392)
- Seaice diagnostic improvements (Deliverable340.7.1.2 fix seaice #389, Linting Seaice diagnostics #376)
- Teleconnections diagnostic graphics module enhanced and various improvements (Teleconnections corrections for D340.7.1.2 #379, Fix import in teleconnections notebooks #395, Teleconnections fix docs #408)
- Tropical cyclones linting of the diagnostic (Linting tropical cyclones diagnostics #380, Improved plotting functions for tropical cyclones #391)
- Ocean diagnostics restructured in a single folder, sharing common functions and other improvements (Linting+Fixes Ocean diagnostics #374, Adding units for MLD plot in ocean3d package #406)
- Documentation fixes (Documentation fixes after review #403)
- Atmglobalmean and radiation diagnostic improvements (Atmglobalmean fix #371)
- MSWEP fixer bugfix (Change MSWEP datamodel #397, fixing of mswep #401)

## [v0.2-alpha]

This is the `AQUA` version that will be part of the Deliverable D340.7.1.2, sent to internal review. This is mostly done by the inclusion of twelve diagnostics within the AQUA framework

- Added teleconnections diagnostic (#308, #309, #318, #333, #352)
- Added tropical cyclones diagnostic (#310, #345)
- Added performance indices diagnostic based on ECmean tool (#57, #327) 
- Added sea ice diagnostic (#353, #368)
- Added global timeseries diagnostic (#358, #359)
- Added radiation analysis diagnostic (#301, #360)
- Added global mean bias diagnostic (#285, #371)
- Added SSH variability diagnostic (#367, #369)
- Added tropical rainfall diagnostic (#314)
- Added Ocean circulation diagnostic (#295)
- Added global ocean diagnosc (#164)
- Added global mean timeseries (#268)
- Multiple fixes in the Reader (#316, #324, #334)
- Avoid time duplicated in the Reader (#357)
- Enabling autodoc for diagnostics (#330)
- Data access improvement on Levante, including new datasets (#332, #355, #321)
- Added a common environment file (#363)
- Support for Lumi installation (#315)
- Added the `changelog` file

### Changed

- Dummy diagnostic is now in the `dummy` folder (previously was `dummy-diagnostic`)
- Tests and code is now working with python>=3.9 (previously python 3.11 was excluded)

## [v0.1-beta]

This is the `AQUA` version that will be part of the Deliverable D340.7.1.1.
This is mostly built on the `AQUA` `Reader` class which support for climate model data interpolation, spatial and temporal aggregation and conversion for a common GRIB-like data format.


- Low resolution archive documentation
- Fixed a bug in the `Gribber` class that was not reading the correct yaml catalogue file

## v0.1-alpha

This is the AQUA pre-release to be sent to internal reviewers. 
Documentations is completed and notebooks are working.

[unreleased]: https://github.com/oloapinivad/AQUA/compare/v0.4...HEAD
[v0.4]: https://github.com/oloapinivad/AQUA/compare/v0.3...v0.4
[v0.3]: https://github.com/oloapinivad/AQUA/compare/v0.2.1...v0.3
[v0.2.1]: https://github.com/oloapinivad/AQUA/compare/v0.2...v0.2.1
[v0.2]: https://github.com/oloapinivad/AQUA/compare/v0.2-beta...v0.2
[v0.2-beta]: https://github.com/oloapinivad/AQUA/compare/v0.2-alpha...v0.2-beta
[v0.2-alpha]: https://github.com/oloapinivad/AQUA/compare/v0.1-beta...v0.2-alpha
[v0.1-beta]: https://github.com/oloapinivad/AQUA/compare/v0.1-alpha...v0.1-beta<|MERGE_RESOLUTION|>--- conflicted
+++ resolved
@@ -7,11 +7,8 @@
 
 Unreleased is the current development version.
 
-<<<<<<< HEAD
 - Radiation CLI and diagnostic refinement (#537)
-=======
 - Ocean3D CLI and diagnostic refinement (#578)
->>>>>>> a055cca4
 - AtmGlobalMean CLI and diagnostic refinement (#587)
 - Tropical cyclones CLI refinements and TC module (#568)
 - Removing OPA, OPAgenerator and related tests from the AQUA (Remove OPA from AQUA #586)
