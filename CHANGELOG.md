--- conflicted
+++ resolved
@@ -8,13 +8,11 @@
 Unreleased in the current development version:
  
 AQUA core complete list:
-<<<<<<< HEAD
+
 - Update the catalog generator to align with changes in the data portfolio (#1593)
-=======
 - Adding ICON phase2 hpx6 and hpz9 grids (#1596)
 - Push figures also to LUMI-O for dashboard (#1582)
 - Bridge_start_date and expver switching (#1597)
->>>>>>> 9b5c240c
 - Include all available figure metadata in content.json for dashboard/aqua-web (#1573)
 - Upgrade LUMI module to 24.03 and to eccodes 2.39.0
 
