--- conflicted
+++ resolved
@@ -8,9 +8,7 @@
 Unreleased in the current development version:
 
 AQUA core complete list:
-<<<<<<< HEAD
 - Function to plot multiple maps is introduced as `plot_maps()` (#866)
-=======
 - Adding the IFS-FESOM storylines simulation (#848)
 - `file_is_complete()` accounts also for the mindate attribute (#1007)
 - Introducing a `yearmonth` timestyle to access FDB data on monthly average (#1001)
@@ -32,7 +30,6 @@
 - Fix LRA sources to allow incomplete times for different vars (#994)
 - Distributed dask option for diagnostic CLIs and wrapper (#981)
 - Added documentation for `plot_timeseries`, `plot_seasonalcycle` and `plot_single_map_diff` (#975)
->>>>>>> 777e0056
 - Minimum date fixer feature / ICON net fluxes fix (#958)
 - Unified logging for all diagnostics (#931)
 - A `detrend()` method is added to the Reader class (#919)
