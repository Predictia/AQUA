# Changelog

All notable changes to this project will be documented in this file.
The format is based on [Keep a Changelog](https://keepachangelog.com/en/1.0.0/)

## [Unreleased]

Unreleased in the current development version (target v0.14):

AQUA core complete list:
<<<<<<< HEAD
- Reinitialize GSVReader instance only when needed (#1733)
=======
- Enable the option to read FDB data info from file, and refactor start/end hpc/bridge dates handling (#1732)
- Fix push_analysis options and aqua_analysis config paths (#1723)
>>>>>>> 405deec8
- Enable zip compression for LRA yearly files (#1726)
- Enable publication of documentation on ReadTheDocs (#1699, #1716)
- Adapt Catgen test to the new number of sources for ICON (#1708)
- Added tests for the Hovmoller plot routine (#1532)
- push_s3 compatibility with boto3>=1.36.0 (#1704)
- Rsync option for push_analysis.sh (#1689)
- Multiple updates to allow for AQUA open source, including Dockerfiles, actions, dependencies and containers (#1574)

AQUA diagnostics complete list:
- Global bias: Handling plev and using scientific notation in contour plots (#1649)
- Ecmean: Fix net surface radiative flux and wind stresses in ecmean (#1696)
- Diagnostic core: A common parser and fuctions to open/close the dask cluster are provided (#1703)

## [v0.13.1]

Main changes are:
1. Ocean3d major refactoring

AQUA core complete list:
- Fixer delete option accepts non-lists (#1687)
- Ansi color 8-bit fix for logger (#1671)
- Hotfix for unmatched string in catgen (#1672)
- Test for aqua-analysis.py (#1664)
- Fix in the catgen now correctly generating an automatic description if not provided (#1662)

AQUA diagnostics complete list:
- Diagnostic core: added a Diagnostic class to be inherited by all diagnostics (#1681)
- Timeseries: hotfix of problems with the catalog usage in output saving (#1669)
- Tropical Rainfall: Update of the precomputed histograms paths for lumi and MN5 (#1661)
- Ocean3d: Trend is calculating using polyfit. Restructed the mixed layer depth function. (#1651)
- Global bias: hotfix for regrid option (#1670)

## [v0.13.0]

Main changes are:
1. Grids updated to work with operational O-25.1
2. Compliance of the catalog generator to the O-25.1 data portfolio
3. New 'Biases and Radiation' diagnostics replace the old 'AtmGlobalMean and Radiation'
4. Push of figures to LUMI-O and improvements for aqua-web

Deprecated:
- `aqua-analysis.sh` script is deprecated and has been removed. Use `aqua-analysis.py` instead.
- `cli_dummy.py` script is deprecated and will be removed in the next release. Use the `cli_checker.py` instead.
 
AQUA core complete list:
- More general checksum checker for grids and observations ( #1550)
- Output dir including catalogue for aqua-analysis.py (#1640)
- Grids for O-25.1 cycle are added in the grids folder (they are v3) (#1647)
- `deltat` for fixer can now be specified in source metadata and not only in fixes (#1626)
- LRA generator integrates ``--rebuild`` flag to regenerate areas and weights. The `--autosubmit` option is removed (#1623)
- Hotfix for catgen tests (#1648)
- Experiment and dashboard metadata are now created with the catalog generator (#1637)
- Safety checks according to data frequency for HPC, bridge and request start/end dates in intake GSV (#1636, #1655)
- Experiment metadata for aqua-web and dashboard from catalog entry (#1633)
- Automatic identification of ocean grid in the catalog generator (#1621)
- `OutputSaver` can deduce the catalog name from the model, exp (#1627)
- Pin zarr<3.0.0 to avoid breaking changes (#1625)
- Units utility are now functions and not methods of FixerMixin (#1558)
- New `cli_checker.py` tool to check the existance of the required model in the catalog and rebuild the area files (#1619)
- Update the catalog generator to align with changes in the data portfolio (#1593)
- Adding ICON phase2 hpx6 and hpz9 grids (#1596)
- Push figures to LUMI-O for dashboard (#1582, #1607)
- Bridge_start_date and expver switching (#1597)
- Include all available figure metadata in content.json for dashboard/aqua-web (#1573)
- Upgrade LUMI module to 24.03 and to eccodes 2.39.0

AQUA diagnostics complete list:
- Old AtmoGlobalMean and Radiation diagnostics removed (#1622)
- `--catalog` is accepted by all the diagnostics altough it is not used by all of them yet (#1619)
- Timeseries: enabled region selection in the CLI (#1564)
- Ocean3d: Bugfix of values for Ocean trend function (#1583)
- Biases and Radiation: Refactoring of Bias and Radiation Diagnostics (#1243)
- Biases and Radiation: Fix Seasonal Bias Output in global_biases for NetCDF Saving Compatibility and other fixes (#1585, #1604, #1628)
- Biases and Radiation: Adding `save_netcdf` flag and function (#1510)
- Biases and Radiation: Integrating Updated OutputSaver (#1487)

## [v0.13-beta]

Main changes are:
1. All the diagnostics are now compatible with the new fixes and eccodes version.
2. Full compatibility with HealPix grids and the new CDO version.
3. Major improvements in the Ocean3D diagnostic.

AQUA core complete list:
- Safety checks and error messages on FDB folders (#1512)
- Refreshed internal `to_list` function (#1512)
- Reorganizing and extending CI/CD catalog with 5 years of hpz3 data from ERA5 (atm) and FESOM (oce) (#1552)
- Version info in a separate module (#1546) 
- Corrected `tcc` units to % (#1551)
- Fix pdf attributes (#1547)
- Catgen fixes (#1536)
- Introduced fixer for ClimateDT phase 2 (#1536)
- `aqua_analysis.py` using a common central dask cluster (#1525)
- Added the `cdo_options: "--force"` to the definitions of the oceanic HealPix grids (#1539)

AQUA diagnostic complete list:
- ECmean: Integrating the performance indices and global mean within the `aqua_diagnostics` module (#1556)
- Teleconnections: The `teleconnections` diagnostic is now integrated in the `aqua_diagnostics` module (#1352)
- Teleconnections: OutputSaver for the teleconnections diagnostic (#1567, #1570)
- Ocean3d: Fix to improve memory usage and cli (#1490)
- Seaice: Fix to read sithick as fallback instead of sivol (#1543)
- Ocean3d: Minor fix to allow to read new variable names (#1540)
- Timeseries: The `timeseries` diagnostic is now integrated in the `aqua_diagnostics` module (#1340)
- Timeseries: Integrating Updated OutputSaver (#1492)

## [v0.13-alpha]

Main changes are:
1. A refactor of the fixes, with a new common main convention table is available, based on eccodes.
2. Diagnostics are updated to work with the new fixes and the new eccodes version. This is not yet complete and will be finalized in the next release.
3. The FDB reader always rely on paramids, so that support for eccodes 2.39.0 and backward compatibility is ensured.

AQUA core complete list:
- push-analysis.sh maintenance (#1555)
- Added the `cdo_options: "--force"` to the definitions of the HealPix grids (#1527)
- Removing default fixes (#1519)
- Support for eccodes=2.39.0 with full fixes refactoring (#1519)
- Dashboard: Moved making of contents yaml to local hpc (#1470)
- Support for new smmregrid==0.1.0 including simpler weights and area generation (#1395)
- Removing cdo pin for more recent versions (#1395)
- Change `bridge_end_date` convention (#1498)
- `catgen` to support data bridge options (#1499)
- Enhance OutputSaver with Improved File Handling, Logging, and NetCDF Write Modes (#1495)
- Introduction a specific pipeline and tests for `catgen` utiliy (#1505)
- Remove pin on xarray (#1507)
- FDB reader internally always asks for paramids (#1491, #1508, #1529)
- Introduction of a convention table for the fixer, in order to create a more general fixer (#1488, #1506)
- Refactor of `cli_lra_parallel_slurm.py` to work with container via jinja (#1497) 
- Convert `aqua-analysis.sh` to Python with Subprocess and Multiprocessing Support (#1354, #1521)
- New base container for aqua-container (#1441)
- Autodetection of latest AQUA in `load-aqua-container.sh` script (#1437)
- Update Metadata Handling for NetCDF, PDF, and PNG Outputs (#1430)
- Add instructions to install AQUA on MN5 (#1468)
- Introduce `grids-checker.py` tool to verify presence and checksum of the grid files (#1486)

AQUA diagnostic complete list:
- Tropical Cyclones: Adaptation to IFS-FESOM and tool to compute orography from data (#1393)
- Seaice: Hotfix for sea ice plots (#1432)

## [v0.12.2]

Main changes are: 
1. Single container script to be used on Lumi, MN5 and Levante

AQUA core complete list:
- Introduce `timeshift` option for the fixer to roll forward/back the time axis (#1411)
- Centralize and refactor in single script the tool to load AQUA container (#1413)
- Add extra maintenance options to submit-aqua-web (#1415)
- Update push-analysis.sh removing dependency on full AQUA and option not to convert to png (#1419)
- Pin to xarray<2024.09 to prevent bug in polyfit requires temporary (#1420)
- Remove spurious dimensions when running `fldmean()` (#1423)

AQUA diagnostic complete list:
- Refactor of plotThickness method in the sea ice diagnostic (#1427)


## [v0.12.1]

AQUA core complete list:
- Allow multiple realizations in fdb-catalog-generator (#1335)
- Fix the container loading script in order to avoid load of local libraries (#1399)
- Fix using AQUA container for submit-aqua-web, do not wipe old figures by default (#1387)
- New `timstat` module which opens complement `timmean()` with `timmax()`, `timmin()` and `timstd()` methods (#1391)
- Fix installation to avoid mismatch between `hdf5` and `h5py` libraries (#1408)

## [v0.12]

Main changes are:
1. AQUA installation now requires a mandatory machine name.
2. The `aqua` source code has been moved to the `src` folder. The change is transparent to the user.
3. A diagnostic module, called `aqua.diagnostics`, is under development. The module is not yet active, diagnostics are still available with the previous structure.

AQUA core complete list:
- Mixed updates to support data for NextGEMS cycle4 hackathon (#1375)
- Preprocess functionality added to the `Reader` class (#1298)
- The AQUAthon material has been moved under the `notebooks` folder (#1342)
- `aqua` source code has been moved to the `src` folder (#1332)
- A diagnostic module, called `aqua.diagnostics`, has been created under the `src` folder (#1332, #1341)
- LRA generator tool support for multiple relizations (#1357, #1375)
- LRA generator requires `catalog` as a mandatory argument (#1357)
- AQUA console revisiting, adding `avail` method and `update` method (#1346)
- AQUA install now requires mandatory machine name (#1346)
- Fix to make keyword step optional in request (#1360)

## [v0.11.3]

AQUA core complete list:
- LRA, both from CLI and worklow, is part of the AQUA console and can be run with `aqua lra $options` (#1294)
- FDB catalog generator is part of the AQUA console and can be run with `aqua catgen $options` (#1294)
- Coordinate unit overriding is now possible via the `tgt_units` argument (#1320)
- Full support for python>=3.9 (#1325)
- Pin of (python) eccodes<2.37.0 in pyproject due to recent changes in binary/python structure (#1325)

AQUA diagnostic complete list:
- Radiation: Bugfix in the CLI for the radiation diagnostic (#1319)

## [v0.11.2]

AQUA core complete list:
- Renaming of FESOM grids to include original resolution name (#1312)
- Bugfix of the fdb-catalog-generator tool that was not correctly assigning NEMO grids (#1309)
- Bugfix of the GSV intake driver that was not handling correctly metadata jinja replacement (#1304) 
- Bugfix of _merge_fixes() method when the parent fix has no vars specified (#1310)
- Safety check for the netcdf driver providing more informative error when files are not found (#1307, #1313)

AQUA diagnostic complete list:
- Tropical Rainfall: Fix Minor Issues in Tropical Precipitation CLI Metadata and Formatting (#1266)

## [v0.11.1]

Attention: If you are accessing FDB experiments, we suggest to not use versions older than this release.

Main changes are:
1. AQUA works with FDB written with ecCodes versions > 2.35 as well as lower.
2. Timeseries and Seasonal cyle can now be evaluated also on a specific region 

AQUA core complete list:
- ecCodes now pinned to >=2.36.0 and tool for fixing older definition files (#1302)

AQUA diagnostic complete list:
- Timeseries: a region can be selected for Timeseries and Seasonal Cycle with the `lon_limits` and `lat_limits` arguments (#1299)
- Timeseries: the cli argument for extending the time range is now extend (previously expand) (#1299)
- Timeseries: all the available diagnostics support the catalog argument (#1299)

## [v0.11]

Attention: this version is not compatible with catalog entries with ecCodes >= 2.35.0.

1. LRA supports multi-catalog structure
2. ecCodes temporarily restricted to < 2.34

AQUA core complete list:
- Refactor the fdb-catalog-generator tool to work with data-portfolio repository (#1275)
- Introduce a function to convert NetCDF to Zarr and zarr catalog entry for LRA (#1068)
- Suppress the warning of missing catalogs in the AQUA console `add` command (#1288)
- Lumi installation is completely updated to LUMI/23.09 modules (#1290)
- gsv_intake switches eccodes also for shortname definitions (#1279)
- Increase compatibility between LRA generator and multi-catalog (#1278)
- Allow for intake string replacement within LRA-generated catalogs (#1278)
- Avoid warning for missing intake variable default when calling the `Reader()` (#1287)

AQUA diagnostic complete list:
- Teleconnections: catalog feature bugfix (#1276)

## [v0.10.3]

Attention: this version is not compatible with catalog entries with ecCodes < 2.35.0.

Main changes are:
1. support for ecCodes >= 2.35.0 (to be used with caution, not working with exps with eccodes < 2.35.0)
2. fdb_path is deprecated in favour of fdb_home

AQUA core complete list:
- Restructure fixes folder and files (#1271)
- Removed eccodes pin, better handling of tables in get_eccodes_attr (#1269)
- Added test for diagnostics integration to AQUA installation process (#1244)
- Bugfix for the monthly frequency data with monthly cumulated fluxes (#1255)
- fdb_path becomes optional and deprecated in favour of fdb_home (#1262)
- Branch support for tool to push analysis to explorer (#1273)

AQUA diagnostic complete list:
- ECmean documentation updates (#1264)

## [v0.10.2]

Main changes are:
1. aqua-analysis script can be configured with an external yaml file
2. AQUA installation process now includes diagnostics integration

AQUA core complete list:
- Rename OutputNamer to OutputSaver and add catalog name (#1259)
- Hotfix for rare situation with 3D data but no vertical chunking defined (#1252)
- External yaml file to configure aqua-analysis (#1246)
- Adding diagnostics integration to AQUA installation process (#1229)

AQUA diagnostic complete list:
- Teleconnections: adding the catalog feature to the diagnostic (#1247)
- ECmean upgrades for the CLI (#1241)
- ECmean enables the computation of global mean diagostic (#1241)

## [v0.10.1]

AQUA core complete list:
- Fixer for monthly frequency data with monthly cumulated fluxes (#1201)
- Catalogs can be installed from the external repository (#1182)
- Added grid for NEMO multiIO r100 (#1227)
- Reorganized analysis output in catalog/model/exp structure (#1218)

## [v0.10]

Main changes are:
1. The catalog is externalized and AQUA supports multiple catalogs. It is now mandatory to use the aqua console to add a new catalog to the AQUA installation.

AQUA core complete list:
- Catalog is externalized to a separate repository (#1200)
- AQUA is now capable of accessing multiple catalogs at the same time (#1205)
- MN5 container for AQUA (#1213)

## [v0.9.2]

Main changes are:
1. The `aqua-config.yaml` file is replaced by a template to be installed. The aqua console is now mandatory to use aqua.
2. `$AQUA` removed from the `Configdir()` autosearch, an installation with the aqua console is mandatory to use aqua.
3. AQUA cli command to provide the installation path with `--path` option. This can substitute the `$AQUA` variable in scripts.
4. The catalog file is now split into `machine.yaml` and `catalog.yaml` to support machine dependency of data path and intake variables as kwargs into each catalog.

AQUA core complete list:
- More detailed documentation for Levante and Lumi installation (#1210)
- `aqua-config.yaml` replaced by a template to be installed on each machine (#1203)
- `$AQUA` removed from the `Configdir()` autosearch (#1208)
- AQUA cli command to provide the installation path with `--path` option (#1193)
- Restructure of the `machine` and `catalog` instances to support a catalog based development (#1186)
- AQUA installation via command line support a machine specification `aqua install lumi` (#1186)
- Introduction of `machine.yaml` file to support machine dependency of data path and intake variables as kwargs into each catalog (#1186)
- Removing all the AQUA catalogs from the repo, now using https://github.com/DestinE-Climate-DT/Climate-DT-catalog (#1200)

## [v0.9.1]

Main changes are:
1. Update of fdb libraries to be compatible with the FDB data bridge

AQUA core complete list:
- OutputNamer Class: Comprehensive Naming Scheme and Metadata Support (#998)
- Creation of png figures for AQUA explorer is local (#1189)

## [v0.9]

Main changes are:
1. AQUA has an `aqua` CLI entry point, that allow for installation/uninstallation, catalog add/remova/update, fixes and grids handling
2. Experiments placed half on HPC and half on DataBridge data can be accessed in continuous manner.

AQUA core complete list:
- AQUA entry point for installation and catalog maintanance and fixes/grids handling (#1131, #1134, #1146, #1168, #1169)
- Automatic switching between HPC and databridge FDB (#1054, #1190)
- CLI script for automatic multiple experiment analysis submission (#1160, #1175)

## [v0.8.2]

Main changes are: 
1. `aqua-grids.yaml` file split in multiple files into `grids` folder
2. Container for Levante

AQUA core complete list:
- Removing any machine name depencency from slurm files (#1135)
- Jinja replacement is added to the aqua-config.yaml (#1154)
- grid definitions split in multiple files (#1152)
- Add script to access the container on Levante HPC (#1151)
- Add support for IFS TL63 and TL159 grids (#1150)
- Swift links for tests and grids renewed (#1142)
- Removing the docker folder (#1137)
- Introducing a tool for benchmarking AQUA code (#1057)
- Define AQUA NEMO healpix grids as a function of their ORCA source (#1113)

AQUA diagnostics complete list:
- Tropical Rainfall: Improve Paths in Live Demonstration Notebook  (#1157)
- Atm global mean: produce seasonal bias plots by default (#1140)
- Tropical Rainfall: Notebook for the Live Demonstration (#1112)
- Teleconnections: MJO Hovmoller plot introduced as notebook (#247)
- Tropical Rainfall: Reduce Redundancy in Conversion Functions (#1096)

## [v0.8.1]

Main changes are: 
1. Fixes following internal D340.7.3.3 and D340.7.1.4 review 

AQUA core complete list:
- Tco399-eORCA025 control, historical and scenario runs added to Lumi catalog (#1070)
- ESA-CCI-L4 dataset added for Lumi and Levante catalogs (#1090)
- Various fixes to the documentation (#1106)
- Fixer for dimensions is now available (#1050)

AQUA diagnostics complete list:
- Timeseries: units can be overridden in the configuration file (#1098)
- Tropical Rainfall: Fixing the Bug in the CLI (#1100)

## [v0.8]

Main changes are:
1. Support for Python 3.12
2. Update in the catalog for Levante and introduction of Leonardo
3. Multiple diagnostics improvement to fullfil D340.7.3.3 and D340.7.1.4

AQUA core complete list:
- LRA for ICON avg_sos and avg_tos (#1076)
- LRA for IFS-NEMO, IFS-FESOM, ICON added to Levante catalog (#1072)
- IFS-FESOM storyline +2K added to the Lumi catalog (#1059)
- Allowing for jinja-based replacemente in load_yaml (#1045) 
- Support for Python 3.12 (#1052)
- Extending pytests (#1053)
- More efficient use of `_retrieve_plain` for acessing sample data (#1048)
- Introducing the catalog structure for Leonardo HPC (#1049)
- Introducing an rsync script between LUMI and levante for grids (#1044)
- Introducing a basic jinja-based catalog entry generator (#853)
- Adapt NextGEMS sources and fixes to the final DestinE governance (#1008, #1035)
- Remove  NextGEMS cycle2 sources (#1008)
- Avoid GSVSource multiple class instantiation in dask mode (#1051)

AQUA diagnostics complete list:
- Teleconnections: refactor of the documentation (#1061)
- Tropical rainfall: Updating the Documentation and Notebooks (#1083)
- Performance indices: minor improvements with the inclusion of mask and area files (#1076)
- Timeseries: Seasonal Cycle and Gregory plots save netcdf files (#1079)
- Tropical rainfall: minor modifications to the CLI and fixes to changes in the wrapper introduced in PR #1063 (#1074)
- Tropical rainfall: adding daily variability and precipitation profiles to the cli (#1063)
- Teleconnections: bootstrap evaluation of concordance with reference dataset (#1026)
- SSH: Improvement of the CLI (#1024) 
- Tropical rainfall: adding metadata and comparison with era5 and imerg to the plots, re-binning of the histograms and buffering of the data (#1014)
- Timeseries: refactor of the documentation (#1031)
- Radiation: boxplot can accomodate custom variables (#933)
- Seaice: convert to module, add Extent maps (#803)
- Seaice: Implement seaice Volume timeseries and thickness maps (#1043)

## [v0.7.3]

Main changes are:
1. IFS-FESOM NextGEMS4 and storylines simulations available in the catalog
2. Vertical chunking for GSV intake access
3. FDB monthly average data access is available
4. kwargs parsing of reader arguments (e.g. allowing for zoom and ensemble support)

AQUA core complete list:
- Add kwargs parsing of reader arguments, passing them to intake to substitute parameters (#757)
- Remove `zoom` and use kwargs instead (#757)
- Enabling the memory monitoring and (optional) full performance monitoring in LRA (#1010)
- Adding IFS_9-FESOM_5 NextGEMS4 simulation on levante (#1009)
- Function to plot multiple maps is introduced as `plot_maps()` and documented (#866)
- Adding the IFS-FESOM storylines simulation (#848)
- `file_is_complete()` accounts also for the mindate attribute (#1007)
- Introducing a `yearmonth` timestyle to access FDB data on monthly average (#1001)
- Adding expected time calculation for weight generation (#701)
- Vertical chunking for GSV intake access (#1003)

AQUA diagnostics complete list:
- Timeseries: Various bugfix and improvements for cli and formula (#1013, #1016, #1022)

## [v0.7.2]

Main changes are:
1. `mtpr` is used for precipitation in all the catalog entries
2. LRA CLI support for parallel SLURM submission and other improvements
3. ICON production simulations available in the catalog
4. `detrend()` method is available in the `Reader` class
5. All the diagnostics have dask support in their CLI

AQUA core complete list:
- Fix LRA sources to allow incomplete times for different vars (#994)
- Distributed dask option for diagnostic CLIs and wrapper (#981)
- Added documentation for `plot_timeseries`, `plot_seasonalcycle` and `plot_single_map_diff` (#975)
- Minimum date fixer feature / ICON net fluxes fix (#958)
- Unified logging for all diagnostics (#931)
- A `detrend()` method is added to the Reader class (#919)
- LRA file handling improvements (#849, #972)
- Updating fixer for ERA5 monthly and hourly data on Levante (#937)
- GSV pin to 1.0.0 (#950)
- Adding ICON production simulations (#925)
- LRA CLI for parallel SLURM submission support a max number of concurrent jobs and avoid same job to run (#955, #990)
- Renaming of EC-mean output figures in cli push tool for aqua-web (#930)
- Renaming the `tprate` variable into `mtpr` in all fixes (#944)

AQUA diagnostic complete list:
- Tropical rainfall: enhancements of plotting and performance, files path correction (#997)
- Timeseries: seasonal cycle runs as a separate cli in aqua-analysis for performance speed-up (#982)
- Timeseries: seasonal cycle is added if reference data are not available in some timespan (#974)
- Tropical rainfall: Removing unnecessary printing during the CLI, optimazing the CLi for low and high-resolution data (#963)
- Timeseries: Grergory plot TOA limits are dynamically chosen (#959)
- SSH: technical improvements including removal of hardcoded loglevel and timespan definition. (#677)
- SSH: ready with new data governance and option to plot difference plots added. (#677)
- Atmosferic Global Mean: added mean bias for the entire year in seasonal bias function (#947)
- Tropical Cyclones: working with IFS-NEMO and ICON, includes retrieval of orography from file (#1071).

## [v0.7.1]

Main changes are:
1. Complete update of the timeseries diagnostic
2. LRA CLI for parallel SLURM submission
3. SSP370 production scenario for IFS-NEMO available in the catalog

AQUA core complete list:
- Plot timeseries is now a framework function (#907)
- Improve the automatic parsing of date range according to schema from fdb (#928)
- LRA CLI for parallel SLURM submission (#909)
- Added graphics function to plot data and difference between two datasets on the same map (#892)
- Add IFS-NEMO ssp370 scenario (#906)

AQUA diagnostics complete list:
- Teleconnections: comparison with obs is done automatically in diagnostic CLI (#924)
- Teleconnections: capability to find index file if already present (#926)
- Timeseries: save flag introduced to save to enable/disable saving of the timeseries (#934)
- Improve the automatic parsing of date range according to schema from fdb (#928)
- Updated output filenames for atmglobalmean diagnostic (#921)
- Added graphics function to plot data and difference between two datasets on the same map (#892)
- Implemented `pyproject.toml` for global_time_series diagnostic (#920).
- Implemented `pyproject.toml` for tropical_rainfall diagnostic (#850).
- Updating CLi for tropical_rainfall diagnostic (#815)
- LRA cli for parallel SLURM submission (#909)
- Timeseries: seasonal cycle is available for the global timeseries (#912)
- Timeseries: refactory of Gregory plot as a class, comparison with multiple models and observations (#910)
- Add IFS-NEMO ssp370 scenario (#906)
- Timeseries: complete refactory of the timeseries as a class, comparison with multiple models and observations (#907)
- Plot timeseries is now a framework function (#907)

## [v0.7]

Main changes are:
1. Multiple updates to the diagnostics, both scientific and graphical, to work with more recent GSV data
2. `mtpr` is now used instead of `tprate` for precipitation
2. Documentation has been reorganized and integrated

Complete list:
- New utility `add_pdf_metadata` to add metadata to a pdf file (#898)
- Experiments `a0gg` and `a0jp` added to the IFS-NEMO catalog, and removal of `historical-1990-dev-lowres` (#889)
- Updated notebooks to ensure consistency across different machines by using observational datasets, and included a demo of aqua components for Lumi (#868)
- Scripts for pushing figures and docs to aqua-web (#880)
- Fixed catalog for historical-1990-dev-lowres source (#888, #895)
- data_models src files are now in the aqua/data_models folder, with minor modifications (#884)
- Warning options based on the `loglevel` (#852)
- Timeseries: formula bugfix and annual plot only for complete years (#876)
- mtpr instead of tprate derived from tp (#828)
- eccodes 2.34.0 does not accomodate for AQUA step approach, pin to <2.34.0 (#873)
- Bugfix of the `aqua-analysis` wrapper, now can work teleconnections on atmospheric and oceanic variables 
and the default path is an absolute one (#859, #862)
- Ocean3D: many fixes and adaptations to new data governance (#776)
- Bugfix of the `aqua-analysis` wrapper, now can work teleconnections on atmospheric and oceanic variables (#859)
- Radiation: adaptation to new data governance and many improvements (#727)
- Seaice: Sea ice extent has now seasonal cycle (#797)
- Fixing the paths in `cli/lumi-install/lumi_install.sh` (#856).
- Refactor of the documentation (#842, #871)
- The drop warning in `aqua/gsv/intake_gsv.py` (#844)
- Tropical cyclones diagnostic: working with new data governance (includes possibility to retrieve orography from file (#816)

## [v0.6.3]

Complete list:
- Setting last date for NaN fix for IFS-NEMO/IFS-FESOM to 1999-10-01 and cleaner merge of parent fixes (#819)
- Hotfix to set `intake==0.7.0` as default (#841)
- Timeseries: can add annual std and now default uncertainty is 2 std (#830)
- `retrieve_plain()` method now set off startdate and enddate (#829)
- Complete restructure of fixer to make use of `fixer_name`: set a default for each model and a `False` to disable it (#746)
- Added `center_time` option in the `timmean()` method to save the time coordinate in the middle of the time interval and create a Timmean module and related TimmeanMixin class (#811)
- Fixer to rename coordinates available (#822)
- Fixing new pandas timedelta definition: replacing H with h in all FDB catalog (#786)
- Change environment name from `aqua_common` to `aqua`(#805)
- Adding a run test label to trigger CI (#826)
- Tropical_rainfall: improve organization and maintainability, introducing nested classes (#814)
- Revisiting CERES fixes (#833)
- Timeseries: add bands for observation in Gregory plots (#837)

## [v0.6.2]

Complete list:
- Global time series plot annual and monthly timeseries together, improved Gregory plot (#809)
- Teleconnection can now take a time range as input and ylim in the index plot function (#799)
- LRA to use `auto` final time and `exclude_incomplete` (#791)
- Hotfix for v0.12.0 of the GSV_interface related to valid_time (#788)
- Global time series adapted to new data governance (#785)
- AtmoGlobalMean diagnostic improvements and adaptation to new data governance (#745 #789 #807 #812)
- Sea-ice diagnostic adapted to new data governance (#790)
- Implement a fix setting to NaN the data of the first step in each month (for IFS historical-1990) (#776)

## [v0.6.1]

Complete list:
- Teleconnection improvement to accept different variable names for ENSO (avg_tos instead of sst) (#778)
- ERA5 fixes compatible with new data governance (#772)
- Update the LRA generator (removing aggregation and improving) filecheck and fix entries for historical-1990-dev-lowres (#772)
- Updates of ECmean to work with production experiments (#773, #780)
- Automatic data start and end dates for FDB sources (#762)

## [v0.6]

Main changes are:
1. Inclusion in the catalog of the historical-1990 production simulations from IFS-NEMO and IFS-FESOM.
2. New fixes that targets the DestinE updated Data Governance

Complete list:
- IFS-FESOM historical-1990-dev-lowres with new data governance added to the catalog (#770)
- AtmoGlobalMean diagnostic improvements (#722)
- Teleconnections diagnostic improvements (#722)
- Read only one level for retrieving 3D array metadata, select single level for retrieve (#713)
- IFS-FESOM historical-1990-dev-lowres with new data governance added to the catalog
- Fix mismatch between var argument and variables specified in catalog for FDB (#761)
- Compact catalogs using yaml override syntax (#752)
- Fix loading source grid file before smmregrid weight generation (#756)

## [v0.5.2-beta]

Complete list:
-  A new fdb container is used to generate the correct AQUA container

## [v0.5.2-alpha]

Main changes are:
1. Coupled models IFS-NEMO and IFS-FESOM are now supported
2. Accessor to use functions and reader methods as if they were methods of xarray objects, see [notebook](https://github.com/DestinE-Climate-DT/AQUA/blob/main/notebooks/reader/accessor.ipynb)
3. Preliminary provenance information is now available in the history attribute of the output files
4. AQUA analysis wrapper is parallelized
5. A levelist can be provided in FDB sources, this will greatly speed up the data retrieve

Complete list:
- Fix reading only one sample variable and avoid _bnds variables (#743)
- Allow correct masked regridding after level selection. Add level selection also for not-FDB sources (#741)
- Read only one level for retrieving 3D array metadata, select specific levels for FDB retrieve (#713)
- Defining catalog entry for coupled models IFS-NEMO and IFS-FESOM (#720)
- Change fixer_name to fixer_name (#703)
- Reorganization of logging calls (#700)
- Accessor to use functions and reader methods as if they were methods of xarray objects (#716)
- Suggestions are printed if a model/exp/source is not found while inspecting the catalog (#721)
- Improvements in the single map plot function (#717)
- Minor metadata fixes (logger newline and keep "GRIB_" in attrs) (#715)
- LRA fix now correctly aggregating monthly data to yearly when a full year is available (#696)
- History update and refinement creating preliminary provenance information (plus AQUA emoji!) (#676)
- OPA lra compatible with no regrid.yaml (#692)
- Introducing fixer definitions not model/exp/source dependents to be specified at the metadata level (#681)
- AQUA analysis wrapper is parallelized and output folder is restructured (#684, #725)

## [v0.5.1]

Main changes are:
1. A new `Reader` method `info()` is available to print the catalog information
2. Grids are now stored online and a tool to deploy them on the `cli` folder is available

Complete list:
- Fix attributes of DataArrays read from FDB (#686)
- Reader.info() method to print the catalog information (#683)
- Simpler reader init() by reorganizing the calls to areas and regrid weights configuration and loading (#682)
- Optional autosearch for vert_coord (#682)
- plot_single_map adapted to different coordinate names and bugfixes (#680)
- Sea ice volume datasets for the Northern Hemisphere (PIOMAS) and the Southern Hemisphere (GIOMAS) (#598)
- Possibility of defining the regrid method from the grid definition (#678)
- Grids stored online and tool to deploy them on cli folder (#675)
- Global time series diagnostic improvements (#637)
- Teleconnections diagnostic improvements (#672)

## [v0.5]

Main changes are:
1. Refactor of the Reader() interface with less options at the init() level
2. Grids are now defined with the source metadata and not in a machine-dependent file
3. CLI wrapper is available to run all diagnostics in a single call
4. Refactoring of the streaming emulator with equal treatment for FDB or file sources

Complete list:
- Controlling the loglevel of the GSV interface (#665)
- Fix wrong fdb source (#657)
- Adding sample files and tests for NEMO 2D and 3D grids (#652)
- tprate not derived from tp for GSV sources (#653)
- Simplify reader init and retrieve providing less argument in initialization (#620)
- var='paramid' can be used to select variables in the retrieve method (#648)
- configdir is not searched based on util file position in the repo (#636)
- Cleaner mask treatment (Revision of mask structure in the reader #617)
- Fldmean fix if only one dimension is present for area selection (#640)
- Adding higher frequency ERA5 data on Levante and Lumi (#628)
- regrid.yaml files are removed, grid infos are now in the catalog metadata (#520, #622, #643)
- Load all available variables in FDB xarray/dask access (#619)
- Lint standard and enforced in CI (#616)
- Reader init split with methods (#523)
- Single map plot utility to be used by all diagnostics (#594)
- Script for automatic generation of Fdb catalog entries (IFS only) (#572)
- Fix loading of singularity mounting /projappl (#612)
- CLI wrapper parser (#599)
- Refactoring of streaming emulator (#593)
- Radiation CLI and diagnostic refinement (#537)
- Ocean3D CLI and diagnostic refinement (#578)
- AtmGlobalMean CLI and diagnostic refinement (#587)
- Tropical cyclones CLI refinements and TC module (#568, #645)
- Removing OPA, OPAgenerator and related tests from the AQUA (Remove OPA from AQUA #586)
- Renaming the experiments according to the DE340 AQUA syntax (Including dev-control-1990 in the source and rename the experiment according to DE340 scheme #556, #614, #618)
- Teleconnections diagnostic improvements (#571, #574, #576, #581, #592, #623)

## [v0.4]

Main changes are:
1. Update to all the diagnostics CLI
2. Refactor of the regridder so that `regrid.yaml`` is grid-based and not experiment-based
3. Xarray access to FDB sources
4. Refactor of the fixer so that merge/replace/default options are available
5. Remove of the `aqua` environment in favour of the `aqua_common` one. 

Complete list:
- Introduced color scheme for aqua logging (#567)
- CLI for sea diagnostic (#549)
- Add CLI for SSH diagnostic and some bug fixes (#540)
- Fix SSH diagnostic to be compatible with lates AQUA version (#538) 
- Helper function to identify vertical coordinates in a dataset (#552)
- Orography for tempest extremes TCs detection and update TCs CLI (Orography threshold included and CLI update #404)
- Improvement of performance indices CLI (Update of ECmean CLI #528)
- Fix to allow reading a list of multiple variables from FDB (#545)
- Further improvement of function to inspect the catalog (#533)
- Custom exceptions for AQUA (#518)
- Speed up of the `retrieve_plain` method (#524)
- Update documention for adding new data and setting up the container (Increase documentation coverage #519)
- CLI wrapper for the state-of-the-art diagnostics analysis (#517, #527, #525, #530, #534, #536, #539, #548, #549, #559)
- Refactor the regrid.yaml as grid-based instead of experiment-based (#291)
- aqua_common environment simplified and updated (#498)
- Update available variables in FDB catalogs on lumi (#514)
- Solve reversed latitudes bug for fixed data (#510)
- Switch to legacy eccodes tables based on intake source metadata (#493)
- Add GPM IMERG precipitation data to the catalog on levante (#505)
- Fix ocean3d diagnostic colorbars not being symmetric when missing values are present (#504) 
- FDB NEMO test access to data (#488)
- Xarray dask access to FDB (#476)
- Issue a warning when multiple gribcodes are associated to the same shortname (Cases for multiple eccodes grib codes #483)
- Allowing fixer to overwrite or merge default configuration (Increasing flexibiity of the fixer allowing for merge, replace and default options #480)
- Add new tests (Increase testing #250)
- Global time series diagnostic setup for multiple variables CLI (#474)
- Option to avoid incomplete chunk when averagin with timmean (Introduce check for chunk completeness in timmean() #466)
- Simplification of Fixer() workflow, more methods and less redundancy (Functionize fixer #478)
- Remove the `aqua` environment file, only `aqua_common` is left (#482)

## [v0.3]

Main changes are:
1. Fixer moved at `Reader()` level
2. Area selection available in `fldmean()` method
3. FDB/GSV access for IFS-NEMO development simulations
4. Configuration file `config-aqua.yaml` replaces `config.yaml`

Complete list:
- Templates in configuration yaml files (#469)
- Bug fixes for FDB access options (#463, #462)
- Add observational catalogs on Lumi (Update Lumi catalog #454)
- Automatic finding of cdo (#456)
- Area is fixed if data are fixed (Fixer applied to grid areas #442)
- Tests missing failure fix (Fix #436 CI workflow passes even if some tests fail #452)
- FDB/GSV access to IFS control and historical simulations (#434, #458)
- Climatology support restored in the Reader (Fix for climatology #445)
- Improvement function to inspect the catalog (Inspect_catalog improvement #446)
- Minor improvements of the gribber (Fix gribber fdb #427)
- Allow the LRA generator to work with generators and so with FDB (LRA from fdb on mafalda #430)
- Fixes only on selected variables (Fixer updates #428)
- Complete revision of the FDB/GSV access, allowing to access also recent experiments using variable step (#343)
- Teleconnections diagnostic adapted to new code improvements (Teleconnections Dev branch update #424, #465)
- Add support for area selection with fldmean (Fldmean box selection #409)
- Environment simplified, dependencies are now mostly on the pyproject file (A simpler environment.yml #286)
- Intake esm functionality added back (Fix intake-esm #287)
- Intake esm tests (Test also intake-esm #335)
- Yaml dependencies removed (Logger and yaml issues in util.py #334)
- Log history working for iterators as well (Logger and yaml issues in util.py #334)
- Util refactor (Utility refactor #405)
- Fixer at reader level (Fixes at Reader level #244)
- Uniform timmean (Uniform time after timmean and add option for time_bnds #419)
- FDB tests added (Add FDB 5.11, a local FDB with some test data #280, #432)
- Refactor of unit conversion and non-metpy cases (Flexible unit fix from YAML file #416)
- Refactor of the config file definition (Refactor of the configuration search #417)

## [v0.2.1]

- Add development control-1950 and historical-1990 experiments to the LRA (LRA for control-1950 and historical-1990 on Levante from v0.2 #455)

## [v0.2]

- Improve the LRA generator and worklow CLI (Streaming for the LRA #289)
- AQUA new common environment installation tool for LUMI added (#413)
- Added a bash script "load_aqua_lumi.sh" to load aqua environment in LUMI with containers (Adding an AQUA singularity container for LUMI #418)

## [v0.2-beta]

This is the `AQUA` version part of the Deliverable D340.7.1.2. 

- SSH diagnostic improvements (Linting SSH diagnostics #377, SSH diag: PDF file name changed #388)
- Timmean fix to uniform time axis (Fix for timmean() to uniform output time axis #381)
- New tests trigger routine (Tests trigger with label #385)
- Fix for tco1279 and FESOM (fix for masked tco1279 #390, psu fix for salinity #383)
- ECmean improvements (various improvement for ecmean #392)
- Seaice diagnostic improvements (Deliverable340.7.1.2 fix seaice #389, Linting Seaice diagnostics #376)
- Teleconnections diagnostic graphics module enhanced and various improvements (Teleconnections corrections for D340.7.1.2 #379, Fix import in teleconnections notebooks #395, Teleconnections fix docs #408)
- Tropical cyclones linting of the diagnostic (Linting tropical cyclones diagnostics #380, Improved plotting functions for tropical cyclones #391)
- Ocean diagnostics restructured in a single folder, sharing common functions and other improvements (Linting+Fixes Ocean diagnostics #374, Adding units for MLD plot in ocean3d package #406)
- Documentation fixes (Documentation fixes after review #403)
- Atmglobalmean and radiation diagnostic improvements (Atmglobalmean fix #371)
- MSWEP fixer bugfix (Change MSWEP datamodel #397, fixing of mswep #401)

## [v0.2-alpha]

This is the `AQUA` version that will be part of the Deliverable D340.7.1.2, sent to internal review. This is mostly done by the inclusion of twelve diagnostics within the AQUA framework

- Added teleconnections diagnostic (#308, #309, #318, #333, #352)
- Added tropical cyclones diagnostic (#310, #345)
- Added performance indices diagnostic based on ECmean tool (#57, #327) 
- Added sea ice diagnostic (#353, #368)
- Added global timeseries diagnostic (#358, #359)
- Added radiation analysis diagnostic (#301, #360)
- Added global mean bias diagnostic (#285, #371)
- Added SSH variability diagnostic (#367, #369)
- Added tropical rainfall diagnostic (#314)
- Added Ocean circulation diagnostic (#295)
- Added global ocean diagnosc (#164)
- Added global mean timeseries (#268)
- Multiple fixes in the Reader (#316, #324, #334)
- Avoid time duplicated in the Reader (#357)
- Enabling autodoc for diagnostics (#330)
- Data access improvement on Levante, including new datasets (#332, #355, #321)
- Added a common environment file (#363)
- Support for Lumi installation (#315)
- Added the `changelog` file

### Changed

- Dummy diagnostic is now in the `dummy` folder (previously was `dummy-diagnostic`)
- Tests and code is now working with python>=3.9 (previously python 3.11 was excluded)

## [v0.1-beta]

This is the `AQUA` version that will be part of the Deliverable D340.7.1.1.
This is mostly built on the `AQUA` `Reader` class which support for climate model data interpolation, spatial and temporal aggregation and conversion for a common GRIB-like data format.


- Low resolution archive documentation
- Fixed a bug in the `Gribber` class that was not reading the correct yaml catalog file

## v0.1-alpha

This is the AQUA pre-release to be sent to internal reviewers. 
Documentations is completed and notebooks are working.

[unreleased]: https://github.com/DestinE-Climate-DT/AQUA/compare/v0.13.1...HEAD
[v0.13.1]: https://github.com/DestinE-Climate-DT/AQUA/compare/v0.13.0...v0.13.1
[v0.13.0]: https://github.com/DestinE-Climate-DT/AQUA/compare/v0.13-beta...v0.13.0
[v0.13-beta]: https://github.com/DestinE-Climate-DT/AQUA/compare/v0.13-alpha...v0.13-beta
[v0.13-alpha]: https://github.com/DestinE-Climate-DT/AQUA/compare/v0.12.2...v0.13-alpha
[v0.12.2]: https://github.com/DestinE-Climate-DT/AQUA/compare/v0.12.1...v0.12.2
[v0.12.1]: https://github.com/DestinE-Climate-DT/AQUA/compare/v0.12...v0.12.1
[v0.12]: https://github.com/DestinE-Climate-DT/AQUA/compare/v0.11.3...v0.12
[v0.11.3]: https://github.com/DestinE-Climate-DT/AQUA/compare/v0.11.2...v0.11.3
[v0.11.2]: https://github.com/DestinE-Climate-DT/AQUA/compare/v0.11.1...v0.11.2
[v0.11.1]: https://github.com/DestinE-Climate-DT/AQUA/compare/v0.11...v0.11.1
[v0.11]: https://github.com/DestinE-Climate-DT/AQUA/compare/v0.10.3...v0.11
[v0.10.3]:https://github.com/DestinE-Climate-DT/AQUA/compare/v0.10.2...v0.10.3
[v0.10.2]: https://github.com/DestinE-Climate-DT/AQUA/compare/v0.10.1...v0.10.2
[v0.10.1]: https://github.com/DestinE-Climate-DT/AQUA/compare/v0.10...v0.10.1
[v0.10]: https://github.com/DestinE-Climate-DT/AQUA/compare/v0.9.2...v0.10
[v0.9.2]: https://github.com/DestinE-Climate-DT/AQUA/compare/v0.9.1...v0.9.2
[v0.9.1]: https://github.com/DestinE-Climate-DT/AQUA/compare/v0.9...v0.9.1
[v0.9]: https://github.com/DestinE-Climate-DT/AQUA/compare/v0.8.2...v0.9
[v0.8.2]: https://github.com/DestinE-Climate-DT/AQUA/compare/v0.8.1...v0.8.2
[v0.8.1]: https://github.com/DestinE-Climate-DT/AQUA/compare/v0.8...v0.8.1
[v0.8]: https://github.com/DestinE-Climate-DT/AQUA/compare/v0.7.3...v0.8
[v0.7.3]: https://github.com/DestinE-Climate-DT/AQUA/compare/v0.7.2...v0.7.3
[v0.7.2]: https://github.com/DestinE-Climate-DT/AQUA/compare/v0.7.1...v0.7.2
[v0.7.1]: https://github.com/DestinE-Climate-DT/AQUA/compare/v0.7...v0.7.1
[v0.7]: https://github.com/DestinE-Climate-DT/AQUA/compare/v0.6.3...v0.7
[v0.6.3]: https://github.com/DestinE-Climate-DT/AQUA/compare/v0.6.2...v0.6.3
[v0.6.2]: https://github.com/DestinE-Climate-DT/AQUA/compare/v0.6.1...v0.6.2
[v0.6.1]: https://github.com/DestinE-Climate-DT/AQUA/compare/v0.6...v0.6.1
[v0.6]: https://github.com/DestinE-Climate-DT/AQUA/compare/v0.5.2-beta...v0.6
[v0.5.2-beta]: https://github.com/DestinE-Climate-DT/AQUA/compare/v0.5.2-alpha...v0.5.2-beta
[v0.5.2-alpha]: https://github.com/DestinE-Climate-DT/AQUA/compare/v0.5.1...v0.5.2-alpha
[v0.5.1]: https://github.com/DestinE-Climate-DT/AQUA/compare/v0.5...v0.5.1
[v0.5]: https://github.com/DestinE-Climate-DT/AQUA/compare/v0.4...v0.5
[v0.4]: https://github.com/DestinE-Climate-DT/AQUA/compare/v0.3...v0.4
[v0.3]: https://github.com/DestinE-Climate-DT/AQUA/compare/v0.2.1...v0.3
[v0.2.1]: https://github.com/DestinE-Climate-DT/AQUA/compare/v0.2...v0.2.1
[v0.2]: https://github.com/DestinE-Climate-DT/AQUA/compare/v0.2-beta...v0.2
[v0.2-beta]: https://github.com/DestinE-Climate-DT/AQUA/compare/v0.2-alpha...v0.2-beta
[v0.2-alpha]: https://github.com/DestinE-Climate-DT/AQUA/compare/v0.1-beta...v0.2-alpha
[v0.1-beta]: https://github.com/DestinE-Climate-DT/AQUA/compare/v0.1-alpha...v0.1-beta<|MERGE_RESOLUTION|>--- conflicted
+++ resolved
@@ -8,12 +8,10 @@
 Unreleased in the current development version (target v0.14):
 
 AQUA core complete list:
-<<<<<<< HEAD
+
 - Reinitialize GSVReader instance only when needed (#1733)
-=======
 - Enable the option to read FDB data info from file, and refactor start/end hpc/bridge dates handling (#1732)
 - Fix push_analysis options and aqua_analysis config paths (#1723)
->>>>>>> 405deec8
 - Enable zip compression for LRA yearly files (#1726)
 - Enable publication of documentation on ReadTheDocs (#1699, #1716)
 - Adapt Catgen test to the new number of sources for ICON (#1708)
