# Changelog

All notable changes to this project will be documented in this file.
The format is based on [Keep a Changelog](https://keepachangelog.com/en/1.0.0/)

## [Unreleased]

Unreleased is the current development version.

<<<<<<< HEAD
- Simpler reader init() by reorganizing the calls to areas and regrid weights configuraiton and loading (#682)
=======
- plot_single_map adapted to different coordinate names and bugfixes (#680)
>>>>>>> 9fc45443
- Sea ice volume datasets for the Northern Hemisphere (PIOMAS) and the Southern Hemisphere (GIOMAS) (#598)
- Possibility of defining the regrid method frome the grid definition (#678)
- Grids stored online and tool to deploy them on cli folder (#675)
- Global time series diagnostic improvements (#637)
- Teleconnections diagnostic improvements (#672)

## [v0.5]

Main changes are:
1. Refactor of the Reader() interface with less options at the init() level
2. Grids are now defined with the source metadata and not in a machine-dependent file
3. CLI wrapper is available to run all diagnostics in a single call
4. Refactoring of the streaming emulator with equal treatment for FDB or file sources

Complete list
- Controlling the loglevel of the GSV interface (#665)
- Fix wrong fdb source (#657)
- Adding sample files and tests for NEMO 2D and 3D grids (#652)
- tprate not derived from tp for GSV sources (#653)
- Simplify reader init and retrieve providing less argument in initialization (#620)
- var='paramid' can be used to select variables in the retrieve method (#648)
- configdir is not searched based on util file position in the repo (#636)
- Cleaner mask treatment (Revision of mask structure in the reader #617)
- Fldmean fix if only one dimension is present for area selection (#640)
- Adding higher frequency ERA5 data on Levante and Lumi (#628)
- regrid.yaml files are removed, grid infos are now in the catalogue metadata (#520, #622, #643)
- Load all available variables in FDB xarray/dask access (#619)
- Lint standard and enforced in CI (#616)
- Reader init split with methods (#523)
- Single map plot utility to be used by all diagnostics (#594)
- Script for automatic generation of Fdb catalog entries (IFS only) (#572)
- Fix loading of singularity mounting /projappl (#612)
- CLI wrapper parser (#599)
- Refactoring of streaming emulator (#593)
- Radiation CLI and diagnostic refinement (#537)
- Ocean3D CLI and diagnostic refinement (#578)
- AtmGlobalMean CLI and diagnostic refinement (#587)
- Tropical cyclones CLI refinements and TC module (#568, #645)
- Removing OPA, OPAgenerator and related tests from the AQUA (Remove OPA from AQUA #586)
- Renaming the experiments according to the DE340 AQUA syntax (Including dev-control-1990 in the source and rename the experiment according to DE340 scheme #556, #614, #618)
- Teleconnections diagnostic improvements (#571, #574, #576, #581, #592, #623)

## [v0.4]

Main changes are:
1. Update to all the diagnostics CLI
2. Refactor of the regridder so that `regrid.yaml`` is grid-based and not experiment-based
3. Xarray access to FDB sources
4. Refactor of the fixer so that merge/replace/default options are available
5. Remove of the `aqua` environment in favour of the `aqua_common` one. 

Complete list:
- Introduced color scheme for aqua logging (#567)
- CLI for sea diagnostic (#549)
- Add CLI for SSH diagnostic and some bug fixes (#540)
- Fix SSH diagnostic to be compatible with lates AQUA version (#538) 
- Helper function to identify vertical coordinates in a dataset (#552)
- Orography for tempest extremes TCs detection and update TCs CLI (Orography threshold included and CLI update #404)
- Improvement of performance indices CLI (Update of ECmean CLI #528)
- Fix to allow reading a list of multiple variables from FDB (#545)
- Further improvement of function to inspect the catalogue (#533)
- Custom exceptions for AQUA (#518)
- Speed up of the `retrieve_plain` method (#524)
- Update documention for adding new data and setting up the container (Increase documentation coverage #519)
- CLI wrapper for the state-of-the-art diagnostics analysis (#517, #527, #525, #530, #534, #536, #539, #548, #549, #559)
- Refactor the regrid.yaml as grid-based instead of experiment-based (#291)
- aqua_common environment simplified and updated (#498)
- Update available variables in FDB catalogues on lumi (#514)
- Solve reversed latitudes bug for fixed data (#510)
- Switch to legacy eccodes tables based on intake source metadata (#493)
- Add GPM IMERG precipitation data to the catalogue on levante (#505)
- Fix ocean3d diagnostic colorbars not being symmetric when missing values are present (#504) 
- FDB NEMO test access to data (#488)
- Xarray dask access to FDB (#476)
- Issue a warning when multiple gribcodes are associated to the same shortname (Cases for multiple eccodes grib codes #483)
- Allowing fixer to overwrite or merge default configuration (Increasing flexibiity of the fixer allowing for merge, replace and default options #480)
- Add new tests (Increase testing #250)
- Global time series diagnostic setup for multiple variables CLI (#474)
- Option to avoid incomplete chunk when averagin with timmean (Introduce check for chunk completeness in timmean() #466)
- Simplification of Fixer() workflow, more methods and less redundancy (Functionize fixer #478)
- Remove the `aqua` environment file, only `aqua_common` is left (#482)

## [v0.3]

Main changes are:
1. Fixer moved at `Reader()` level
2. Area selection available in `fldmean()` method
3. FDB/GSV access for IFS-NEMO development simulations
4. Configuration file `config-aqua.yaml` replaces `config.yaml`

Complete list:
- Templates in configuration yaml files (#469)
- Bug fixes for FDB access options (#463, #462)
- Add observational catalogs on Lumi (Update Lumi catalog #454)
- Automatic finding of cdo (#456)
- Area is fixed if data are fixed (Fixer applied to grid areas #442)
- Tests missing failure fix (Fix #436 CI workflow passes even if some tests fail #452)
- FDB/GSV access to IFS control and historical simulations (#434, #458)
- Climatology support restored in the Reader (Fix for climatology #445)
- Improvement function to inspect the catalogue (Inspect_catalogue improvement #446)
- Minor improvements of the gribber (Fix gribber fdb #427)
- Allow the LRA generator to work with generators and so with FDB (LRA from fdb on mafalda #430)
- Fixes only on selected variables (Fixer updates #428)
- Complete revision of the FDB/GSV access, allowing to access also recent experiments using variable step (#343)
- Teleconnections diagnostic adapted to new code improvements (Teleconnections Dev branch update #424, #465)
- Add support for area selection with fldmean (Fldmean box selection #409)
- Environment simplified, dependencies are now mostly on the pyproject file (A simpler environment.yml #286)
- Intake esm functionality added back (Fix intake-esm #287)
- Intake esm tests (Test also intake-esm #335)
- Yaml dependencies removed (Logger and yaml issues in util.py #334)
- Log history working for iterators as well (Logger and yaml issues in util.py #334)
- Util refactor (Utility refactor #405)
- Fixer at reader level (Fixes at Reader level #244)
- Uniform timmean (Uniform time after timmean and add option for time_bnds #419)
- FDB tests added (Add FDB 5.11, a local FDB with some test data #280, #432)
- Refactor of unit conversion and non-metpy cases (Flexible unit fix from YAML file #416)
- Refactor of the config file definition (Refactor of the configuration search #417)

## [v0.2.1]

- Add development control-1950 and historical-1990 experiments to the LRA (LRA for control-1950 and historical-1990 on Levante from v0.2 #455)

## [v0.2]

- Improve the LRA generator and worklow CLI (Streaming for the LRA #289)
- AQUA new common environment installation tool for LUMI added (#413)
- Added a bash script "load_aqua_lumi.sh" to load aqua environment in LUMI with containers (Adding an AQUA singularity container for LUMI #418)

## [v0.2-beta]

This is the `AQUA` version part of the Deliverable D340.7.1.2. 

- SSH diagnostic improvements (Linting SSH diagnostics #377, SSH diag: PDF file name changed #388)
- Timmean fix to uniform time axis (Fix for timmean() to uniform output time axis #381)
- New tests trigger routine (Tests trigger with label #385)
- Fix for tco1279 and FESOM (fix for masked tco1279 #390, psu fix for salinity #383)
- ECmean improvements (various improvement for ecmean #392)
- Seaice diagnostic improvements (Deliverable340.7.1.2 fix seaice #389, Linting Seaice diagnostics #376)
- Teleconnections diagnostic graphics module enhanced and various improvements (Teleconnections corrections for D340.7.1.2 #379, Fix import in teleconnections notebooks #395, Teleconnections fix docs #408)
- Tropical cyclones linting of the diagnostic (Linting tropical cyclones diagnostics #380, Improved plotting functions for tropical cyclones #391)
- Ocean diagnostics restructured in a single folder, sharing common functions and other improvements (Linting+Fixes Ocean diagnostics #374, Adding units for MLD plot in ocean3d package #406)
- Documentation fixes (Documentation fixes after review #403)
- Atmglobalmean and radiation diagnostic improvements (Atmglobalmean fix #371)
- MSWEP fixer bugfix (Change MSWEP datamodel #397, fixing of mswep #401)

## [v0.2-alpha]

This is the `AQUA` version that will be part of the Deliverable D340.7.1.2, sent to internal review. This is mostly done by the inclusion of twelve diagnostics within the AQUA framework

- Added teleconnections diagnostic (#308, #309, #318, #333, #352)
- Added tropical cyclones diagnostic (#310, #345)
- Added performance indices diagnostic based on ECmean tool (#57, #327) 
- Added sea ice diagnostic (#353, #368)
- Added global timeseries diagnostic (#358, #359)
- Added radiation analysis diagnostic (#301, #360)
- Added global mean bias diagnostic (#285, #371)
- Added SSH variability diagnostic (#367, #369)
- Added tropical rainfall diagnostic (#314)
- Added Ocean circulation diagnostic (#295)
- Added global ocean diagnosc (#164)
- Added global mean timeseries (#268)
- Multiple fixes in the Reader (#316, #324, #334)
- Avoid time duplicated in the Reader (#357)
- Enabling autodoc for diagnostics (#330)
- Data access improvement on Levante, including new datasets (#332, #355, #321)
- Added a common environment file (#363)
- Support for Lumi installation (#315)
- Added the `changelog` file

### Changed

- Dummy diagnostic is now in the `dummy` folder (previously was `dummy-diagnostic`)
- Tests and code is now working with python>=3.9 (previously python 3.11 was excluded)

## [v0.1-beta]

This is the `AQUA` version that will be part of the Deliverable D340.7.1.1.
This is mostly built on the `AQUA` `Reader` class which support for climate model data interpolation, spatial and temporal aggregation and conversion for a common GRIB-like data format.


- Low resolution archive documentation
- Fixed a bug in the `Gribber` class that was not reading the correct yaml catalogue file

## v0.1-alpha

This is the AQUA pre-release to be sent to internal reviewers. 
Documentations is completed and notebooks are working.

[unreleased]: https://github.com/oloapinivad/AQUA/compare/v0.5...HEAD
[v0.5]: https://github.com/oloapinivad/AQUA/compare/v0.4...v0.5
[v0.4]: https://github.com/oloapinivad/AQUA/compare/v0.3...v0.4
[v0.3]: https://github.com/oloapinivad/AQUA/compare/v0.2.1...v0.3
[v0.2.1]: https://github.com/oloapinivad/AQUA/compare/v0.2...v0.2.1
[v0.2]: https://github.com/oloapinivad/AQUA/compare/v0.2-beta...v0.2
[v0.2-beta]: https://github.com/oloapinivad/AQUA/compare/v0.2-alpha...v0.2-beta
[v0.2-alpha]: https://github.com/oloapinivad/AQUA/compare/v0.1-beta...v0.2-alpha
[v0.1-beta]: https://github.com/oloapinivad/AQUA/compare/v0.1-alpha...v0.1-beta<|MERGE_RESOLUTION|>--- conflicted
+++ resolved
@@ -7,11 +7,8 @@
 
 Unreleased is the current development version.
 
-<<<<<<< HEAD
 - Simpler reader init() by reorganizing the calls to areas and regrid weights configuraiton and loading (#682)
-=======
 - plot_single_map adapted to different coordinate names and bugfixes (#680)
->>>>>>> 9fc45443
 - Sea ice volume datasets for the Northern Hemisphere (PIOMAS) and the Southern Hemisphere (GIOMAS) (#598)
 - Possibility of defining the regrid method frome the grid definition (#678)
 - Grids stored online and tool to deploy them on cli folder (#675)
