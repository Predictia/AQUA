# Changelog

All notable changes to this project will be documented in this file.
The format is based on [Keep a Changelog](https://keepachangelog.com/en/1.1.0/)

## [Unreleased]

Unreleased in the current development version (target v0.18.0):

Workflow modifications:
- `aqua-analysis.py` is now an entry point `aqua analysis` in the AQUA console, with the same syntax as before.

AQUA core complete list:

<<<<<<< HEAD
- Fix fldstat coordinate treatment (#2147)
=======
- Fixer applied when units name changes is required and no factor is found (#2128)
>>>>>>> 2905261a
- Update aqua-analysis config for refactored diagnostics (#2144)
- Fixed incompatible coordinate transformatiosn (#2137)
- Added Nord4 support in the `load-aqua-container.sh` script (#2130)
- Add `aqua analysis` to replace the `aqua-analysis.py` script, with a more flexible CLI interface (#2065)
- Bugfix in `plot_seasonalcycles()` trying to use a non-existing `time` coordinate (#2114)
- Add `norm` keyword argument to the `plot_single_map` to allow non-linear colorbar normalisation (#2107)
- `draw_manual_gridlines()` utility function to draw gridlines on cartopy maps (#2105)
- `apply_circular_window()` utility function to apply a circular window to cartopy maps (#2100)

AQUA diagnostics complete list:
- Timeseries: fix lazy calculation of seasonal cycles (#2143)
- Boxplots: fix output dir (#2136) 
- Boxplots: add tests and update docs (#2129)
- Seaice: refactored `seaice` diagnostic with cli, relative `config_seaice.yaml` and `regions_definition.yaml` files. Add updated tests for the diagnostic. Introduce bias plot with custom projections. Extend some graphics functions features (e.g. `add_land` in `single_map.py` or fig,ax definition of `plot_seasonalcycle`  in `timeseries.py`). Enhance utils functions (e.g. `set_map_title`; add `merge_attrs` in `sci_util.py`). Add `int_month_name` in `time.py` and `strlist_to_phrase` for grammar-consistent descriptions (#1684, #2140)
- Stratification: Stratification class to create density and mixed layer depth data, notebook and tests added. (#2093)
- Radiation: complete refactor of the diagnostic, now based on the `Boxplots` diagnostic and the  `boxplot ` function in graphics (#2007)
- SeasonalCycles: fix a bug which was preventing to plot when no reference data is provided (#2114)

## [v0.17.0]

Main changes are:
1. Support for realizations for `aqua-analysis`, `aqua-push` and a set of diagnostics (Timeseries, Global Biases, Teleconnections, Ecmean)
2. Support for data-portfolio v2.0.0
3. LRA output tree refactored accomodating for realization, statistic and frequency

Removed:
-  removed Reader.info() method (#2076) 

Workflow modifications:
- `machine` and `author` are mandatory fields in the catalog generator config file.
- Data portfolio required is v2.0.0, no API changes are involved in this change.
- Add possibility to change the 'default' realization in Catalog Generator config file.
- AQUA analysis can take a `--realization` option to enable the analysis of a specific realization.

AQUA core complete list:
- Introduce a tentative command to generate grids from sources, `aqua grids build` based on `GridBuilder` class (#2066)
- Support for data-portfolio v2.0.0: updated catalog generator, pinned gsv to v2.12.0. Machine now required in config. (#2092)
- Add possibility to change the 'default' realization in Catalog Generator config file (#2058) 
- `aqua add <catalog>` option in the AQUA console can use GITHUB_TOKEN and GITHUB_USER environment variables to authenticate with GitHub API (#2081)
- Added a `aqua update -c all` option in the AQUA console to update all the catalogs intalled from the Climate-DT repository (#2081)
- `Reader` can filter kwargs so that a parameter not available in the intake source is removed and not passed to the intake driver (#2074)
- Adapt catgen to changes in data-portfolio v1.3.2 (#2076)
- Add `get_projection()` utility function for selection of Cartopy map projections (#2068)
- Tools to push to dashboard support ensemble realizations (#2070)
- `aqua-analysis.py` now supports a `--realization` option to enable the analysis of a specific realization (#2041, #2090)
- Separate new histogram function in the framework (#2061)
- Introducing `timsum()` method to compute cumulative sum (#2059)
- `EvaluateFormula` class to replace the `eval_formula` function with extra provenance features (#2042)
- Solve fixer issue leading to wrong target variable names (#2057)
- Upgrade to `smmregrid=0.1.2`, which fixes coastal erosion in conservative regridding (#1963)
- Refactor LRA of output and catalog entry creatro with `OutputPathBuilder` and `CatalogEntryBuilder` classes (#1932)
- LRA cli support realization, stat and frequency (#1932)
- Update to the new STACv2 API for Lumi (#2039)
- `aqua add` and `aqua avail` commands now support a `--repository` option to specify a different repository to explore (#2037)
- `AQUA_CONFIG` environment variable can be set to customize the path of the configuration files in `aqua-analysis.py` (#2027)
- Development base container updated to stack 7.0.2.8 (#2022, #2025)
- `Trender()` class provide also coefficients and normalize them (#1991)
- Catalog entry builder functionality for diagnostics included in OutputSaver Class (#2086)

AQUA diagnostics complete list:
- Sea-ice extent and volume: bugs related to use of legacy reader functionality (#2111)
- Ocean Trends: Trends class to create trend data along with zonal trend, notebook and tests added. (#1990)
- Global Biases: allow GlobalBias to take projection as argument (#2036)
- ECmean: diagnostics refactored to use `OutputSaver` and new common configuration file (#2012)
- ECmean: dependency to 0.1.15 (#2012)
- Timeseries, Global Biases, Teleconnections, Ecmean: `--realization` option to select a specific realization in the CLI (#2041)
- Global Biases: add try-except block in cli (#2069)
- Global Biases: handling of formulae and Cloud Radiative Forcing Computation (#2031)
- Global Biases: pressure levels plot works correctly with the CLI (#2027)
- Timeseries: `diagnostic_name` option to override the default name in the CLI (#2027)
- Global Biases: output directory is now correctly set in the cli (#2027)
- Timeseries: `center_time` option to center the time axis is exposed in the CLI (#2028)
- Timeseries: fix the missing variable name in some netcdf output (#2023)
- Diagnostic core: new `_select_region` method in `Diagnostic`, wrapped by `select_region` to select a region also on custom datasets (#2020, #2032)

## [v0.16.0]

Removed:
- Removed source or experiment specific fixes; only the `fixer_name` is now supported.

Workflow modifications:
- Due to a bug in Singularity, `--no-mount /etc/localtime` has to be implemented into the AQUA container call 
- `push_analysis.sh` now updates and pushes to LUMI-O the file `experiments.yaml`, which is used by the 
  dashboard to know which experiments to list. The file is downloaded from the object store, updated and 
  pushed back. Additionally it exit with different error codes if the bucket is missing or the S3 credential
  are not correct.

AQUA core complete list:
- Update to the new STAC API for Lumi (#2017)
- Added the `aqua grids set` command to set the paths block in the `aqua-config.yaml` file, overwriting the default values (#2003)
- Derivation of metadata from eccodes is done with a builtin python method instead of definiton file inspection (#2009, #2014)
- `h5py` installed from pypi. Hard pin to version 3.12.1 removed in favor of a lower limit to the version (#2002)
- `aqua-analysis` can accept a `--regrid` argument in order to activate the regrid on each diagnostics supporting it (#1947)
- `--no-mount /etc/localtime` option added to the `load_aqua_container.sh` script for all HPC (#1975)
- Upgrade to eccodes==2.41.0 (#1890)
- Fix HPC2020 (ECMWF) installation (#1994)
- `plot_timeseries` can handle multiple references and ensemble mean and std (#1988, #1999)
- Support for CDO 2.5.0, modified test files accordingly (v6) (#1987)
- Remove DOCKER secrets and prepare ground for dependabot action e.g introduce AQUA_GITHUB_PAT (#1983)
- `Trender()` class to include both `trend()` and `detrend()` method (#1980)
- `cartopy_offlinedata` is added on container and path is set in cli call, to support MN5 no internet for coastlines download (#1960)
- plot_single_map() can now handle high nlevels with a decreased cbar ticks density (#1940)
- plot_single_map() now can avoid coastlines to support paleoclimate maps (#1940)
- Fixes to support EC-EARTH4 conversion to GRIB2 (#1940)
- Added support for TL63, TL255, eORCA1, ORCA2 grids for EC-EARTH4 model (#1940)
- `FldStat()` as independent module for area-weighted operations (#1835)
- Refactor of `Fixer()`, now independent from the `Reader()` and supported by classes `FixerDataModel` and `FixerOperator` (#1929) 
- Update and push to lumi-o the a file listing experiments needed by the dashboard (#1950)
- Integration of HEALPix data with `plot_single_map()` (#1897)
- Use scientific notation in multiple maps plotting to avoid label overlapping (#1953)

AQUA diagnostics complete list:
- Diagnostic core: a `diagnostic_name` is now available in the configuration file to override the default name (#2000)
- Ecmean, GlobalBiases, Teleconnections: regrid functionality correctly working in cli (#2006)
- Diagnostic core: updated docs for `OutputSaver` (#2010)
- Diagnostic core: save_netcdf() is now based on the new OutputSaver (#1965)
- Diagnostic core: raise an error if retrieve() returns an empty dataset (#1997)
- GlobalBiases: major refactor (#1803, #1993)
- Ocean Drift: using the `_set_region` method from the `Diagnostic` class (#1981)
- Diagnostic core: new `_set_region` method in `Diagnostic` class to find region name, lon and lat limits (#1979)
- Timeseries: regions are now in the `definitions` folder (not `interface` anymore) (#1884)
- Teleconnections: complete refactor according to the Diagnostic, PlotDiagnostic schema (#1884)
- Radiations: timeseries correctly working for exps with enddate before 2000 (#1940)
- Diagnostic core: new `round_startdate` and `round_enddate` functions for time management (#1940)
- Timeseries: fix in the new cli wich was ignoring the regrid option and had bad time handling (#1940)
- Timeseries: Use new OutputSaver in Timeseries diagnostics (#1948, #2000)
- Diagnostic core: new `select_region` to crop a region based on `_set_region` and `area_selection` method (#1984)

## [v0.15.0]

Main changes are:
- Polytope support 
- Plotting routines support cartopy projections and matplotlib styles
- Major refactor of AQUA core functionalities: Regridder, Datamodel, OutputSaver, Timstat  
- Major refactor of Timeseries, SeasonalCycle, GregoryPlot diagnostics

Removed:
- `aqua.slurm` has been removed.

Workflow modifications:
- `push_analysis.sh` (and the tool `push_s3.py` which it calls) now both return proper error codes if the transfer fails. 0 = ok, 1 = credentials not valid, 2 = bucket not found. This would allow the workflow to check return codes. As an alternative, connectivity could be tested before attempting to run push_analysis by pushing a small file (e.g. with `python push_s3.py aqua-web ping.txt`))

AQUA core complete list:
- Add FDB_HOME to debug logs (#1914)
- Enabling support for DestinE STAC API to detect `bridge_start_date`and `bridge_end_date` (#1895)
- Return codes for push_s3 and push_analysis utilities (#1903)
- Polytope support (#1893)
- Additional stats for LRA and other refinements (#1886) 
- New OutputSaver class (#1837)
- Introduce a `Timstat()` module independent from the `Reader()` (#1832)
- Adapt Catalog Generator to Data-Portfolio v1.3.0 (#1848)
- Introduction of a internal AQUA data model able to guess coordinates and convert toward required target data convention definition (#1862, #1877, #1883)
- Custom `paths` in the `config-aqua.yaml` can now be defined and will take priority over the catalog paths (#1809)
- Remove deprecated `aqua.slurm` module (#1860)
- Refactor of `plot_maps()` and `plot_maps_diff()` functions with projection support and use their single map version internally (#1865)
- Refactor of `plot_single_map()` and `plot_single_map_diff()` functions with projection support (#1854)
- Refactor time handling: replacement of `datetime` objects and of `pd.Timestamp` lists (#1828)
- Fix the `regrid_method` option in the Reader (#1859)
- Add a GitHub Token for downloading ClimateDT catalogs (#1855)
- Ignore `nonlocal` complaints by flake8 (#1855)
- WOCE-ARGO ocean dataset grids and fixes added (#1846)
- Upgrade of base container to FDB 5.15.11 (#1845)
- Matplotlib styles can be set in the configuration file (#1729)
- Graphics refactoring for timeseries plot functions (#1729, #1841)
- Major refactor of the regrid options, with new modular `Regridder()` class replacing `Regrid()` mixin (#1768)
- Refactor of the `retrieve_plain()` function with contextmanager and smmregrid GridInspector (#1768)

AQUA diagnostics complete list:
- Diagnostic core: refinement of OutputSaver metadata and name handling (#1901)
- Diagnostic core: refactor of the documentation folder structure (#1891)
- Timeseries: complete refactor of the timeseries diagnostic according to the Diagnostic, PlotDiagnostic schema (#1712, #1896)

## [v0.14.0]

Main changes are:
- AQUA is now open source
- Documentation is now available on ReadTheDocs
- Attributes added by AQUA are now "AQUA_" prefixed
- A core diagnostic class has been introduced

Removed:
- Support for python==3.9 has been dropped.
- Generators option from the Reader has been removed.

Workflow modifications:
- `aqua_analysis.py`: all the config files are used from the `AQUA_CONFIG` folder. This allows individual run modification kept in the `AQUA_CONFIG` folder for reproducibility.
- `makes_contents.py`: can now take a config file as an argument to generate the `content.yaml` file.
- `push_analysis.sh`: now has an option to rsync the figures to a specified location. Extra flags have been added (see Dashboard section in the documentation).

AQUA core complete list:
- Updated AQUA development container to micromamba 2.0.7 (#1834)
- Updated base container to eccodes 2.40 (#1833)
- Added Healpix zoom 7 grid for ICON R02B08 native oceanic grid (#1823)
- Remove generators from Reader (#1791)
- Fix tcc grib code and add some cmor codes in the convention file (#1800)
- Add a regrid option to cli of relevant diagnostics (#1792)
- Limit estimation of time for weight generation only to regular lon/lat grids (#1786)
- LRA generation can operate spatial subsection (#1711)
- Attributes added by AQUA are now "AQUA_" prefixed (#1790)
- Remove zarr pin (#1794)
- Dropping support for python==3.9 (#1778, #1797)
- Reader intake-xarray sources can select a coder for time decoding (#1778)
- Document use of AQUA on ECMWF HPC2020 (#1782)
- Added history logging for lat-lon in area selection (#1479)
- Cleaner workflow and pytest/coverage configuration (#1755, #1758)
- catalog, model, exp, source info are now stored in the DataArray attributes (#1753)
- Avoid infinite hanging during bridge access (#1733, #1738)
- Enable dependabot to monitor dependencies every month (#1748)
- `eccodes` bump to 2.40.0 (#1747)
- Integrate codecov to monitor coverage and test analytics and remove old bot (#1736, #1737, #1755, #1819)
- Reinitialize `GSVRetriever` instance only when needed (#1733)
- Enable the option to read FDB data info from file, and refactor start/end hpc/bridge dates handling (#1732, #1743, #1762)
- Fix `push_analysis.sh` options and `aqua_analysis.py` config paths (#1723, #1754)
- Enable zip compression for LRA yearly files (#1726)
- Enable publication of documentation on ReadTheDocs (#1699, #1716)
- Adapt Catgen test to the new number of sources for ICON (#1708)
- Added tests for the Hovmoller plot routine (#1532)
- `push_s3` compatibility with `boto3>=1.36.0` (#1704)
- Rsync option for push_analysis.sh (#1689)
- Multiple updates to allow for AQUA open source, including Dockerfiles, actions, dependencies and containers (#1574)

AQUA diagnostics complete list:
- Ensemble: config file structure and tests (#1630)
- Ocean3d: Tests for the Ocean3d diagnostic (#1780)
- Diagnostic core: A common function to check and convert variable units is provided as `convert_data_units()` (#1806)
- Ocean3d: Bug fix to regridding of observations in cli (#1811)
- Diagnostic core: the `retrieve()` method uses internally a `_retrieve()` method that returns instead of updating attributes (#1763)
- Diagnostic core: documentation about class and config file structure (#1790)
- Diagnostic core: A common function to load the diagnostic config file is provided (#1750)
- Global bias: add test (#1675)
- Diagnostic core: Add additional command-line arguments for configuration and processing options (#1745)
- Global bias: Handling plev and using scientific notation in contour plots (#1649)
- Ecmean: Fix net surface radiative flux and wind stresses in ecmean (#1696)
- Diagnostic core: A common parser and fuctions to open/close the dask cluster are provided (#1703)

## [v0.13.1]

Main changes are:
1. Ocean3d major refactoring

AQUA core complete list:
- Fixer delete option accepts non-lists (#1687)
- Ansi color 8-bit fix for logger (#1671)
- Hotfix for unmatched string in catgen (#1672)
- Test for aqua-analysis.py (#1664)
- Fix in the catgen now correctly generating an automatic description if not provided (#1662)

AQUA diagnostics complete list:
- Diagnostic core: added a Diagnostic class to be inherited by all diagnostics (#1681)
- Timeseries: hotfix of problems with the catalog usage in output saving (#1669)
- Tropical Rainfall: Update of the precomputed histograms paths for lumi and MN5 (#1661)
- Ocean3d: Trend is calculating using polyfit. Restructed the mixed layer depth function. (#1651)
- Global bias: hotfix for regrid option (#1670)

## [v0.13.0]

Main changes are:
1. Grids updated to work with operational O-25.1
2. Compliance of the catalog generator to the O-25.1 data portfolio
3. New 'Biases and Radiation' diagnostics replace the old 'AtmGlobalMean and Radiation'
4. Push of figures to LUMI-O and improvements for aqua-web

Deprecated:
- `aqua-analysis.sh` script is deprecated and has been removed. Use `aqua-analysis.py` instead.
- `cli_dummy.py` script is deprecated and will be removed in the next release. Use the `cli_checker.py` instead.
 
AQUA core complete list:
- More general checksum checker for grids and observations ( #1550)
- Output dir including catalogue for aqua-analysis.py (#1640)
- Grids for O-25.1 cycle are added in the grids folder (they are v3) (#1647)
- `deltat` for fixer can now be specified in source metadata and not only in fixes (#1626)
- LRA generator integrates ``--rebuild`` flag to regenerate areas and weights. The `--autosubmit` option is removed (#1623)
- Hotfix for catgen tests (#1648)
- Experiment and dashboard metadata are now created with the catalog generator (#1637)
- Safety checks according to data frequency for HPC, bridge and request start/end dates in intake GSV (#1636, #1655)
- Experiment metadata for aqua-web and dashboard from catalog entry (#1633)
- Automatic identification of ocean grid in the catalog generator (#1621)
- `OutputSaver` can deduce the catalog name from the model, exp (#1627)
- Pin zarr<3.0.0 to avoid breaking changes (#1625)
- Units utility are now functions and not methods of FixerMixin (#1558)
- New `cli_checker.py` tool to check the existance of the required model in the catalog and rebuild the area files (#1619)
- Update the catalog generator to align with changes in the data portfolio (#1593)
- Adding ICON phase2 hpx6 and hpz9 grids (#1596)
- Push figures to LUMI-O for dashboard (#1582, #1607)
- Bridge_start_date and expver switching (#1597)
- Include all available figure metadata in content.json for dashboard/aqua-web (#1573)
- Upgrade LUMI module to 24.03 and to eccodes 2.39.0

AQUA diagnostics complete list:
- Old AtmoGlobalMean and Radiation diagnostics removed (#1622)
- `--catalog` is accepted by all the diagnostics altough it is not used by all of them yet (#1619)
- Timeseries: enabled region selection in the CLI (#1564)
- Ocean3d: Bugfix of values for Ocean trend function (#1583)
- Biases and Radiation: Refactoring of Bias and Radiation Diagnostics (#1243)
- Biases and Radiation: Fix Seasonal Bias Output in global_biases for NetCDF Saving Compatibility and other fixes (#1585, #1604, #1628)
- Biases and Radiation: Adding `save_netcdf` flag and function (#1510)
- Biases and Radiation: Integrating Updated OutputSaver (#1487)

## [v0.13-beta]

Main changes are:
1. All the diagnostics are now compatible with the new fixes and eccodes version.
2. Full compatibility with HealPix grids and the new CDO version.
3. Major improvements in the Ocean3D diagnostic.

AQUA core complete list:
- Safety checks and error messages on FDB folders (#1512)
- Refreshed internal `to_list` function (#1512)
- Reorganizing and extending CI/CD catalog with 5 years of hpz3 data from ERA5 (atm) and FESOM (oce) (#1552)
- Version info in a separate module (#1546) 
- Corrected `tcc` units to % (#1551)
- Fix pdf attributes (#1547)
- Catgen fixes (#1536)
- Introduced fixer for ClimateDT phase 2 (#1536)
- `aqua_analysis.py` using a common central dask cluster (#1525)
- Added the `cdo_options: "--force"` to the definitions of the oceanic HealPix grids (#1539)

AQUA diagnostic complete list:
- ECmean: Integrating the performance indices and global mean within the `aqua_diagnostics` module (#1556)
- Teleconnections: The `teleconnections` diagnostic is now integrated in the `aqua_diagnostics` module (#1352)
- Teleconnections: OutputSaver for the teleconnections diagnostic (#1567, #1570)
- Ocean3d: Fix to improve memory usage and cli (#1490)
- Seaice: Fix to read sithick as fallback instead of sivol (#1543)
- Ocean3d: Minor fix to allow to read new variable names (#1540)
- Timeseries: The `timeseries` diagnostic is now integrated in the `aqua_diagnostics` module (#1340)
- Timeseries: Integrating Updated OutputSaver (#1492)

## [v0.13-alpha]

Main changes are:
1. A refactor of the fixes, with a new common main convention table is available, based on eccodes.
2. Diagnostics are updated to work with the new fixes and the new eccodes version. This is not yet complete and will be finalized in the next release.
3. The FDB reader always rely on paramids, so that support for eccodes 2.39.0 and backward compatibility is ensured.

AQUA core complete list:
- push-analysis.sh maintenance (#1555)
- Added the `cdo_options: "--force"` to the definitions of the HealPix grids (#1527)
- Removing default fixes (#1519)
- Support for eccodes=2.39.0 with full fixes refactoring (#1519)
- Dashboard: Moved making of contents yaml to local hpc (#1470)
- Support for new smmregrid==0.1.0 including simpler weights and area generation (#1395)
- Removing cdo pin for more recent versions (#1395)
- Change `bridge_end_date` convention (#1498)
- `catgen` to support data bridge options (#1499)
- Enhance OutputSaver with Improved File Handling, Logging, and NetCDF Write Modes (#1495)
- Introduction a specific pipeline and tests for `catgen` utiliy (#1505)
- Remove pin on xarray (#1507)
- FDB reader internally always asks for paramids (#1491, #1508, #1529)
- Introduction of a convention table for the fixer, in order to create a more general fixer (#1488, #1506)
- Refactor of `cli_lra_parallel_slurm.py` to work with container via jinja (#1497) 
- Convert `aqua-analysis.sh` to Python with Subprocess and Multiprocessing Support (#1354, #1521)
- New base container for aqua-container (#1441)
- Autodetection of latest AQUA in `load-aqua-container.sh` script (#1437)
- Update Metadata Handling for NetCDF, PDF, and PNG Outputs (#1430)
- Add instructions to install AQUA on MN5 (#1468)
- Introduce `grids-checker.py` tool to verify presence and checksum of the grid files (#1486)

AQUA diagnostic complete list:
- Tropical Cyclones: Adaptation to IFS-FESOM and tool to compute orography from data (#1393)
- Seaice: Hotfix for sea ice plots (#1432)

## [v0.12.2]

Main changes are: 
1. Single container script to be used on Lumi, MN5 and Levante

AQUA core complete list:
- Introduce `timeshift` option for the fixer to roll forward/back the time axis (#1411)
- Centralize and refactor in single script the tool to load AQUA container (#1413)
- Add extra maintenance options to submit-aqua-web (#1415)
- Update push-analysis.sh removing dependency on full AQUA and option not to convert to png (#1419)
- Pin to xarray<2024.09 to prevent bug in polyfit requires temporary (#1420)
- Remove spurious dimensions when running `fldmean()` (#1423)

AQUA diagnostic complete list:
- Refactor of plotThickness method in the sea ice diagnostic (#1427)


## [v0.12.1]

AQUA core complete list:
- Allow multiple realizations in fdb-catalog-generator (#1335)
- Fix the container loading script in order to avoid load of local libraries (#1399)
- Fix using AQUA container for submit-aqua-web, do not wipe old figures by default (#1387)
- New `timstat` module which opens complement `timmean()` with `timmax()`, `timmin()` and `timstd()` methods (#1391)
- Fix installation to avoid mismatch between `hdf5` and `h5py` libraries (#1408)

## [v0.12]

Main changes are:
1. AQUA installation now requires a mandatory machine name.
2. The `aqua` source code has been moved to the `src` folder. The change is transparent to the user.
3. A diagnostic module, called `aqua.diagnostics`, is under development. The module is not yet active, diagnostics are still available with the previous structure.

AQUA core complete list:
- Mixed updates to support data for NextGEMS cycle4 hackathon (#1375)
- Preprocess functionality added to the `Reader` class (#1298)
- The AQUAthon material has been moved under the `notebooks` folder (#1342)
- `aqua` source code has been moved to the `src` folder (#1332)
- A diagnostic module, called `aqua.diagnostics`, has been created under the `src` folder (#1332, #1341)
- LRA generator tool support for multiple relizations (#1357, #1375)
- LRA generator requires `catalog` as a mandatory argument (#1357)
- AQUA console revisiting, adding `avail` method and `update` method (#1346)
- AQUA install now requires mandatory machine name (#1346)
- Fix to make keyword step optional in request (#1360)

## [v0.11.3]

AQUA core complete list:
- LRA, both from CLI and worklow, is part of the AQUA console and can be run with `aqua lra $options` (#1294)
- FDB catalog generator is part of the AQUA console and can be run with `aqua catgen $options` (#1294)
- Coordinate unit overriding is now possible via the `tgt_units` argument (#1320)
- Full support for python>=3.9 (#1325)
- Pin of (python) eccodes<2.37.0 in pyproject due to recent changes in binary/python structure (#1325)

AQUA diagnostic complete list:
- Radiation: Bugfix in the CLI for the radiation diagnostic (#1319)

## [v0.11.2]

AQUA core complete list:
- Renaming of FESOM grids to include original resolution name (#1312)
- Bugfix of the fdb-catalog-generator tool that was not correctly assigning NEMO grids (#1309)
- Bugfix of the GSV intake driver that was not handling correctly metadata jinja replacement (#1304) 
- Bugfix of _merge_fixes() method when the parent fix has no vars specified (#1310)
- Safety check for the netcdf driver providing more informative error when files are not found (#1307, #1313)

AQUA diagnostic complete list:
- Tropical Rainfall: Fix Minor Issues in Tropical Precipitation CLI Metadata and Formatting (#1266)

## [v0.11.1]

Attention: If you are accessing FDB experiments, we suggest to not use versions older than this release.

Main changes are:
1. AQUA works with FDB written with ecCodes versions > 2.35 as well as lower.
2. Timeseries and Seasonal cyle can now be evaluated also on a specific region 

AQUA core complete list:
- ecCodes now pinned to >=2.36.0 and tool for fixing older definition files (#1302)

AQUA diagnostic complete list:
- Timeseries: a region can be selected for Timeseries and Seasonal Cycle with the `lon_limits` and `lat_limits` arguments (#1299)
- Timeseries: the cli argument for extending the time range is now extend (previously expand) (#1299)
- Timeseries: all the available diagnostics support the catalog argument (#1299)

## [v0.11]

Attention: this version is not compatible with catalog entries with ecCodes >= 2.35.0.

1. LRA supports multi-catalog structure
2. ecCodes temporarily restricted to < 2.34

AQUA core complete list:
- Refactor the fdb-catalog-generator tool to work with data-portfolio repository (#1275)
- Introduce a function to convert NetCDF to Zarr and zarr catalog entry for LRA (#1068)
- Suppress the warning of missing catalogs in the AQUA console `add` command (#1288)
- Lumi installation is completely updated to LUMI/23.09 modules (#1290)
- gsv_intake switches eccodes also for shortname definitions (#1279)
- Increase compatibility between LRA generator and multi-catalog (#1278)
- Allow for intake string replacement within LRA-generated catalogs (#1278)
- Avoid warning for missing intake variable default when calling the `Reader()` (#1287)

AQUA diagnostic complete list:
- Teleconnections: catalog feature bugfix (#1276)

## [v0.10.3]

Attention: this version is not compatible with catalog entries with ecCodes < 2.35.0.

Main changes are:
1. support for ecCodes >= 2.35.0 (to be used with caution, not working with exps with eccodes < 2.35.0)
2. fdb_path is deprecated in favour of fdb_home

AQUA core complete list:
- Restructure fixes folder and files (#1271)
- Removed eccodes pin, better handling of tables in get_eccodes_attr (#1269)
- Added test for diagnostics integration to AQUA installation process (#1244)
- Bugfix for the monthly frequency data with monthly cumulated fluxes (#1255)
- fdb_path becomes optional and deprecated in favour of fdb_home (#1262)
- Branch support for tool to push analysis to explorer (#1273)

AQUA diagnostic complete list:
- ECmean documentation updates (#1264)

## [v0.10.2]

Main changes are:
1. aqua-analysis script can be configured with an external yaml file
2. AQUA installation process now includes diagnostics integration

AQUA core complete list:
- Rename OutputNamer to OutputSaver and add catalog name (#1259)
- Hotfix for rare situation with 3D data but no vertical chunking defined (#1252)
- External yaml file to configure aqua-analysis (#1246)
- Adding diagnostics integration to AQUA installation process (#1229)

AQUA diagnostic complete list:
- Teleconnections: adding the catalog feature to the diagnostic (#1247)
- ECmean upgrades for the CLI (#1241)
- ECmean enables the computation of global mean diagostic (#1241)

## [v0.10.1]

AQUA core complete list:
- Fixer for monthly frequency data with monthly cumulated fluxes (#1201)
- Catalogs can be installed from the external repository (#1182)
- Added grid for NEMO multiIO r100 (#1227)
- Reorganized analysis output in catalog/model/exp structure (#1218)

## [v0.10]

Main changes are:
1. The catalog is externalized and AQUA supports multiple catalogs. It is now mandatory to use the aqua console to add a new catalog to the AQUA installation.

AQUA core complete list:
- Catalog is externalized to a separate repository (#1200)
- AQUA is now capable of accessing multiple catalogs at the same time (#1205)
- MN5 container for AQUA (#1213)

## [v0.9.2]

Main changes are:
1. The `aqua-config.yaml` file is replaced by a template to be installed. The aqua console is now mandatory to use aqua.
2. `$AQUA` removed from the `Configdir()` autosearch, an installation with the aqua console is mandatory to use aqua.
3. AQUA cli command to provide the installation path with `--path` option. This can substitute the `$AQUA` variable in scripts.
4. The catalog file is now split into `machine.yaml` and `catalog.yaml` to support machine dependency of data path and intake variables as kwargs into each catalog.

AQUA core complete list:
- More detailed documentation for Levante and Lumi installation (#1210)
- `aqua-config.yaml` replaced by a template to be installed on each machine (#1203)
- `$AQUA` removed from the `Configdir()` autosearch (#1208)
- AQUA cli command to provide the installation path with `--path` option (#1193)
- Restructure of the `machine` and `catalog` instances to support a catalog based development (#1186)
- AQUA installation via command line support a machine specification `aqua install lumi` (#1186)
- Introduction of `machine.yaml` file to support machine dependency of data path and intake variables as kwargs into each catalog (#1186)
- Removing all the AQUA catalogs from the repo, now using https://github.com/DestinE-Climate-DT/Climate-DT-catalog (#1200)

## [v0.9.1]

Main changes are:
1. Update of fdb libraries to be compatible with the FDB data bridge

AQUA core complete list:
- OutputNamer Class: Comprehensive Naming Scheme and Metadata Support (#998)
- Creation of png figures for AQUA explorer is local (#1189)

## [v0.9]

Main changes are:
1. AQUA has an `aqua` CLI entry point, that allow for installation/uninstallation, catalog add/remova/update, fixes and grids handling
2. Experiments placed half on HPC and half on DataBridge data can be accessed in continuous manner.

AQUA core complete list:
- AQUA entry point for installation and catalog maintanance and fixes/grids handling (#1131, #1134, #1146, #1168, #1169)
- Automatic switching between HPC and databridge FDB (#1054, #1190)
- CLI script for automatic multiple experiment analysis submission (#1160, #1175)

## [v0.8.2]

Main changes are: 
1. `aqua-grids.yaml` file split in multiple files into `grids` folder
2. Container for Levante

AQUA core complete list:
- Removing any machine name depencency from slurm files (#1135)
- Jinja replacement is added to the aqua-config.yaml (#1154)
- grid definitions split in multiple files (#1152)
- Add script to access the container on Levante HPC (#1151)
- Add support for IFS TL63 and TL159 grids (#1150)
- Swift links for tests and grids renewed (#1142)
- Removing the docker folder (#1137)
- Introducing a tool for benchmarking AQUA code (#1057)
- Define AQUA NEMO healpix grids as a function of their ORCA source (#1113)

AQUA diagnostics complete list:
- Tropical Rainfall: Improve Paths in Live Demonstration Notebook  (#1157)
- Atm global mean: produce seasonal bias plots by default (#1140)
- Tropical Rainfall: Notebook for the Live Demonstration (#1112)
- Teleconnections: MJO Hovmoller plot introduced as notebook (#247)
- Tropical Rainfall: Reduce Redundancy in Conversion Functions (#1096)

## [v0.8.1]

Main changes are: 
1. Fixes following internal D340.7.3.3 and D340.7.1.4 review 

AQUA core complete list:
- Tco399-eORCA025 control, historical and scenario runs added to Lumi catalog (#1070)
- ESA-CCI-L4 dataset added for Lumi and Levante catalogs (#1090)
- Various fixes to the documentation (#1106)
- Fixer for dimensions is now available (#1050)

AQUA diagnostics complete list:
- Timeseries: units can be overridden in the configuration file (#1098)
- Tropical Rainfall: Fixing the Bug in the CLI (#1100)

## [v0.8]

Main changes are:
1. Support for Python 3.12
2. Update in the catalog for Levante and introduction of Leonardo
3. Multiple diagnostics improvement to fullfil D340.7.3.3 and D340.7.1.4

AQUA core complete list:
- LRA for ICON avg_sos and avg_tos (#1076)
- LRA for IFS-NEMO, IFS-FESOM, ICON added to Levante catalog (#1072)
- IFS-FESOM storyline +2K added to the Lumi catalog (#1059)
- Allowing for jinja-based replacemente in load_yaml (#1045) 
- Support for Python 3.12 (#1052)
- Extending pytests (#1053)
- More efficient use of `_retrieve_plain` for acessing sample data (#1048)
- Introducing the catalog structure for Leonardo HPC (#1049)
- Introducing an rsync script between LUMI and levante for grids (#1044)
- Introducing a basic jinja-based catalog entry generator (#853)
- Adapt NextGEMS sources and fixes to the final DestinE governance (#1008, #1035)
- Remove  NextGEMS cycle2 sources (#1008)
- Avoid GSVSource multiple class instantiation in dask mode (#1051)

AQUA diagnostics complete list:
- Teleconnections: refactor of the documentation (#1061)
- Tropical rainfall: Updating the Documentation and Notebooks (#1083)
- Performance indices: minor improvements with the inclusion of mask and area files (#1076)
- Timeseries: Seasonal Cycle and Gregory plots save netcdf files (#1079)
- Tropical rainfall: minor modifications to the CLI and fixes to changes in the wrapper introduced in PR #1063 (#1074)
- Tropical rainfall: adding daily variability and precipitation profiles to the cli (#1063)
- Teleconnections: bootstrap evaluation of concordance with reference dataset (#1026)
- SSH: Improvement of the CLI (#1024) 
- Tropical rainfall: adding metadata and comparison with era5 and imerg to the plots, re-binning of the histograms and buffering of the data (#1014)
- Timeseries: refactor of the documentation (#1031)
- Radiation: boxplot can accomodate custom variables (#933)
- Seaice: convert to module, add Extent maps (#803)
- Seaice: Implement seaice Volume timeseries and thickness maps (#1043)

## [v0.7.3]

Main changes are:
1. IFS-FESOM NextGEMS4 and storylines simulations available in the catalog
2. Vertical chunking for GSV intake access
3. FDB monthly average data access is available
4. kwargs parsing of reader arguments (e.g. allowing for zoom and ensemble support)

AQUA core complete list:
- Add kwargs parsing of reader arguments, passing them to intake to substitute parameters (#757)
- Remove `zoom` and use kwargs instead (#757)
- Enabling the memory monitoring and (optional) full performance monitoring in LRA (#1010)
- Adding IFS_9-FESOM_5 NextGEMS4 simulation on levante (#1009)
- Function to plot multiple maps is introduced as `plot_maps()` and documented (#866)
- Adding the IFS-FESOM storylines simulation (#848)
- `file_is_complete()` accounts also for the mindate attribute (#1007)
- Introducing a `yearmonth` timestyle to access FDB data on monthly average (#1001)
- Adding expected time calculation for weight generation (#701)
- Vertical chunking for GSV intake access (#1003)

AQUA diagnostics complete list:
- Timeseries: Various bugfix and improvements for cli and formula (#1013, #1016, #1022)

## [v0.7.2]

Main changes are:
1. `mtpr` is used for precipitation in all the catalog entries
2. LRA CLI support for parallel SLURM submission and other improvements
3. ICON production simulations available in the catalog
4. `detrend()` method is available in the `Reader` class
5. All the diagnostics have dask support in their CLI

AQUA core complete list:
- Fix LRA sources to allow incomplete times for different vars (#994)
- Distributed dask option for diagnostic CLIs and wrapper (#981)
- Added documentation for `plot_timeseries`, `plot_seasonalcycle` and `plot_single_map_diff` (#975)
- Minimum date fixer feature / ICON net fluxes fix (#958)
- Unified logging for all diagnostics (#931)
- A `detrend()` method is added to the Reader class (#919)
- LRA file handling improvements (#849, #972)
- Updating fixer for ERA5 monthly and hourly data on Levante (#937)
- GSV pin to 1.0.0 (#950)
- Adding ICON production simulations (#925)
- LRA CLI for parallel SLURM submission support a max number of concurrent jobs and avoid same job to run (#955, #990)
- Renaming of EC-mean output figures in cli push tool for aqua-web (#930)
- Renaming the `tprate` variable into `mtpr` in all fixes (#944)

AQUA diagnostic complete list:
- Tropical rainfall: enhancements of plotting and performance, files path correction (#997)
- Timeseries: seasonal cycle runs as a separate cli in aqua-analysis for performance speed-up (#982)
- Timeseries: seasonal cycle is added if reference data are not available in some timespan (#974)
- Tropical rainfall: Removing unnecessary printing during the CLI, optimazing the CLi for low and high-resolution data (#963)
- Timeseries: Grergory plot TOA limits are dynamically chosen (#959)
- SSH: technical improvements including removal of hardcoded loglevel and timespan definition. (#677)
- SSH: ready with new data governance and option to plot difference plots added. (#677)
- Atmosferic Global Mean: added mean bias for the entire year in seasonal bias function (#947)
- Tropical Cyclones: working with IFS-NEMO and ICON, includes retrieval of orography from file (#1071).

## [v0.7.1]

Main changes are:
1. Complete update of the timeseries diagnostic
2. LRA CLI for parallel SLURM submission
3. SSP370 production scenario for IFS-NEMO available in the catalog

AQUA core complete list:
- Plot timeseries is now a framework function (#907)
- Improve the automatic parsing of date range according to schema from fdb (#928)
- LRA CLI for parallel SLURM submission (#909)
- Added graphics function to plot data and difference between two datasets on the same map (#892)
- Add IFS-NEMO ssp370 scenario (#906)

AQUA diagnostics complete list:
- Teleconnections: comparison with obs is done automatically in diagnostic CLI (#924)
- Teleconnections: capability to find index file if already present (#926)
- Timeseries: save flag introduced to save to enable/disable saving of the timeseries (#934)
- Improve the automatic parsing of date range according to schema from fdb (#928)
- Updated output filenames for atmglobalmean diagnostic (#921)
- Added graphics function to plot data and difference between two datasets on the same map (#892)
- Implemented `pyproject.toml` for global_time_series diagnostic (#920).
- Implemented `pyproject.toml` for tropical_rainfall diagnostic (#850).
- Updating CLi for tropical_rainfall diagnostic (#815)
- LRA cli for parallel SLURM submission (#909)
- Timeseries: seasonal cycle is available for the global timeseries (#912)
- Timeseries: refactory of Gregory plot as a class, comparison with multiple models and observations (#910)
- Add IFS-NEMO ssp370 scenario (#906)
- Timeseries: complete refactory of the timeseries as a class, comparison with multiple models and observations (#907)
- Plot timeseries is now a framework function (#907)

## [v0.7]

Main changes are:
1. Multiple updates to the diagnostics, both scientific and graphical, to work with more recent GSV data
2. `mtpr` is now used instead of `tprate` for precipitation
2. Documentation has been reorganized and integrated

Complete list:
- New utility `add_pdf_metadata` to add metadata to a pdf file (#898)
- Experiments `a0gg` and `a0jp` added to the IFS-NEMO catalog, and removal of `historical-1990-dev-lowres` (#889)
- Updated notebooks to ensure consistency across different machines by using observational datasets, and included a demo of aqua components for Lumi (#868)
- Scripts for pushing figures and docs to aqua-web (#880)
- Fixed catalog for historical-1990-dev-lowres source (#888, #895)
- data_models src files are now in the aqua/data_models folder, with minor modifications (#884)
- Warning options based on the `loglevel` (#852)
- Timeseries: formula bugfix and annual plot only for complete years (#876)
- mtpr instead of tprate derived from tp (#828)
- eccodes 2.34.0 does not accomodate for AQUA step approach, pin to <2.34.0 (#873)
- Bugfix of the `aqua-analysis` wrapper, now can work teleconnections on atmospheric and oceanic variables 
and the default path is an absolute one (#859, #862)
- Ocean3D: many fixes and adaptations to new data governance (#776)
- Bugfix of the `aqua-analysis` wrapper, now can work teleconnections on atmospheric and oceanic variables (#859)
- Radiation: adaptation to new data governance and many improvements (#727)
- Seaice: Sea ice extent has now seasonal cycle (#797)
- Fixing the paths in `cli/lumi-install/lumi_install.sh` (#856).
- Refactor of the documentation (#842, #871)
- The drop warning in `aqua/gsv/intake_gsv.py` (#844)
- Tropical cyclones diagnostic: working with new data governance (includes possibility to retrieve orography from file (#816)

## [v0.6.3]

Complete list:
- Setting last date for NaN fix for IFS-NEMO/IFS-FESOM to 1999-10-01 and cleaner merge of parent fixes (#819)
- Hotfix to set `intake==0.7.0` as default (#841)
- Timeseries: can add annual std and now default uncertainty is 2 std (#830)
- `retrieve_plain()` method now set off startdate and enddate (#829)
- Complete restructure of fixer to make use of `fixer_name`: set a default for each model and a `False` to disable it (#746)
- Added `center_time` option in the `timmean()` method to save the time coordinate in the middle of the time interval and create a Timmean module and related TimmeanMixin class (#811)
- Fixer to rename coordinates available (#822)
- Fixing new pandas timedelta definition: replacing H with h in all FDB catalog (#786)
- Change environment name from `aqua_common` to `aqua`(#805)
- Adding a run test label to trigger CI (#826)
- Tropical_rainfall: improve organization and maintainability, introducing nested classes (#814)
- Revisiting CERES fixes (#833)
- Timeseries: add bands for observation in Gregory plots (#837)

## [v0.6.2]

Complete list:
- Global time series plot annual and monthly timeseries together, improved Gregory plot (#809)
- Teleconnection can now take a time range as input and ylim in the index plot function (#799)
- LRA to use `auto` final time and `exclude_incomplete` (#791)
- Hotfix for v0.12.0 of the GSV_interface related to valid_time (#788)
- Global time series adapted to new data governance (#785)
- AtmoGlobalMean diagnostic improvements and adaptation to new data governance (#745 #789 #807 #812)
- Sea-ice diagnostic adapted to new data governance (#790)
- Implement a fix setting to NaN the data of the first step in each month (for IFS historical-1990) (#776)

## [v0.6.1]

Complete list:
- Teleconnection improvement to accept different variable names for ENSO (avg_tos instead of sst) (#778)
- ERA5 fixes compatible with new data governance (#772)
- Update the LRA generator (removing aggregation and improving) filecheck and fix entries for historical-1990-dev-lowres (#772)
- Updates of ECmean to work with production experiments (#773, #780)
- Automatic data start and end dates for FDB sources (#762)

## [v0.6]

Main changes are:
1. Inclusion in the catalog of the historical-1990 production simulations from IFS-NEMO and IFS-FESOM.
2. New fixes that targets the DestinE updated Data Governance

Complete list:
- IFS-FESOM historical-1990-dev-lowres with new data governance added to the catalog (#770)
- AtmoGlobalMean diagnostic improvements (#722)
- Teleconnections diagnostic improvements (#722)
- Read only one level for retrieving 3D array metadata, select single level for retrieve (#713)
- IFS-FESOM historical-1990-dev-lowres with new data governance added to the catalog
- Fix mismatch between var argument and variables specified in catalog for FDB (#761)
- Compact catalogs using yaml override syntax (#752)
- Fix loading source grid file before smmregrid weight generation (#756)

## [v0.5.2-beta]

Complete list:
-  A new fdb container is used to generate the correct AQUA container

## [v0.5.2-alpha]

Main changes are:
1. Coupled models IFS-NEMO and IFS-FESOM are now supported
2. Accessor to use functions and reader methods as if they were methods of xarray objects, see [notebook](https://github.com/DestinE-Climate-DT/AQUA/blob/main/notebooks/reader/accessor.ipynb)
3. Preliminary provenance information is now available in the history attribute of the output files
4. AQUA analysis wrapper is parallelized
5. A levelist can be provided in FDB sources, this will greatly speed up the data retrieve

Complete list:
- Fix reading only one sample variable and avoid _bnds variables (#743)
- Allow correct masked regridding after level selection. Add level selection also for not-FDB sources (#741)
- Read only one level for retrieving 3D array metadata, select specific levels for FDB retrieve (#713)
- Defining catalog entry for coupled models IFS-NEMO and IFS-FESOM (#720)
- Change fixer_name to fixer_name (#703)
- Reorganization of logging calls (#700)
- Accessor to use functions and reader methods as if they were methods of xarray objects (#716)
- Suggestions are printed if a model/exp/source is not found while inspecting the catalog (#721)
- Improvements in the single map plot function (#717)
- Minor metadata fixes (logger newline and keep "GRIB_" in attrs) (#715)
- LRA fix now correctly aggregating monthly data to yearly when a full year is available (#696)
- History update and refinement creating preliminary provenance information (plus AQUA emoji!) (#676)
- OPA lra compatible with no regrid.yaml (#692)
- Introducing fixer definitions not model/exp/source dependents to be specified at the metadata level (#681)
- AQUA analysis wrapper is parallelized and output folder is restructured (#684, #725)

## [v0.5.1]

Main changes are:
1. A new `Reader` method `info()` is available to print the catalog information
2. Grids are now stored online and a tool to deploy them on the `cli` folder is available

Complete list:
- Fix attributes of DataArrays read from FDB (#686)
- Reader.info() method to print the catalog information (#683)
- Simpler reader init() by reorganizing the calls to areas and regrid weights configuration and loading (#682)
- Optional autosearch for vert_coord (#682)
- plot_single_map adapted to different coordinate names and bugfixes (#680)
- Sea ice volume datasets for the Northern Hemisphere (PIOMAS) and the Southern Hemisphere (GIOMAS) (#598)
- Possibility of defining the regrid method from the grid definition (#678)
- Grids stored online and tool to deploy them on cli folder (#675)
- Global time series diagnostic improvements (#637)
- Teleconnections diagnostic improvements (#672)

## [v0.5]

Main changes are:
1. Refactor of the Reader() interface with less options at the init() level
2. Grids are now defined with the source metadata and not in a machine-dependent file
3. CLI wrapper is available to run all diagnostics in a single call
4. Refactoring of the streaming emulator with equal treatment for FDB or file sources

Complete list:
- Controlling the loglevel of the GSV interface (#665)
- Fix wrong fdb source (#657)
- Adding sample files and tests for NEMO 2D and 3D grids (#652)
- tprate not derived from tp for GSV sources (#653)
- Simplify reader init and retrieve providing less argument in initialization (#620)
- var='paramid' can be used to select variables in the retrieve method (#648)
- configdir is not searched based on util file position in the repo (#636)
- Cleaner mask treatment (Revision of mask structure in the reader #617)
- Fldmean fix if only one dimension is present for area selection (#640)
- Adding higher frequency ERA5 data on Levante and Lumi (#628)
- regrid.yaml files are removed, grid infos are now in the catalog metadata (#520, #622, #643)
- Load all available variables in FDB xarray/dask access (#619)
- Lint standard and enforced in CI (#616)
- Reader init split with methods (#523)
- Single map plot utility to be used by all diagnostics (#594)
- Script for automatic generation of Fdb catalog entries (IFS only) (#572)
- Fix loading of singularity mounting /projappl (#612)
- CLI wrapper parser (#599)
- Refactoring of streaming emulator (#593)
- Radiation CLI and diagnostic refinement (#537)
- Ocean3D CLI and diagnostic refinement (#578)
- AtmGlobalMean CLI and diagnostic refinement (#587)
- Tropical cyclones CLI refinements and TC module (#568, #645)
- Removing OPA, OPAgenerator and related tests from the AQUA (Remove OPA from AQUA #586)
- Renaming the experiments according to the DE340 AQUA syntax (Including dev-control-1990 in the source and rename the experiment according to DE340 scheme #556, #614, #618)
- Teleconnections diagnostic improvements (#571, #574, #576, #581, #592, #623)

## [v0.4]

Main changes are:
1. Update to all the diagnostics CLI
2. Refactor of the regridder so that `regrid.yaml`` is grid-based and not experiment-based
3. Xarray access to FDB sources
4. Refactor of the fixer so that merge/replace/default options are available
5. Remove of the `aqua` environment in favour of the `aqua_common` one. 

Complete list:
- Introduced color scheme for aqua logging (#567)
- CLI for sea diagnostic (#549)
- Add CLI for SSH diagnostic and some bug fixes (#540)
- Fix SSH diagnostic to be compatible with lates AQUA version (#538) 
- Helper function to identify vertical coordinates in a dataset (#552)
- Orography for tempest extremes TCs detection and update TCs CLI (Orography threshold included and CLI update #404)
- Improvement of performance indices CLI (Update of ECmean CLI #528)
- Fix to allow reading a list of multiple variables from FDB (#545)
- Further improvement of function to inspect the catalog (#533)
- Custom exceptions for AQUA (#518)
- Speed up of the `retrieve_plain` method (#524)
- Update documention for adding new data and setting up the container (Increase documentation coverage #519)
- CLI wrapper for the state-of-the-art diagnostics analysis (#517, #527, #525, #530, #534, #536, #539, #548, #549, #559)
- Refactor the regrid.yaml as grid-based instead of experiment-based (#291)
- aqua_common environment simplified and updated (#498)
- Update available variables in FDB catalogs on lumi (#514)
- Solve reversed latitudes bug for fixed data (#510)
- Switch to legacy eccodes tables based on intake source metadata (#493)
- Add GPM IMERG precipitation data to the catalog on levante (#505)
- Fix ocean3d diagnostic colorbars not being symmetric when missing values are present (#504) 
- FDB NEMO test access to data (#488)
- Xarray dask access to FDB (#476)
- Issue a warning when multiple gribcodes are associated to the same shortname (Cases for multiple eccodes grib codes #483)
- Allowing fixer to overwrite or merge default configuration (Increasing flexibiity of the fixer allowing for merge, replace and default options #480)
- Add new tests (Increase testing #250)
- Global time series diagnostic setup for multiple variables CLI (#474)
- Option to avoid incomplete chunk when averagin with timmean (Introduce check for chunk completeness in timmean() #466)
- Simplification of Fixer() workflow, more methods and less redundancy (Functionize fixer #478)
- Remove the `aqua` environment file, only `aqua_common` is left (#482)

## [v0.3]

Main changes are:
1. Fixer moved at `Reader()` level
2. Area selection available in `fldmean()` method
3. FDB/GSV access for IFS-NEMO development simulations
4. Configuration file `config-aqua.yaml` replaces `config.yaml`

Complete list:
- Templates in configuration yaml files (#469)
- Bug fixes for FDB access options (#463, #462)
- Add observational catalogs on Lumi (Update Lumi catalog #454)
- Automatic finding of cdo (#456)
- Area is fixed if data are fixed (Fixer applied to grid areas #442)
- Tests missing failure fix (Fix #436 CI workflow passes even if some tests fail #452)
- FDB/GSV access to IFS control and historical simulations (#434, #458)
- Climatology support restored in the Reader (Fix for climatology #445)
- Improvement function to inspect the catalog (Inspect_catalog improvement #446)
- Minor improvements of the gribber (Fix gribber fdb #427)
- Allow the LRA generator to work with generators and so with FDB (LRA from fdb on mafalda #430)
- Fixes only on selected variables (Fixer updates #428)
- Complete revision of the FDB/GSV access, allowing to access also recent experiments using variable step (#343)
- Teleconnections diagnostic adapted to new code improvements (Teleconnections Dev branch update #424, #465)
- Add support for area selection with fldmean (Fldmean box selection #409)
- Environment simplified, dependencies are now mostly on the pyproject file (A simpler environment.yml #286)
- Intake esm functionality added back (Fix intake-esm #287)
- Intake esm tests (Test also intake-esm #335)
- Yaml dependencies removed (Logger and yaml issues in util.py #334)
- Log history working for iterators as well (Logger and yaml issues in util.py #334)
- Util refactor (Utility refactor #405)
- Fixer at reader level (Fixes at Reader level #244)
- Uniform timmean (Uniform time after timmean and add option for time_bnds #419)
- FDB tests added (Add FDB 5.11, a local FDB with some test data #280, #432)
- Refactor of unit conversion and non-metpy cases (Flexible unit fix from YAML file #416)
- Refactor of the config file definition (Refactor of the configuration search #417)

## [v0.2.1]

- Add development control-1950 and historical-1990 experiments to the LRA (LRA for control-1950 and historical-1990 on Levante from v0.2 #455)

## [v0.2]

- Improve the LRA generator and worklow CLI (Streaming for the LRA #289)
- AQUA new common environment installation tool for LUMI added (#413)
- Added a bash script "load_aqua_lumi.sh" to load aqua environment in LUMI with containers (Adding an AQUA singularity container for LUMI #418)

## [v0.2-beta]

This is the `AQUA` version part of the Deliverable D340.7.1.2. 

- SSH diagnostic improvements (Linting SSH diagnostics #377, SSH diag: PDF file name changed #388)
- Timmean fix to uniform time axis (Fix for timmean() to uniform output time axis #381)
- New tests trigger routine (Tests trigger with label #385)
- Fix for tco1279 and FESOM (fix for masked tco1279 #390, psu fix for salinity #383)
- ECmean improvements (various improvement for ecmean #392)
- Seaice diagnostic improvements (Deliverable340.7.1.2 fix seaice #389, Linting Seaice diagnostics #376)
- Teleconnections diagnostic graphics module enhanced and various improvements (Teleconnections corrections for D340.7.1.2 #379, Fix import in teleconnections notebooks #395, Teleconnections fix docs #408)
- Tropical cyclones linting of the diagnostic (Linting tropical cyclones diagnostics #380, Improved plotting functions for tropical cyclones #391)
- Ocean diagnostics restructured in a single folder, sharing common functions and other improvements (Linting+Fixes Ocean diagnostics #374, Adding units for MLD plot in ocean3d package #406)
- Documentation fixes (Documentation fixes after review #403)
- Atmglobalmean and radiation diagnostic improvements (Atmglobalmean fix #371)
- MSWEP fixer bugfix (Change MSWEP datamodel #397, fixing of mswep #401)

## [v0.2-alpha]

This is the `AQUA` version that will be part of the Deliverable D340.7.1.2, sent to internal review. This is mostly done by the inclusion of twelve diagnostics within the AQUA framework

- Added teleconnections diagnostic (#308, #309, #318, #333, #352)
- Added tropical cyclones diagnostic (#310, #345)
- Added performance indices diagnostic based on ECmean tool (#57, #327) 
- Added sea ice diagnostic (#353, #368)
- Added global timeseries diagnostic (#358, #359)
- Added radiation analysis diagnostic (#301, #360)
- Added global mean bias diagnostic (#285, #371)
- Added SSH variability diagnostic (#367, #369)
- Added tropical rainfall diagnostic (#314)
- Added Ocean circulation diagnostic (#295)
- Added global ocean diagnosc (#164)
- Added global mean timeseries (#268)
- Multiple fixes in the Reader (#316, #324, #334)
- Avoid time duplicated in the Reader (#357)
- Enabling autodoc for diagnostics (#330)
- Data access improvement on Levante, including new datasets (#332, #355, #321)
- Added a common environment file (#363)
- Support for Lumi installation (#315)
- Added the `changelog` file

### Changed

- Dummy diagnostic is now in the `dummy` folder (previously was `dummy-diagnostic`)
- Tests and code is now working with python>=3.9 (previously python 3.11 was excluded)

## [v0.1-beta]

This is the `AQUA` version that will be part of the Deliverable D340.7.1.1.
This is mostly built on the `AQUA` `Reader` class which support for climate model data interpolation, spatial and temporal aggregation and conversion for a common GRIB-like data format.


- Low resolution archive documentation
- Fixed a bug in the `Gribber` class that was not reading the correct yaml catalog file

## v0.1-alpha

This is the AQUA pre-release to be sent to internal reviewers. 
Documentations is completed and notebooks are working.

[unreleased]: https://github.com/DestinE-Climate-DT/AQUA/compare/v0.17.0...HEAD
[v0.17.0]: https://github.com/DestinE-Climate-DT/AQUA/compare/v0.16.0...v0.17.0
[v0.16.0]: https://github.com/DestinE-Climate-DT/AQUA/compare/v0.15.0...v0.16.0
[v0.15.0]: https://github.com/DestinE-Climate-DT/AQUA/compare/v0.14.0...v0.15.0
[v0.14.0]: https://github.com/DestinE-Climate-DT/AQUA/compare/v0.13.1...v0.14.0
[v0.13.1]: https://github.com/DestinE-Climate-DT/AQUA/compare/v0.13.0...v0.13.1
[v0.13.0]: https://github.com/DestinE-Climate-DT/AQUA/compare/v0.13-beta...v0.13.0
[v0.13-beta]: https://github.com/DestinE-Climate-DT/AQUA/compare/v0.13-alpha...v0.13-beta
[v0.13-alpha]: https://github.com/DestinE-Climate-DT/AQUA/compare/v0.12.2...v0.13-alpha
[v0.12.2]: https://github.com/DestinE-Climate-DT/AQUA/compare/v0.12.1...v0.12.2
[v0.12.1]: https://github.com/DestinE-Climate-DT/AQUA/compare/v0.12...v0.12.1
[v0.12]: https://github.com/DestinE-Climate-DT/AQUA/compare/v0.11.3...v0.12
[v0.11.3]: https://github.com/DestinE-Climate-DT/AQUA/compare/v0.11.2...v0.11.3
[v0.11.2]: https://github.com/DestinE-Climate-DT/AQUA/compare/v0.11.1...v0.11.2
[v0.11.1]: https://github.com/DestinE-Climate-DT/AQUA/compare/v0.11...v0.11.1
[v0.11]: https://github.com/DestinE-Climate-DT/AQUA/compare/v0.10.3...v0.11
[v0.10.3]:https://github.com/DestinE-Climate-DT/AQUA/compare/v0.10.2...v0.10.3
[v0.10.2]: https://github.com/DestinE-Climate-DT/AQUA/compare/v0.10.1...v0.10.2
[v0.10.1]: https://github.com/DestinE-Climate-DT/AQUA/compare/v0.10...v0.10.1
[v0.10]: https://github.com/DestinE-Climate-DT/AQUA/compare/v0.9.2...v0.10
[v0.9.2]: https://github.com/DestinE-Climate-DT/AQUA/compare/v0.9.1...v0.9.2
[v0.9.1]: https://github.com/DestinE-Climate-DT/AQUA/compare/v0.9...v0.9.1
[v0.9]: https://github.com/DestinE-Climate-DT/AQUA/compare/v0.8.2...v0.9
[v0.8.2]: https://github.com/DestinE-Climate-DT/AQUA/compare/v0.8.1...v0.8.2
[v0.8.1]: https://github.com/DestinE-Climate-DT/AQUA/compare/v0.8...v0.8.1
[v0.8]: https://github.com/DestinE-Climate-DT/AQUA/compare/v0.7.3...v0.8
[v0.7.3]: https://github.com/DestinE-Climate-DT/AQUA/compare/v0.7.2...v0.7.3
[v0.7.2]: https://github.com/DestinE-Climate-DT/AQUA/compare/v0.7.1...v0.7.2
[v0.7.1]: https://github.com/DestinE-Climate-DT/AQUA/compare/v0.7...v0.7.1
[v0.7]: https://github.com/DestinE-Climate-DT/AQUA/compare/v0.6.3...v0.7
[v0.6.3]: https://github.com/DestinE-Climate-DT/AQUA/compare/v0.6.2...v0.6.3
[v0.6.2]: https://github.com/DestinE-Climate-DT/AQUA/compare/v0.6.1...v0.6.2
[v0.6.1]: https://github.com/DestinE-Climate-DT/AQUA/compare/v0.6...v0.6.1
[v0.6]: https://github.com/DestinE-Climate-DT/AQUA/compare/v0.5.2-beta...v0.6
[v0.5.2-beta]: https://github.com/DestinE-Climate-DT/AQUA/compare/v0.5.2-alpha...v0.5.2-beta
[v0.5.2-alpha]: https://github.com/DestinE-Climate-DT/AQUA/compare/v0.5.1...v0.5.2-alpha
[v0.5.1]: https://github.com/DestinE-Climate-DT/AQUA/compare/v0.5...v0.5.1
[v0.5]: https://github.com/DestinE-Climate-DT/AQUA/compare/v0.4...v0.5
[v0.4]: https://github.com/DestinE-Climate-DT/AQUA/compare/v0.3...v0.4
[v0.3]: https://github.com/DestinE-Climate-DT/AQUA/compare/v0.2.1...v0.3
[v0.2.1]: https://github.com/DestinE-Climate-DT/AQUA/compare/v0.2...v0.2.1
[v0.2]: https://github.com/DestinE-Climate-DT/AQUA/compare/v0.2-beta...v0.2
[v0.2-beta]: https://github.com/DestinE-Climate-DT/AQUA/compare/v0.2-alpha...v0.2-beta
[v0.2-alpha]: https://github.com/DestinE-Climate-DT/AQUA/compare/v0.1-beta...v0.2-alpha
[v0.1-beta]: https://github.com/DestinE-Climate-DT/AQUA/compare/v0.1-alpha...v0.1-beta<|MERGE_RESOLUTION|>--- conflicted
+++ resolved
@@ -12,11 +12,8 @@
 
 AQUA core complete list:
 
-<<<<<<< HEAD
 - Fix fldstat coordinate treatment (#2147)
-=======
 - Fixer applied when units name changes is required and no factor is found (#2128)
->>>>>>> 2905261a
 - Update aqua-analysis config for refactored diagnostics (#2144)
 - Fixed incompatible coordinate transformatiosn (#2137)
 - Added Nord4 support in the `load-aqua-container.sh` script (#2130)
