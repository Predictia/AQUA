# Changelog

All notable changes to this project will be documented in this file.
The format is based on [Keep a Changelog](https://keepachangelog.com/en/1.0.0/)

## [Unreleased]

Unreleased is the current development version.

- Fix to allow reading a list of multiple variables from FDB (#545)
- Further improvement of function to inspect the catalogue (#533)
- Custom exceptions for AQUA (#518)
- Speed up of the `retrieve_plain` method (#524)
- Update documention for adding new data and setting up the container (Increase documentation coverage #519)
<<<<<<< HEAD
- CLI wrapper for the state-of-the-art diagnostics analysis (#517, #527, #530)
=======
- CLI wrapper for the state-of-the-art diagnostics analysis (#517, #527, #525)
>>>>>>> f562b45e
- Refactor the regrid.yaml as grid-based instead of experiment-based (#291)
- aqua_common environment simplified and updated (#498)
- Update available variables in FDB catalogues on lumi (#514)
- Solve reversed latitudes bug for fixed data (#510)
- Switch to legacy eccodes tables based on intake source metadata (#493)
- Add GPM IMERG precipitation data to the catalogue on levante (#505)
- Fix ocean3d diagnostic colorbars not being symmetric when missing values are present (#504) 
- FDB NEMO test access to data (#488)
- Xarray dask access to FDB (#476)
- Issue a warning when multiple gribcodes are associated to the same shortname (Cases for multiple eccodes grib codes #483)
- Allowing fixer to overwrite or merge default configuration (Increasing flexibiity of the fixer allowing for merge, replace and default options #480)
- Add new tests (Increase testing #250)
- Global time series diagnostic setup for multiple variables CLI (#474)
- Option to avoid incomplete chunk when averagin with timmean (Introduce check for chunk completeness in timmean() #466)
- Simplification of Fixer() workflow, more methods and less redundancy (Functionize fixer #478)
- Remove the `aqua` environment file, only `aqua_common` is left (#482)

## [v0.3]

Main changes are:
1. Fixer moved at `Reader()` level
2. Area selection available in `fldmean()` method
3. FDB/GSV access for IFS-NEMO development simulations
4. Configuration file `config-aqua.yaml` replaces `config.yaml`

Complete list:
- Templates in configuration yaml files (#469)
- Bug fixes for FDB access options (#463, #462)
- Add observational catalogs on Lumi (Update Lumi catalog #454)
- Automatic finding of cdo (#456)
- Area is fixed if data are fixed (Fixer applied to grid areas #442)
- Tests missing failure fix (Fix #436 CI workflow passes even if some tests fail #452)
- FDB/GSV access to IFS control and historical simulations (#434, #458)
- Climatology support restored in the Reader (Fix for climatology #445)
- Improvement function to inspect the catalogue (Inspect_catalogue improvement #446)
- Minor improvements of the gribber (Fix gribber fdb #427)
- Allow the LRA generator to work with generators and so with FDB (LRA from fdb on mafalda #430)
- Fixes only on selected variables (Fixer updates #428)
- Complete revision of the FDB/GSV access, allowing to access also recent experiments using variable step (#343)
- Teleconnections diagnostic adapted to new code improvements (Teleconnections Dev branch update #424, #465)
- Add support for area selection with fldmean (Fldmean box selection #409)
- Environment simplified, dependencies are now mostly on the pyproject file (A simpler environment.yml #286)
- Intake esm functionality added back (Fix intake-esm #287)
- Intake esm tests (Test also intake-esm #335)
- Yaml dependencies removed (Logger and yaml issues in util.py #334)
- Log history working for iterators as well (Logger and yaml issues in util.py #334)
- Util refactor (Utility refactor #405)
- Fixer at reader level (Fixes at Reader level #244)
- Uniform timmean (Uniform time after timmean and add option for time_bnds #419)
- FDB tests added (Add FDB 5.11, a local FDB with some test data #280, #432)
- Refactor of unit conversion and non-metpy cases (Flexible unit fix from YAML file #416)
- Refactor of the config file definition (Refactor of the configuration search #417)

## [v0.2.1]

- Add development control-1950 and historical-1990 experiments to the LRA (LRA for control-1950 and historical-1990 on Levante from v0.2 #455)

## [v0.2]

- Improve the LRA generator and worklow CLI (Streaming for the LRA #289)
- AQUA new common environment installation tool for LUMI added (#413)
- Added a bash script "load_aqua_lumi.sh" to load aqua environment in LUMI with containers (Adding an AQUA singularity container for LUMI #418)

## [v0.2-beta]

This is the `AQUA` version part of the Deliverable D340.7.1.2. 

- SSH diagnostic improvements (Linting SSH diagnostics #377, SSH diag: PDF file name changed #388)
- Timmean fix to uniform time axis (Fix for timmean() to uniform output time axis #381)
- New tests trigger routine (Tests trigger with label #385)
- Fix for tco1279 and FESOM (fix for masked tco1279 #390, psu fix for salinity #383)
- ECmean improvements (various improvement for ecmean #392)
- Seaice diagnostic improvements (Deliverable340.7.1.2 fix seaice #389, Linting Seaice diagnostics #376)
- Teleconnections diagnostic graphics module enhanced and various improvements (Teleconnections corrections for D340.7.1.2 #379, Fix import in teleconnections notebooks #395, Teleconnections fix docs #408)
- Tropical cyclones linting of the diagnostic (Linting tropical cyclones diagnostics #380, Improved plotting functions for tropical cyclones #391)
- Ocean diagnostics restructured in a single folder, sharing common functions and other improvements (Linting+Fixes Ocean diagnostics #374, Adding units for MLD plot in ocean3d package #406)
- Documentation fixes (Documentation fixes after review #403)
- Atmglobalmean and radiation diagnostic improvements (Atmglobalmean fix #371)
- MSWEP fixer bugfix (Change MSWEP datamodel #397, fixing of mswep #401)

## [v0.2-alpha]

This is the `AQUA` version that will be part of the Deliverable D340.7.1.2, sent to internal review. This is mostly done by the inclusion of twelve diagnostics within the AQUA framework

- Added teleconnections diagnostic (#308, #309, #318, #333, #352)
- Added tropical cyclones diagnostic (#310, #345)
- Added performance indices diagnostic based on ECmean tool (#57, #327) 
- Added sea ice diagnostic (#353, #368)
- Added global timeseries diagnostic (#358, #359)
- Added radiation analysis diagnostic (#301, #360)
- Added global mean bias diagnostic (#285, #371)
- Added SSH variability diagnostic (#367, #369)
- Added tropical rainfall diagnostic (#314)
- Added Ocean circulation diagnostic (#295)
- Added global ocean diagnosc (#164)
- Added global mean timeseries (#268)
- Multiple fixes in the Reader (#316, #324, #334)
- Avoid time duplicated in the Reader (#357)
- Enabling autodoc for diagnostics (#330)
- Data access improvement on Levante, including new datasets (#332, #355, #321)
- Added a common environment file (#363)
- Support for Lumi installation (#315)
- Added the `changelog` file

### Changed

- Dummy diagnostic is now in the `dummy` folder (previously was `dummy-diagnostic`)
- Tests and code is now working with python>=3.9 (previously python 3.11 was excluded)

## [v0.1-beta]

This is the `AQUA` version that will be part of the Deliverable D340.7.1.1.
This is mostly built on the `AQUA` `Reader` class which support for climate model data interpolation, spatial and temporal aggregation and conversion for a common GRIB-like data format.


- Low resolution archive documentation
- Fixed a bug in the `Gribber` class that was not reading the correct yaml catalogue file

## v0.1-alpha

This is the AQUA pre-release to be sent to internal reviewers. 
Documentations is completed and notebooks are working.

[unreleased]: https://github.com/oloapinivad/AQUA/compare/v0.3...HEAD
[v0.3]: https://github.com/oloapinivad/AQUA/compare/v0.2.1...v0.3
[v0.2.1]: https://github.com/oloapinivad/AQUA/compare/v0.2...v0.2.1
[v0.2]: https://github.com/oloapinivad/AQUA/compare/v0.2-beta...v0.2
[v0.2-beta]: https://github.com/oloapinivad/AQUA/compare/v0.2-alpha...v0.2-beta
[v0.2-alpha]: https://github.com/oloapinivad/AQUA/compare/v0.1-beta...v0.2-alpha
[v0.1-beta]: https://github.com/oloapinivad/AQUA/compare/v0.1-alpha...v0.1-beta<|MERGE_RESOLUTION|>--- conflicted
+++ resolved
@@ -12,11 +12,7 @@
 - Custom exceptions for AQUA (#518)
 - Speed up of the `retrieve_plain` method (#524)
 - Update documention for adding new data and setting up the container (Increase documentation coverage #519)
-<<<<<<< HEAD
-- CLI wrapper for the state-of-the-art diagnostics analysis (#517, #527, #530)
-=======
-- CLI wrapper for the state-of-the-art diagnostics analysis (#517, #527, #525)
->>>>>>> f562b45e
+- CLI wrapper for the state-of-the-art diagnostics analysis (#517, #527, #525, #530)
 - Refactor the regrid.yaml as grid-based instead of experiment-based (#291)
 - aqua_common environment simplified and updated (#498)
 - Update available variables in FDB catalogues on lumi (#514)
