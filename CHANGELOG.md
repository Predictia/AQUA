--- conflicted
+++ resolved
@@ -11,9 +11,7 @@
 - `aqua.slurm` has been removed.
 
 AQUA core complete list:
-<<<<<<< HEAD
 - New OutputSaver class (#1837)
-=======
 - Introduce a `Timstat()` module independent from the `Reader()` (#1832)
 - Adapt Catalog Generator to Data-Portfolio v1.3.0 (#1848)
 - Introduction of a internal AQUA data model able to guess coordinates and convert toward required target data convention definition (#1862, #1877)
@@ -27,7 +25,6 @@
 - Ignore `nonlocal` complaints by flake8 (#1855)
 - WOCE-ARGO ocean dataset grids and fixes added (#1846)
 - Upgrade of base container to FDB 5.15.11 (#1845)
->>>>>>> d356396c
 - Matplotlib styles can be set in the configuration file (#1729)
 - Graphics refactoring for timeseries plot functions (#1729, #1841)
 - Major refactor of the regrid options, with new modular `Regridder()` class replacing `Regrid()` mixin (#1768)
