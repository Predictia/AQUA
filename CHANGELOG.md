# Changelog

All notable changes to this project will be documented in this file.
The format is based on [Keep a Changelog](https://keepachangelog.com/en/1.0.0/)

## [Unreleased]

Unreleased in the current development version:

Deprecated:
- `aqua-analysis.sh` script is deprecated and will be removed in the next release. Use the `aqua-analysis.py` instead.
- `cli_dummy.py` script is deprecated and will be removed in the next release. Use the `cli_checker.py` instead.
 
AQUA core complete list:
<<<<<<< HEAD
- Safety checks for dates according to frequency for HPC and bridge in intake GSV (#1636)
=======
- Automatic identification of ocean grid in the catalog generator (#1621)
>>>>>>> 80bbb485
- `OutputSaver` can deduce the catalog name from the model, exp (#1627)
- Pin zarr<3.0.0 to avoid breaking changes (#1625)
- LRA generator integrates ``-rebuild`` option to regenerate areas and weights. The `--autosubmit` option is removed (#1623)
- Units utility are now functions and not methods of FixerMixin (#1558)
- New `cli_checker.py` tool to check the existance of the required model in the catalog and rebuild the area files (#1619)
- Update the catalog generator to align with changes in the data portfolio (#1593)
- Adding ICON phase2 hpx6 and hpz9 grids (#1596)
- Push figures to LUMI-O for dashboard (#1582, #1607)
- Bridge_start_date and expver switching (#1597)
- Include all available figure metadata in content.json for dashboard/aqua-web (#1573)
- Upgrade LUMI module to 24.03 and to eccodes 2.39.0

AQUA diagnostics complete list:
- Old AtmoGlobalMean and Radiation diagnostics removed (#1622)
- `--catalog` is accepted by all the diagnostics altough it is not used by all of them yet (#1619)
- Timeseries: enabled region selection in the CLI (#1564)
- Ocean3d: Bugfix of values for Ocean trend function (#1583)
- Biases and Radiation: Refactoring of Bias and Radiation Diagnostics (#1243)
- Biases and Radiation: Fix Seasonal Bias Output in global_biases for NetCDF Saving Compatibility and other fixes (#1585, #1604, #1628)
- Biases and Radiation: Adding `save_netcdf` flag and function (#1510)
- Biases and Radiation: Integrating Updated OutputSaver (#1487)

## [v0.13-beta]

Main changes are:
1. All the diagnostics are now compatible with the new fixes and eccodes version.
2. Full compatibility with HealPix grids and the new CDO version.
3. Major improvements in the Ocean3D diagnostic.

AQUA core complete list:
- Safety checks and error messages on FDB folders (#1512)
- Refreshed internal `to_list` function (#1512)
- Reorganizing and extending CI/CD catalog with 5 years of hpz3 data from ERA5 (atm) and FESOM (oce) (#1552)
- Version info in a separate module (#1546) 
- Corrected `tcc` units to % (#1551)
- Fix pdf attributes (#1547)
- Catgen fixes (#1536)
- Introduced fixer for ClimateDT phase 2 (#1536)
- `aqua_analysis.py` using a common central dask cluster (#1525)
- Added the `cdo_options: "--force"` to the definitions of the oceanic HealPix grids (#1539)

AQUA diagnostic complete list:
- ECmean: Integrating the performance indices and global mean within the `aqua_diagnostics` module (#1556)
- Teleconnections: The `teleconnections` diagnostic is now integrated in the `aqua_diagnostics` module (#1352)
- Teleconnections: OutputSaver for the teleconnections diagnostic (#1567, #1570)
- Ocean3d: Fix to improve memory usage and cli (#1490)
- Seaice: Fix to read sithick as fallback instead of sivol (#1543)
- Ocean3d: Minor fix to allow to read new variable names (#1540)
- Timeseries: The `timeseries` diagnostic is now integrated in the `aqua_diagnostics` module (#1340)
- Timeseries: Integrating Updated OutputSaver (#1492)

## [v0.13-alpha]

Main changes are:
1. A refactor of the fixes, with a new common main convention table is available, based on eccodes.
2. Diagnostics are updated to work with the new fixes and the new eccodes version. This is not yet complete and will be finalized in the next release.
3. The FDB reader always rely on paramids, so that support for eccodes 2.39.0 and backward compatibility is ensured.

AQUA core complete list:
- push-analysis.sh maintenance (#1555)
- Added the `cdo_options: "--force"` to the definitions of the HealPix grids (#1527)
- Removing default fixes (#1519)
- Support for eccodes=2.39.0 with full fixes refactoring (#1519)
- Dashboard: Moved making of contents yaml to local hpc (#1470)
- Support for new smmregrid==0.1.0 including simpler weights and area generation (#1395)
- Removing cdo pin for more recent versions (#1395)
- Change `bridge_end_date` convention (#1498)
- `catgen` to support data bridge options (#1499)
- Enhance OutputSaver with Improved File Handling, Logging, and NetCDF Write Modes (#1495)
- Introduction a specific pipeline and tests for `catgen` utiliy (#1505)
- Remove pin on xarray (#1507)
- FDB reader internally always asks for paramids (#1491, #1508, #1529)
- Introduction of a convention table for the fixer, in order to create a more general fixer (#1488, #1506)
- Refactor of `cli_lra_parallel_slurm.py` to work with container via jinja (#1497) 
- Convert `aqua-analysis.sh` to Python with Subprocess and Multiprocessing Support (#1354, #1521)
- New base container for aqua-container (#1441)
- Autodetection of latest AQUA in `load-aqua-container.sh` script (#1437)
- Update Metadata Handling for NetCDF, PDF, and PNG Outputs (#1430)
- Add instructions to install AQUA on MN5 (#1468)
- Introduce `grids-checker.py` tool to verify presence and checksum of the grid files (#1486)

AQUA diagnostic complete list:
- Tropical Cyclones: Adaptation to IFS-FESOM and tool to compute orography from data (#1393)
- Seaice: Hotfix for sea ice plots (#1432)

## [v0.12.2]

Main changes are: 
1. Single container script to be used on Lumi, MN5 and Levante

AQUA core complete list:
- Introduce `timeshift` option for the fixer to roll forward/back the time axis (#1411)
- Centralize and refactor in single script the tool to load AQUA container (#1413)
- Add extra maintenance options to submit-aqua-web (#1415)
- Update push-analysis.sh removing dependency on full AQUA and option not to convert to png (#1419)
- Pin to xarray<2024.09 to prevent bug in polyfit requires temporary (#1420)
- Remove spurious dimensions when running `fldmean()` (#1423)

AQUA diagnostic complete list:
- Refactor of plotThickness method in the sea ice diagnostic (#1427)


## [v0.12.1]

AQUA core complete list:
- Allow multiple realizations in fdb-catalog-generator (#1335)
- Fix the container loading script in order to avoid load of local libraries (#1399)
- Fix using AQUA container for submit-aqua-web, do not wipe old figures by default (#1387)
- New `timstat` module which opens complement `timmean()` with `timmax()`, `timmin()` and `timstd()` methods (#1391)
- Fix installation to avoid mismatch between `hdf5` and `h5py` libraries (#1408)

## [v0.12]

Main changes are:
1. AQUA installation now requires a mandatory machine name.
2. The `aqua` source code has been moved to the `src` folder. The change is transparent to the user.
3. A diagnostic module, called `aqua.diagnostics`, is under development. The module is not yet active, diagnostics are still available with the previous structure.

AQUA core complete list:
- Mixed updates to support data for NextGEMS cycle4 hackathon (#1375)
- Preprocess functionality added to the `Reader` class (#1298)
- The AQUAthon material has been moved under the `notebooks` folder (#1342)
- `aqua` source code has been moved to the `src` folder (#1332)
- A diagnostic module, called `aqua.diagnostics`, has been created under the `src` folder (#1332, #1341)
- LRA generator tool support for multiple relizations (#1357, #1375)
- LRA generator requires `catalog` as a mandatory argument (#1357)
- AQUA console revisiting, adding `avail` method and `update` method (#1346)
- AQUA install now requires mandatory machine name (#1346)
- Fix to make keyword step optional in request (#1360)

## [v0.11.3]

AQUA core complete list:
- LRA, both from CLI and worklow, is part of the AQUA console and can be run with `aqua lra $options` (#1294)
- FDB catalog generator is part of the AQUA console and can be run with `aqua catgen $options` (#1294)
- Coordinate unit overriding is now possible via the `tgt_units` argument (#1320)
- Full support for python>=3.9 (#1325)
- Pin of (python) eccodes<2.37.0 in pyproject due to recent changes in binary/python structure (#1325)

AQUA diagnostic complete list:
- Radiation: Bugfix in the CLI for the radiation diagnostic (#1319)

## [v0.11.2]

AQUA core complete list:
- Renaming of FESOM grids to include original resolution name (#1312)
- Bugfix of the fdb-catalog-generator tool that was not correctly assigning NEMO grids (#1309)
- Bugfix of the GSV intake driver that was not handling correctly metadata jinja replacement (#1304) 
- Bugfix of _merge_fixes() method when the parent fix has no vars specified (#1310)
- Safety check for the netcdf driver providing more informative error when files are not found (#1307, #1313)

AQUA diagnostic complete list:
- Tropical Rainfall: Fix Minor Issues in Tropical Precipitation CLI Metadata and Formatting (#1266)

## [v0.11.1]

Attention: If you are accessing FDB experiments, we suggest to not use versions older than this release.

Main changes are:
1. AQUA works with FDB written with ecCodes versions > 2.35 as well as lower.
2. Timeseries and Seasonal cyle can now be evaluated also on a specific region 

AQUA core complete list:
- ecCodes now pinned to >=2.36.0 and tool for fixing older definition files (#1302)

AQUA diagnostic complete list:
- Timeseries: a region can be selected for Timeseries and Seasonal Cycle with the `lon_limits` and `lat_limits` arguments (#1299)
- Timeseries: the cli argument for extending the time range is now extend (previously expand) (#1299)
- Timeseries: all the available diagnostics support the catalog argument (#1299)

## [v0.11]

Attention: this version is not compatible with catalog entries with ecCodes >= 2.35.0.

1. LRA supports multi-catalog structure
2. ecCodes temporarily restricted to < 2.34

AQUA core complete list:
- Refactor the fdb-catalog-generator tool to work with data-portfolio repository (#1275)
- Introduce a function to convert NetCDF to Zarr and zarr catalog entry for LRA (#1068)
- Suppress the warning of missing catalogs in the AQUA console `add` command (#1288)
- Lumi installation is completely updated to LUMI/23.09 modules (#1290)
- gsv_intake switches eccodes also for shortname definitions (#1279)
- Increase compatibility between LRA generator and multi-catalog (#1278)
- Allow for intake string replacement within LRA-generated catalogs (#1278)
- Avoid warning for missing intake variable default when calling the `Reader()` (#1287)

AQUA diagnostic complete list:
- Teleconnections: catalog feature bugfix (#1276)

## [v0.10.3]

Attention: this version is not compatible with catalog entries with ecCodes < 2.35.0.

Main changes are:
1. support for ecCodes >= 2.35.0 (to be used with caution, not working with exps with eccodes < 2.35.0)
2. fdb_path is deprecated in favour of fdb_home

AQUA core complete list:
- Restructure fixes folder and files (#1271)
- Removed eccodes pin, better handling of tables in get_eccodes_attr (#1269)
- Added test for diagnostics integration to AQUA installation process (#1244)
- Bugfix for the monthly frequency data with monthly cumulated fluxes (#1255)
- fdb_path becomes optional and deprecated in favour of fdb_home (#1262)
- Branch support for tool to push analysis to explorer (#1273)

AQUA diagnostic complete list:
- ECmean documentation updates (#1264)

## [v0.10.2]

Main changes are:
1. aqua-analysis script can be configured with an external yaml file
2. AQUA installation process now includes diagnostics integration

AQUA core complete list:
- Rename OutputNamer to OutputSaver and add catalog name (#1259)
- Hotfix for rare situation with 3D data but no vertical chunking defined (#1252)
- External yaml file to configure aqua-analysis (#1246)
- Adding diagnostics integration to AQUA installation process (#1229)

AQUA diagnostic complete list:
- Teleconnections: adding the catalog feature to the diagnostic (#1247)
- ECmean upgrades for the CLI (#1241)
- ECmean enables the computation of global mean diagostic (#1241)

## [v0.10.1]

AQUA core complete list:
- Fixer for monthly frequency data with monthly cumulated fluxes (#1201)
- Catalogs can be installed from the external repository (#1182)
- Added grid for NEMO multiIO r100 (#1227)
- Reorganized analysis output in catalog/model/exp structure (#1218)

## [v0.10]

Main changes are:
1. The catalog is externalized and AQUA supports multiple catalogs. It is now mandatory to use the aqua console to add a new catalog to the AQUA installation.

AQUA core complete list:
- Catalog is externalized to a separate repository (#1200)
- AQUA is now capable of accessing multiple catalogs at the same time (#1205)
- MN5 container for AQUA (#1213)

## [v0.9.2]

Main changes are:
1. The `aqua-config.yaml` file is replaced by a template to be installed. The aqua console is now mandatory to use aqua.
2. `$AQUA` removed from the `Configdir()` autosearch, an installation with the aqua console is mandatory to use aqua.
3. AQUA cli command to provide the installation path with `--path` option. This can substitute the `$AQUA` variable in scripts.
4. The catalog file is now split into `machine.yaml` and `catalog.yaml` to support machine dependency of data path and intake variables as kwargs into each catalog.

AQUA core complete list:
- More detailed documentation for Levante and Lumi installation (#1210)
- `aqua-config.yaml` replaced by a template to be installed on each machine (#1203)
- `$AQUA` removed from the `Configdir()` autosearch (#1208)
- AQUA cli command to provide the installation path with `--path` option (#1193)
- Restructure of the `machine` and `catalog` instances to support a catalog based development (#1186)
- AQUA installation via command line support a machine specification `aqua install lumi` (#1186)
- Introduction of `machine.yaml` file to support machine dependency of data path and intake variables as kwargs into each catalog (#1186)
- Removing all the AQUA catalogs from the repo, now using https://github.com/DestinE-Climate-DT/Climate-DT-catalog (#1200)

## [v0.9.1]

Main changes are:
1. Update of fdb libraries to be compatible with the FDB data bridge

AQUA core complete list:
- OutputNamer Class: Comprehensive Naming Scheme and Metadata Support (#998)
- Creation of png figures for AQUA explorer is local (#1189)

## [v0.9]

Main changes are:
1. AQUA has an `aqua` CLI entry point, that allow for installation/uninstallation, catalog add/remova/update, fixes and grids handling
2. Experiments placed half on HPC and half on DataBridge data can be accessed in continuous manner.

AQUA core complete list:
- AQUA entry point for installation and catalog maintanance and fixes/grids handling (#1131, #1134, #1146, #1168, #1169)
- Automatic switching between HPC and databridge FDB (#1054, #1190)
- CLI script for automatic multiple experiment analysis submission (#1160, #1175)

## [v0.8.2]

Main changes are: 
1. `aqua-grids.yaml` file split in multiple files into `grids` folder
2. Container for Levante

AQUA core complete list:
- Removing any machine name depencency from slurm files (#1135)
- Jinja replacement is added to the aqua-config.yaml (#1154)
- grid definitions split in multiple files (#1152)
- Add script to access the container on Levante HPC (#1151)
- Add support for IFS TL63 and TL159 grids (#1150)
- Swift links for tests and grids renewed (#1142)
- Removing the docker folder (#1137)
- Introducing a tool for benchmarking AQUA code (#1057)
- Define AQUA NEMO healpix grids as a function of their ORCA source (#1113)

AQUA diagnostics complete list:
- Tropical Rainfall: Improve Paths in Live Demonstration Notebook  (#1157)
- Atm global mean: produce seasonal bias plots by default (#1140)
- Tropical Rainfall: Notebook for the Live Demonstration (#1112)
- Teleconnections: MJO Hovmoller plot introduced as notebook (#247)
- Tropical Rainfall: Reduce Redundancy in Conversion Functions (#1096)

## [v0.8.1]

Main changes are: 
1. Fixes following internal D340.7.3.3 and D340.7.1.4 review 

AQUA core complete list:
- Tco399-eORCA025 control, historical and scenario runs added to Lumi catalog (#1070)
- ESA-CCI-L4 dataset added for Lumi and Levante catalogs (#1090)
- Various fixes to the documentation (#1106)
- Fixer for dimensions is now available (#1050)

AQUA diagnostics complete list:
- Timeseries: units can be overridden in the configuration file (#1098)
- Tropical Rainfall: Fixing the Bug in the CLI (#1100)

## [v0.8]

Main changes are:
1. Support for Python 3.12
2. Update in the catalog for Levante and introduction of Leonardo
3. Multiple diagnostics improvement to fullfil D340.7.3.3 and D340.7.1.4

AQUA core complete list:
- LRA for ICON avg_sos and avg_tos (#1076)
- LRA for IFS-NEMO, IFS-FESOM, ICON added to Levante catalog (#1072)
- IFS-FESOM storyline +2K added to the Lumi catalog (#1059)
- Allowing for jinja-based replacemente in load_yaml (#1045) 
- Support for Python 3.12 (#1052)
- Extending pytests (#1053)
- More efficient use of `_retrieve_plain` for acessing sample data (#1048)
- Introducing the catalog structure for Leonardo HPC (#1049)
- Introducing an rsync script between LUMI and levante for grids (#1044)
- Introducing a basic jinja-based catalog entry generator (#853)
- Adapt NextGEMS sources and fixes to the final DestinE governance (#1008, #1035)
- Remove  NextGEMS cycle2 sources (#1008)
- Avoid GSVSource multiple class instantiation in dask mode (#1051)

AQUA diagnostics complete list:
- Teleconnections: refactor of the documentation (#1061)
- Tropical rainfall: Updating the Documentation and Notebooks (#1083)
- Performance indices: minor improvements with the inclusion of mask and area files (#1076)
- Timeseries: Seasonal Cycle and Gregory plots save netcdf files (#1079)
- Tropical rainfall: minor modifications to the CLI and fixes to changes in the wrapper introduced in PR #1063 (#1074)
- Tropical rainfall: adding daily variability and precipitation profiles to the cli (#1063)
- Teleconnections: bootstrap evaluation of concordance with reference dataset (#1026)
- SSH: Improvement of the CLI (#1024) 
- Tropical rainfall: adding metadata and comparison with era5 and imerg to the plots, re-binning of the histograms and buffering of the data (#1014)
- Timeseries: refactor of the documentation (#1031)
- Radiation: boxplot can accomodate custom variables (#933)
- Seaice: convert to module, add Extent maps (#803)
- Seaice: Implement seaice Volume timeseries and thickness maps (#1043)

## [v0.7.3]

Main changes are:
1. IFS-FESOM NextGEMS4 and storylines simulations available in the catalog
2. Vertical chunking for GSV intake access
3. FDB monthly average data access is available
4. kwargs parsing of reader arguments (e.g. allowing for zoom and ensemble support)

AQUA core complete list:
- Add kwargs parsing of reader arguments, passing them to intake to substitute parameters (#757)
- Remove `zoom` and use kwargs instead (#757)
- Enabling the memory monitoring and (optional) full performance monitoring in LRA (#1010)
- Adding IFS_9-FESOM_5 NextGEMS4 simulation on levante (#1009)
- Function to plot multiple maps is introduced as `plot_maps()` and documented (#866)
- Adding the IFS-FESOM storylines simulation (#848)
- `file_is_complete()` accounts also for the mindate attribute (#1007)
- Introducing a `yearmonth` timestyle to access FDB data on monthly average (#1001)
- Adding expected time calculation for weight generation (#701)
- Vertical chunking for GSV intake access (#1003)

AQUA diagnostics complete list:
- Timeseries: Various bugfix and improvements for cli and formula (#1013, #1016, #1022)

## [v0.7.2]

Main changes are:
1. `mtpr` is used for precipitation in all the catalog entries
2. LRA CLI support for parallel SLURM submission and other improvements
3. ICON production simulations available in the catalog
4. `detrend()` method is available in the `Reader` class
5. All the diagnostics have dask support in their CLI

AQUA core complete list:
- Fix LRA sources to allow incomplete times for different vars (#994)
- Distributed dask option for diagnostic CLIs and wrapper (#981)
- Added documentation for `plot_timeseries`, `plot_seasonalcycle` and `plot_single_map_diff` (#975)
- Minimum date fixer feature / ICON net fluxes fix (#958)
- Unified logging for all diagnostics (#931)
- A `detrend()` method is added to the Reader class (#919)
- LRA file handling improvements (#849, #972)
- Updating fixer for ERA5 monthly and hourly data on Levante (#937)
- GSV pin to 1.0.0 (#950)
- Adding ICON production simulations (#925)
- LRA CLI for parallel SLURM submission support a max number of concurrent jobs and avoid same job to run (#955, #990)
- Renaming of EC-mean output figures in cli push tool for aqua-web (#930)
- Renaming the `tprate` variable into `mtpr` in all fixes (#944)

AQUA diagnostic complete list:
- Tropical rainfall: enhancements of plotting and performance, files path correction (#997)
- Timeseries: seasonal cycle runs as a separate cli in aqua-analysis for performance speed-up (#982)
- Timeseries: seasonal cycle is added if reference data are not available in some timespan (#974)
- Tropical rainfall: Removing unnecessary printing during the CLI, optimazing the CLi for low and high-resolution data (#963)
- Timeseries: Grergory plot TOA limits are dynamically chosen (#959)
- SSH: technical improvements including removal of hardcoded loglevel and timespan definition. (#677)
- SSH: ready with new data governance and option to plot difference plots added. (#677)
- Atmosferic Global Mean: added mean bias for the entire year in seasonal bias function (#947)
- Tropical Cyclones: working with IFS-NEMO and ICON, includes retrieval of orography from file (#1071).

## [v0.7.1]

Main changes are:
1. Complete update of the timeseries diagnostic
2. LRA CLI for parallel SLURM submission
3. SSP370 production scenario for IFS-NEMO available in the catalog

AQUA core complete list:
- Plot timeseries is now a framework function (#907)
- Improve the automatic parsing of date range according to schema from fdb (#928)
- LRA CLI for parallel SLURM submission (#909)
- Added graphics function to plot data and difference between two datasets on the same map (#892)
- Add IFS-NEMO ssp370 scenario (#906)

AQUA diagnostics complete list:
- Teleconnections: comparison with obs is done automatically in diagnostic CLI (#924)
- Teleconnections: capability to find index file if already present (#926)
- Timeseries: save flag introduced to save to enable/disable saving of the timeseries (#934)
- Improve the automatic parsing of date range according to schema from fdb (#928)
- Updated output filenames for atmglobalmean diagnostic (#921)
- Added graphics function to plot data and difference between two datasets on the same map (#892)
- Implemented `pyproject.toml` for global_time_series diagnostic (#920).
- Implemented `pyproject.toml` for tropical_rainfall diagnostic (#850).
- Updating CLi for tropical_rainfall diagnostic (#815)
- LRA cli for parallel SLURM submission (#909)
- Timeseries: seasonal cycle is available for the global timeseries (#912)
- Timeseries: refactory of Gregory plot as a class, comparison with multiple models and observations (#910)
- Add IFS-NEMO ssp370 scenario (#906)
- Timeseries: complete refactory of the timeseries as a class, comparison with multiple models and observations (#907)
- Plot timeseries is now a framework function (#907)

## [v0.7]

Main changes are:
1. Multiple updates to the diagnostics, both scientific and graphical, to work with more recent GSV data
2. `mtpr` is now used instead of `tprate` for precipitation
2. Documentation has been reorganized and integrated

Complete list:
- New utility `add_pdf_metadata` to add metadata to a pdf file (#898)
- Experiments `a0gg` and `a0jp` added to the IFS-NEMO catalog, and removal of `historical-1990-dev-lowres` (#889)
- Updated notebooks to ensure consistency across different machines by using observational datasets, and included a demo of aqua components for Lumi (#868)
- Scripts for pushing figures and docs to aqua-web (#880)
- Fixed catalog for historical-1990-dev-lowres source (#888, #895)
- data_models src files are now in the aqua/data_models folder, with minor modifications (#884)
- Warning options based on the `loglevel` (#852)
- Timeseries: formula bugfix and annual plot only for complete years (#876)
- mtpr instead of tprate derived from tp (#828)
- eccodes 2.34.0 does not accomodate for AQUA step approach, pin to <2.34.0 (#873)
- Bugfix of the `aqua-analysis` wrapper, now can work teleconnections on atmospheric and oceanic variables 
and the default path is an absolute one (#859, #862)
- Ocean3D: many fixes and adaptations to new data governance (#776)
- Bugfix of the `aqua-analysis` wrapper, now can work teleconnections on atmospheric and oceanic variables (#859)
- Radiation: adaptation to new data governance and many improvements (#727)
- Seaice: Sea ice extent has now seasonal cycle (#797)
- Fixing the paths in `cli/lumi-install/lumi_install.sh` (#856).
- Refactor of the documentation (#842, #871)
- The drop warning in `aqua/gsv/intake_gsv.py` (#844)
- Tropical cyclones diagnostic: working with new data governance (includes possibility to retrieve orography from file (#816)

## [v0.6.3]

Complete list:
- Setting last date for NaN fix for IFS-NEMO/IFS-FESOM to 1999-10-01 and cleaner merge of parent fixes (#819)
- Hotfix to set `intake==0.7.0` as default (#841)
- Timeseries: can add annual std and now default uncertainty is 2 std (#830)
- `retrieve_plain()` method now set off startdate and enddate (#829)
- Complete restructure of fixer to make use of `fixer_name`: set a default for each model and a `False` to disable it (#746)
- Added `center_time` option in the `timmean()` method to save the time coordinate in the middle of the time interval and create a Timmean module and related TimmeanMixin class (#811)
- Fixer to rename coordinates available (#822)
- Fixing new pandas timedelta definition: replacing H with h in all FDB catalog (#786)
- Change environment name from `aqua_common` to `aqua`(#805)
- Adding a run test label to trigger CI (#826)
- Tropical_rainfall: improve organization and maintainability, introducing nested classes (#814)
- Revisiting CERES fixes (#833)
- Timeseries: add bands for observation in Gregory plots (#837)

## [v0.6.2]

Complete list:
- Global time series plot annual and monthly timeseries together, improved Gregory plot (#809)
- Teleconnection can now take a time range as input and ylim in the index plot function (#799)
- LRA to use `auto` final time and `exclude_incomplete` (#791)
- Hotfix for v0.12.0 of the GSV_interface related to valid_time (#788)
- Global time series adapted to new data governance (#785)
- AtmoGlobalMean diagnostic improvements and adaptation to new data governance (#745 #789 #807 #812)
- Sea-ice diagnostic adapted to new data governance (#790)
- Implement a fix setting to NaN the data of the first step in each month (for IFS historical-1990) (#776)

## [v0.6.1]

Complete list:
- Teleconnection improvement to accept different variable names for ENSO (avg_tos instead of sst) (#778)
- ERA5 fixes compatible with new data governance (#772)
- Update the LRA generator (removing aggregation and improving) filecheck and fix entries for historical-1990-dev-lowres (#772)
- Updates of ECmean to work with production experiments (#773, #780)
- Automatic data start and end dates for FDB sources (#762)

## [v0.6]

Main changes are:
1. Inclusion in the catalog of the historical-1990 production simulations from IFS-NEMO and IFS-FESOM.
2. New fixes that targets the DestinE updated Data Governance

Complete list:
- IFS-FESOM historical-1990-dev-lowres with new data governance added to the catalog (#770)
- AtmoGlobalMean diagnostic improvements (#722)
- Teleconnections diagnostic improvements (#722)
- Read only one level for retrieving 3D array metadata, select single level for retrieve (#713)
- IFS-FESOM historical-1990-dev-lowres with new data governance added to the catalog
- Fix mismatch between var argument and variables specified in catalog for FDB (#761)
- Compact catalogs using yaml override syntax (#752)
- Fix loading source grid file before smmregrid weight generation (#756)

## [v0.5.2-beta]

Complete list:
-  A new fdb container is used to generate the correct AQUA container

## [v0.5.2-alpha]

Main changes are:
1. Coupled models IFS-NEMO and IFS-FESOM are now supported
2. Accessor to use functions and reader methods as if they were methods of xarray objects, see [notebook](https://github.com/DestinE-Climate-DT/AQUA/blob/main/notebooks/reader/accessor.ipynb)
3. Preliminary provenance information is now available in the history attribute of the output files
4. AQUA analysis wrapper is parallelized
5. A levelist can be provided in FDB sources, this will greatly speed up the data retrieve

Complete list:
- Fix reading only one sample variable and avoid _bnds variables (#743)
- Allow correct masked regridding after level selection. Add level selection also for not-FDB sources (#741)
- Read only one level for retrieving 3D array metadata, select specific levels for FDB retrieve (#713)
- Defining catalog entry for coupled models IFS-NEMO and IFS-FESOM (#720)
- Change fixer_name to fixer_name (#703)
- Reorganization of logging calls (#700)
- Accessor to use functions and reader methods as if they were methods of xarray objects (#716)
- Suggestions are printed if a model/exp/source is not found while inspecting the catalog (#721)
- Improvements in the single map plot function (#717)
- Minor metadata fixes (logger newline and keep "GRIB_" in attrs) (#715)
- LRA fix now correctly aggregating monthly data to yearly when a full year is available (#696)
- History update and refinement creating preliminary provenance information (plus AQUA emoji!) (#676)
- OPA lra compatible with no regrid.yaml (#692)
- Introducing fixer definitions not model/exp/source dependents to be specified at the metadata level (#681)
- AQUA analysis wrapper is parallelized and output folder is restructured (#684, #725)

## [v0.5.1]

Main changes are:
1. A new `Reader` method `info()` is available to print the catalog information
2. Grids are now stored online and a tool to deploy them on the `cli` folder is available

Complete list:
- Fix attributes of DataArrays read from FDB (#686)
- Reader.info() method to print the catalog information (#683)
- Simpler reader init() by reorganizing the calls to areas and regrid weights configuration and loading (#682)
- Optional autosearch for vert_coord (#682)
- plot_single_map adapted to different coordinate names and bugfixes (#680)
- Sea ice volume datasets for the Northern Hemisphere (PIOMAS) and the Southern Hemisphere (GIOMAS) (#598)
- Possibility of defining the regrid method from the grid definition (#678)
- Grids stored online and tool to deploy them on cli folder (#675)
- Global time series diagnostic improvements (#637)
- Teleconnections diagnostic improvements (#672)

## [v0.5]

Main changes are:
1. Refactor of the Reader() interface with less options at the init() level
2. Grids are now defined with the source metadata and not in a machine-dependent file
3. CLI wrapper is available to run all diagnostics in a single call
4. Refactoring of the streaming emulator with equal treatment for FDB or file sources

Complete list:
- Controlling the loglevel of the GSV interface (#665)
- Fix wrong fdb source (#657)
- Adding sample files and tests for NEMO 2D and 3D grids (#652)
- tprate not derived from tp for GSV sources (#653)
- Simplify reader init and retrieve providing less argument in initialization (#620)
- var='paramid' can be used to select variables in the retrieve method (#648)
- configdir is not searched based on util file position in the repo (#636)
- Cleaner mask treatment (Revision of mask structure in the reader #617)
- Fldmean fix if only one dimension is present for area selection (#640)
- Adding higher frequency ERA5 data on Levante and Lumi (#628)
- regrid.yaml files are removed, grid infos are now in the catalog metadata (#520, #622, #643)
- Load all available variables in FDB xarray/dask access (#619)
- Lint standard and enforced in CI (#616)
- Reader init split with methods (#523)
- Single map plot utility to be used by all diagnostics (#594)
- Script for automatic generation of Fdb catalog entries (IFS only) (#572)
- Fix loading of singularity mounting /projappl (#612)
- CLI wrapper parser (#599)
- Refactoring of streaming emulator (#593)
- Radiation CLI and diagnostic refinement (#537)
- Ocean3D CLI and diagnostic refinement (#578)
- AtmGlobalMean CLI and diagnostic refinement (#587)
- Tropical cyclones CLI refinements and TC module (#568, #645)
- Removing OPA, OPAgenerator and related tests from the AQUA (Remove OPA from AQUA #586)
- Renaming the experiments according to the DE340 AQUA syntax (Including dev-control-1990 in the source and rename the experiment according to DE340 scheme #556, #614, #618)
- Teleconnections diagnostic improvements (#571, #574, #576, #581, #592, #623)

## [v0.4]

Main changes are:
1. Update to all the diagnostics CLI
2. Refactor of the regridder so that `regrid.yaml`` is grid-based and not experiment-based
3. Xarray access to FDB sources
4. Refactor of the fixer so that merge/replace/default options are available
5. Remove of the `aqua` environment in favour of the `aqua_common` one. 

Complete list:
- Introduced color scheme for aqua logging (#567)
- CLI for sea diagnostic (#549)
- Add CLI for SSH diagnostic and some bug fixes (#540)
- Fix SSH diagnostic to be compatible with lates AQUA version (#538) 
- Helper function to identify vertical coordinates in a dataset (#552)
- Orography for tempest extremes TCs detection and update TCs CLI (Orography threshold included and CLI update #404)
- Improvement of performance indices CLI (Update of ECmean CLI #528)
- Fix to allow reading a list of multiple variables from FDB (#545)
- Further improvement of function to inspect the catalog (#533)
- Custom exceptions for AQUA (#518)
- Speed up of the `retrieve_plain` method (#524)
- Update documention for adding new data and setting up the container (Increase documentation coverage #519)
- CLI wrapper for the state-of-the-art diagnostics analysis (#517, #527, #525, #530, #534, #536, #539, #548, #549, #559)
- Refactor the regrid.yaml as grid-based instead of experiment-based (#291)
- aqua_common environment simplified and updated (#498)
- Update available variables in FDB catalogs on lumi (#514)
- Solve reversed latitudes bug for fixed data (#510)
- Switch to legacy eccodes tables based on intake source metadata (#493)
- Add GPM IMERG precipitation data to the catalog on levante (#505)
- Fix ocean3d diagnostic colorbars not being symmetric when missing values are present (#504) 
- FDB NEMO test access to data (#488)
- Xarray dask access to FDB (#476)
- Issue a warning when multiple gribcodes are associated to the same shortname (Cases for multiple eccodes grib codes #483)
- Allowing fixer to overwrite or merge default configuration (Increasing flexibiity of the fixer allowing for merge, replace and default options #480)
- Add new tests (Increase testing #250)
- Global time series diagnostic setup for multiple variables CLI (#474)
- Option to avoid incomplete chunk when averagin with timmean (Introduce check for chunk completeness in timmean() #466)
- Simplification of Fixer() workflow, more methods and less redundancy (Functionize fixer #478)
- Remove the `aqua` environment file, only `aqua_common` is left (#482)

## [v0.3]

Main changes are:
1. Fixer moved at `Reader()` level
2. Area selection available in `fldmean()` method
3. FDB/GSV access for IFS-NEMO development simulations
4. Configuration file `config-aqua.yaml` replaces `config.yaml`

Complete list:
- Templates in configuration yaml files (#469)
- Bug fixes for FDB access options (#463, #462)
- Add observational catalogs on Lumi (Update Lumi catalog #454)
- Automatic finding of cdo (#456)
- Area is fixed if data are fixed (Fixer applied to grid areas #442)
- Tests missing failure fix (Fix #436 CI workflow passes even if some tests fail #452)
- FDB/GSV access to IFS control and historical simulations (#434, #458)
- Climatology support restored in the Reader (Fix for climatology #445)
- Improvement function to inspect the catalog (Inspect_catalog improvement #446)
- Minor improvements of the gribber (Fix gribber fdb #427)
- Allow the LRA generator to work with generators and so with FDB (LRA from fdb on mafalda #430)
- Fixes only on selected variables (Fixer updates #428)
- Complete revision of the FDB/GSV access, allowing to access also recent experiments using variable step (#343)
- Teleconnections diagnostic adapted to new code improvements (Teleconnections Dev branch update #424, #465)
- Add support for area selection with fldmean (Fldmean box selection #409)
- Environment simplified, dependencies are now mostly on the pyproject file (A simpler environment.yml #286)
- Intake esm functionality added back (Fix intake-esm #287)
- Intake esm tests (Test also intake-esm #335)
- Yaml dependencies removed (Logger and yaml issues in util.py #334)
- Log history working for iterators as well (Logger and yaml issues in util.py #334)
- Util refactor (Utility refactor #405)
- Fixer at reader level (Fixes at Reader level #244)
- Uniform timmean (Uniform time after timmean and add option for time_bnds #419)
- FDB tests added (Add FDB 5.11, a local FDB with some test data #280, #432)
- Refactor of unit conversion and non-metpy cases (Flexible unit fix from YAML file #416)
- Refactor of the config file definition (Refactor of the configuration search #417)

## [v0.2.1]

- Add development control-1950 and historical-1990 experiments to the LRA (LRA for control-1950 and historical-1990 on Levante from v0.2 #455)

## [v0.2]

- Improve the LRA generator and worklow CLI (Streaming for the LRA #289)
- AQUA new common environment installation tool for LUMI added (#413)
- Added a bash script "load_aqua_lumi.sh" to load aqua environment in LUMI with containers (Adding an AQUA singularity container for LUMI #418)

## [v0.2-beta]

This is the `AQUA` version part of the Deliverable D340.7.1.2. 

- SSH diagnostic improvements (Linting SSH diagnostics #377, SSH diag: PDF file name changed #388)
- Timmean fix to uniform time axis (Fix for timmean() to uniform output time axis #381)
- New tests trigger routine (Tests trigger with label #385)
- Fix for tco1279 and FESOM (fix for masked tco1279 #390, psu fix for salinity #383)
- ECmean improvements (various improvement for ecmean #392)
- Seaice diagnostic improvements (Deliverable340.7.1.2 fix seaice #389, Linting Seaice diagnostics #376)
- Teleconnections diagnostic graphics module enhanced and various improvements (Teleconnections corrections for D340.7.1.2 #379, Fix import in teleconnections notebooks #395, Teleconnections fix docs #408)
- Tropical cyclones linting of the diagnostic (Linting tropical cyclones diagnostics #380, Improved plotting functions for tropical cyclones #391)
- Ocean diagnostics restructured in a single folder, sharing common functions and other improvements (Linting+Fixes Ocean diagnostics #374, Adding units for MLD plot in ocean3d package #406)
- Documentation fixes (Documentation fixes after review #403)
- Atmglobalmean and radiation diagnostic improvements (Atmglobalmean fix #371)
- MSWEP fixer bugfix (Change MSWEP datamodel #397, fixing of mswep #401)

## [v0.2-alpha]

This is the `AQUA` version that will be part of the Deliverable D340.7.1.2, sent to internal review. This is mostly done by the inclusion of twelve diagnostics within the AQUA framework

- Added teleconnections diagnostic (#308, #309, #318, #333, #352)
- Added tropical cyclones diagnostic (#310, #345)
- Added performance indices diagnostic based on ECmean tool (#57, #327) 
- Added sea ice diagnostic (#353, #368)
- Added global timeseries diagnostic (#358, #359)
- Added radiation analysis diagnostic (#301, #360)
- Added global mean bias diagnostic (#285, #371)
- Added SSH variability diagnostic (#367, #369)
- Added tropical rainfall diagnostic (#314)
- Added Ocean circulation diagnostic (#295)
- Added global ocean diagnosc (#164)
- Added global mean timeseries (#268)
- Multiple fixes in the Reader (#316, #324, #334)
- Avoid time duplicated in the Reader (#357)
- Enabling autodoc for diagnostics (#330)
- Data access improvement on Levante, including new datasets (#332, #355, #321)
- Added a common environment file (#363)
- Support for Lumi installation (#315)
- Added the `changelog` file

### Changed

- Dummy diagnostic is now in the `dummy` folder (previously was `dummy-diagnostic`)
- Tests and code is now working with python>=3.9 (previously python 3.11 was excluded)

## [v0.1-beta]

This is the `AQUA` version that will be part of the Deliverable D340.7.1.1.
This is mostly built on the `AQUA` `Reader` class which support for climate model data interpolation, spatial and temporal aggregation and conversion for a common GRIB-like data format.


- Low resolution archive documentation
- Fixed a bug in the `Gribber` class that was not reading the correct yaml catalog file

## v0.1-alpha

This is the AQUA pre-release to be sent to internal reviewers. 
Documentations is completed and notebooks are working.

[unreleased]: https://github.com/DestinE-Climate-DT/AQUA/compare/v0.13-beta...HEAD
[v0.13-beta]: https://github.com/DestinE-Climate-DT/AQUA/compare/v0.13-alpha...v0.13-beta
[v0.13-alpha]: https://github.com/DestinE-Climate-DT/AQUA/compare/v0.12.2...v0.13-alpha
[v0.12.2]: https://github.com/DestinE-Climate-DT/AQUA/compare/v0.12.1...v0.12.2
[v0.12.1]: https://github.com/DestinE-Climate-DT/AQUA/compare/v0.12...v0.12.1
[v0.12]: https://github.com/DestinE-Climate-DT/AQUA/compare/v0.11.3...v0.12
[v0.11.3]: https://github.com/DestinE-Climate-DT/AQUA/compare/v0.11.2...v0.11.3
[v0.11.2]: https://github.com/DestinE-Climate-DT/AQUA/compare/v0.11.1...v0.11.2
[v0.11.1]: https://github.com/DestinE-Climate-DT/AQUA/compare/v0.11...v0.11.1
[v0.11]: https://github.com/DestinE-Climate-DT/AQUA/compare/v0.10.3...v0.11
[v0.10.3]:https://github.com/DestinE-Climate-DT/AQUA/compare/v0.10.2...v0.10.3
[v0.10.2]: https://github.com/DestinE-Climate-DT/AQUA/compare/v0.10.1...v0.10.2
[v0.10.1]: https://github.com/DestinE-Climate-DT/AQUA/compare/v0.10...v0.10.1
[v0.10]: https://github.com/DestinE-Climate-DT/AQUA/compare/v0.9.2...v0.10
[v0.9.2]: https://github.com/DestinE-Climate-DT/AQUA/compare/v0.9.1...v0.9.2
[v0.9.1]: https://github.com/DestinE-Climate-DT/AQUA/compare/v0.9...v0.9.1
[v0.9]: https://github.com/DestinE-Climate-DT/AQUA/compare/v0.8.2...v0.9
[v0.8.2]: https://github.com/DestinE-Climate-DT/AQUA/compare/v0.8.1...v0.8.2
[v0.8.1]: https://github.com/DestinE-Climate-DT/AQUA/compare/v0.8...v0.8.1
[v0.8]: https://github.com/DestinE-Climate-DT/AQUA/compare/v0.7.3...v0.8
[v0.7.3]: https://github.com/DestinE-Climate-DT/AQUA/compare/v0.7.2...v0.7.3
[v0.7.2]: https://github.com/DestinE-Climate-DT/AQUA/compare/v0.7.1...v0.7.2
[v0.7.1]: https://github.com/DestinE-Climate-DT/AQUA/compare/v0.7...v0.7.1
[v0.7]: https://github.com/DestinE-Climate-DT/AQUA/compare/v0.6.3...v0.7
[v0.6.3]: https://github.com/DestinE-Climate-DT/AQUA/compare/v0.6.2...v0.6.3
[v0.6.2]: https://github.com/DestinE-Climate-DT/AQUA/compare/v0.6.1...v0.6.2
[v0.6.1]: https://github.com/DestinE-Climate-DT/AQUA/compare/v0.6...v0.6.1
[v0.6]: https://github.com/DestinE-Climate-DT/AQUA/compare/v0.5.2-beta...v0.6
[v0.5.2-beta]: https://github.com/DestinE-Climate-DT/AQUA/compare/v0.5.2-alpha...v0.5.2-beta
[v0.5.2-alpha]: https://github.com/DestinE-Climate-DT/AQUA/compare/v0.5.1...v0.5.2-alpha
[v0.5.1]: https://github.com/DestinE-Climate-DT/AQUA/compare/v0.5...v0.5.1
[v0.5]: https://github.com/DestinE-Climate-DT/AQUA/compare/v0.4...v0.5
[v0.4]: https://github.com/DestinE-Climate-DT/AQUA/compare/v0.3...v0.4
[v0.3]: https://github.com/DestinE-Climate-DT/AQUA/compare/v0.2.1...v0.3
[v0.2.1]: https://github.com/DestinE-Climate-DT/AQUA/compare/v0.2...v0.2.1
[v0.2]: https://github.com/DestinE-Climate-DT/AQUA/compare/v0.2-beta...v0.2
[v0.2-beta]: https://github.com/DestinE-Climate-DT/AQUA/compare/v0.2-alpha...v0.2-beta
[v0.2-alpha]: https://github.com/DestinE-Climate-DT/AQUA/compare/v0.1-beta...v0.2-alpha
[v0.1-beta]: https://github.com/DestinE-Climate-DT/AQUA/compare/v0.1-alpha...v0.1-beta<|MERGE_RESOLUTION|>--- conflicted
+++ resolved
@@ -12,11 +12,8 @@
 - `cli_dummy.py` script is deprecated and will be removed in the next release. Use the `cli_checker.py` instead.
  
 AQUA core complete list:
-<<<<<<< HEAD
 - Safety checks for dates according to frequency for HPC and bridge in intake GSV (#1636)
-=======
 - Automatic identification of ocean grid in the catalog generator (#1621)
->>>>>>> 80bbb485
 - `OutputSaver` can deduce the catalog name from the model, exp (#1627)
 - Pin zarr<3.0.0 to avoid breaking changes (#1625)
 - LRA generator integrates ``-rebuild`` option to regenerate areas and weights. The `--autosubmit` option is removed (#1623)
