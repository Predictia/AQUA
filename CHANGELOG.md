--- conflicted
+++ resolved
@@ -7,9 +7,8 @@
 
 Unreleased in the current development version:
 
-<<<<<<< HEAD
 - Added graphics function to plot data and difference between two datasets on the same map (#892)
-=======
+
 ## [v0.7]
 
 Main changes are:
@@ -21,7 +20,6 @@
 - New utility `add_pdf_metadata` to add metadata to a pdf file (#898)
 - Experiments `a0gg` and `a0jp` added to the IFS-NEMO catalog, and removal of `historical-1990-dev-lowres` (#889)
 - Updated notebooks to ensure consistency across different machines by using observational datasets, and included a demo of aqua components for Lumi (#868)
->>>>>>> f914f5cc
 - Scripts for pushing figures and docs to aqua-web (#880)
 - Fixed catalogue for historical-1990-dev-lowres source (#888, #895)
 - data_models src files are now in the aqua/data_models folder, with minor modifications (#884)
