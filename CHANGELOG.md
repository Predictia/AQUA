# Changelog

All notable changes to this project will be documented in this file.
The format is based on [Keep a Changelog](https://keepachangelog.com/en/1.1.0/)

## [Unreleased]

Unreleased in the current development version (target v0.16.0):

AQUA core complete list:

AQUA diagnostics complete list:
<<<<<<< HEAD
- Teleconnections: complete refactor according to the Diagnostic, PlotDiagnostic schema (#1884)
=======
- Timeseries: Use new OutputSaver in Timeseries diagnostics (#1948)
>>>>>>> 33d2c82a


## [v0.15.0]

Main changes are:
- Polytope support 
- Plotting routines support cartopy projections and matplotlib styles
- Major refactor of AQUA core functionalities: Regridder, Datamodel, OutputSaver, Timstat  
- Major refactor of Timeseries, SeasonalCycle, GregoryPlot diagnostics

Removed:
- `aqua.slurm` has been removed.

Workflow modifications:
- `push_analysis.sh` (and the tool `push_s3.py` which it calls) now both return proper error codes if the transfer fails. 0 = ok, 1 = credentials not valid, 2 = bucket not found. This would allow the workflow to check return codes. As an alternative, connectivity could be tested before attempting to run push_analysis by pushing a small file (e.g. with `python push_s3.py aqua-web ping.txt`))

AQUA core complete list:
- Add FDB_HOME to debug logs (#1914)
- Enabling support for DestinE STAC API to detect `bridge_start_date`and `bridge_end_date` (#1895)
- Return codes for push_s3 and push_analysis utilities (#1903)
- Polytope support (#1893)
- Additional stats for LRA and other refinements (#1886) 
- New OutputSaver class (#1837)
- Introduce a `Timstat()` module independent from the `Reader()` (#1832)
- Adapt Catalog Generator to Data-Portfolio v1.3.0 (#1848)
- Introduction of a internal AQUA data model able to guess coordinates and convert toward required target data convention definition (#1862, #1877, #1883)
- Custom `paths` in the `config-aqua.yaml` can now be defined and will take priority over the catalog paths (#1809)
- Remove deprecated `aqua.slurm` module (#1860)
- Refactor of `plot_maps()` and `plot_maps_diff()` functions with projection support and use their single map version internally (#1865)
- Refactor of `plot_single_map()` and `plot_single_map_diff()` functions with projection support (#1854)
- Refactor time handling: replacement of `datetime` objects and of `pd.Timestamp` lists (#1828)
- Fix the `regrid_method` option in the Reader (#1859)
- Add a GitHub Token for downloading ClimateDT catalogs (#1855)
- Ignore `nonlocal` complaints by flake8 (#1855)
- WOCE-ARGO ocean dataset grids and fixes added (#1846)
- Upgrade of base container to FDB 5.15.11 (#1845)
- Matplotlib styles can be set in the configuration file (#1729)
- Graphics refactoring for timeseries plot functions (#1729, #1841)
- Major refactor of the regrid options, with new modular `Regridder()` class replacing `Regrid()` mixin (#1768)
- Refactor of the `retrieve_plain()` function with contextmanager and smmregrid GridInspector (#1768)

AQUA diagnostics complete list:
- Diagnostic core: refinement of OutputSaver metadata and name handling (#1901)
- Diagnostic core: refactor of the documentation folder structure (#1891)
- Timeseries: complete refactor of the timeseries diagnostic according to the Diagnostic, PlotDiagnostic schema (#1712, #1896)

## [v0.14.0]

Main changes are:
- AQUA is now open source
- Documentation is now available on ReadTheDocs
- Attributes added by AQUA are now "AQUA_" prefixed
- A core diagnostic class has been introduced

Removed:
- Support for python==3.9 has been dropped.
- Generators option from the Reader has been removed.

Workflow modifications:
- `aqua_analysis.py`: all the config files are used from the `AQUA_CONFIG` folder. This allows individual run modification kept in the `AQUA_CONFIG` folder for reproducibility.
- `makes_contents.py`: can now take a config file as an argument to generate the `content.yaml` file.
- `push_analysis.sh`: now has an option to rsync the figures to a specified location. Extra flags have been added (see Dashboard section in the documentation).

AQUA core complete list:
- Updated AQUA development container to micromamba 2.0.7 (#1834)
- Updated base container to eccodes 2.40 (#1833)
- Added Healpix zoom 7 grid for ICON R02B08 native oceanic grid (#1823)
- Remove generators from Reader (#1791)
- Fix tcc grib code and add some cmor codes in the convention file (#1800)
- Add a regrid option to cli of relevant diagnostics (#1792)
- Limit estimation of time for weight generation only to regular lon/lat grids (#1786)
- LRA generation can operate spatial subsection (#1711)
- Attributes added by AQUA are now "AQUA_" prefixed (#1790)
- Remove zarr pin (#1794)
- Dropping support for python==3.9 (#1778, #1797)
- Reader intake-xarray sources can select a coder for time decoding (#1778)
- Document use of AQUA on ECMWF HPC2020 (#1782)
- Added history logging for lat-lon in area selection (#1479)
- Cleaner workflow and pytest/coverage configuration (#1755, #1758)
- catalog, model, exp, source info are now stored in the DataArray attributes (#1753)
- Avoid infinite hanging during bridge access (#1733, #1738)
- Enable dependabot to monitor dependencies every month (#1748)
- `eccodes` bump to 2.40.0 (#1747)
- Integrate codecov to monitor coverage and test analytics and remove old bot (#1736, #1737, #1755, #1819)
- Reinitialize `GSVRetriever` instance only when needed (#1733)
- Enable the option to read FDB data info from file, and refactor start/end hpc/bridge dates handling (#1732, #1743, #1762)
- Fix `push_analysis.sh` options and `aqua_analysis.py` config paths (#1723, #1754)
- Enable zip compression for LRA yearly files (#1726)
- Enable publication of documentation on ReadTheDocs (#1699, #1716)
- Adapt Catgen test to the new number of sources for ICON (#1708)
- Added tests for the Hovmoller plot routine (#1532)
- `push_s3` compatibility with `boto3>=1.36.0` (#1704)
- Rsync option for push_analysis.sh (#1689)
- Multiple updates to allow for AQUA open source, including Dockerfiles, actions, dependencies and containers (#1574)

AQUA diagnostics complete list:
- Ensemble: config file structure and tests (#1630)
- Ocean3d: Tests for the Ocean3d diagnostic (#1780)
- Diagnostic core: A common function to check and convert variable units is provided as `convert_data_units()` (#1806)
- Ocean3d: Bug fix to regridding of observations in cli (#1811)
- Diagnostic core: the `retrieve()` method uses internally a `_retrieve()` method that returns instead of updating attributes (#1763)
- Diagnostic core: documentation about class and config file structure (#1790)
- Diagnostic core: A common function to load the diagnostic config file is provided (#1750)
- Global bias: add test (#1675)
- Diagnostic core: Add additional command-line arguments for configuration and processing options (#1745)
- Global bias: Handling plev and using scientific notation in contour plots (#1649)
- Ecmean: Fix net surface radiative flux and wind stresses in ecmean (#1696)
- Diagnostic core: A common parser and fuctions to open/close the dask cluster are provided (#1703)

## [v0.13.1]

Main changes are:
1. Ocean3d major refactoring

AQUA core complete list:
- Fixer delete option accepts non-lists (#1687)
- Ansi color 8-bit fix for logger (#1671)
- Hotfix for unmatched string in catgen (#1672)
- Test for aqua-analysis.py (#1664)
- Fix in the catgen now correctly generating an automatic description if not provided (#1662)

AQUA diagnostics complete list:
- Diagnostic core: added a Diagnostic class to be inherited by all diagnostics (#1681)
- Timeseries: hotfix of problems with the catalog usage in output saving (#1669)
- Tropical Rainfall: Update of the precomputed histograms paths for lumi and MN5 (#1661)
- Ocean3d: Trend is calculating using polyfit. Restructed the mixed layer depth function. (#1651)
- Global bias: hotfix for regrid option (#1670)

## [v0.13.0]

Main changes are:
1. Grids updated to work with operational O-25.1
2. Compliance of the catalog generator to the O-25.1 data portfolio
3. New 'Biases and Radiation' diagnostics replace the old 'AtmGlobalMean and Radiation'
4. Push of figures to LUMI-O and improvements for aqua-web

Deprecated:
- `aqua-analysis.sh` script is deprecated and has been removed. Use `aqua-analysis.py` instead.
- `cli_dummy.py` script is deprecated and will be removed in the next release. Use the `cli_checker.py` instead.
 
AQUA core complete list:
- More general checksum checker for grids and observations ( #1550)
- Output dir including catalogue for aqua-analysis.py (#1640)
- Grids for O-25.1 cycle are added in the grids folder (they are v3) (#1647)
- `deltat` for fixer can now be specified in source metadata and not only in fixes (#1626)
- LRA generator integrates ``--rebuild`` flag to regenerate areas and weights. The `--autosubmit` option is removed (#1623)
- Hotfix for catgen tests (#1648)
- Experiment and dashboard metadata are now created with the catalog generator (#1637)
- Safety checks according to data frequency for HPC, bridge and request start/end dates in intake GSV (#1636, #1655)
- Experiment metadata for aqua-web and dashboard from catalog entry (#1633)
- Automatic identification of ocean grid in the catalog generator (#1621)
- `OutputSaver` can deduce the catalog name from the model, exp (#1627)
- Pin zarr<3.0.0 to avoid breaking changes (#1625)
- Units utility are now functions and not methods of FixerMixin (#1558)
- New `cli_checker.py` tool to check the existance of the required model in the catalog and rebuild the area files (#1619)
- Update the catalog generator to align with changes in the data portfolio (#1593)
- Adding ICON phase2 hpx6 and hpz9 grids (#1596)
- Push figures to LUMI-O for dashboard (#1582, #1607)
- Bridge_start_date and expver switching (#1597)
- Include all available figure metadata in content.json for dashboard/aqua-web (#1573)
- Upgrade LUMI module to 24.03 and to eccodes 2.39.0

AQUA diagnostics complete list:
- Old AtmoGlobalMean and Radiation diagnostics removed (#1622)
- `--catalog` is accepted by all the diagnostics altough it is not used by all of them yet (#1619)
- Timeseries: enabled region selection in the CLI (#1564)
- Ocean3d: Bugfix of values for Ocean trend function (#1583)
- Biases and Radiation: Refactoring of Bias and Radiation Diagnostics (#1243)
- Biases and Radiation: Fix Seasonal Bias Output in global_biases for NetCDF Saving Compatibility and other fixes (#1585, #1604, #1628)
- Biases and Radiation: Adding `save_netcdf` flag and function (#1510)
- Biases and Radiation: Integrating Updated OutputSaver (#1487)

## [v0.13-beta]

Main changes are:
1. All the diagnostics are now compatible with the new fixes and eccodes version.
2. Full compatibility with HealPix grids and the new CDO version.
3. Major improvements in the Ocean3D diagnostic.

AQUA core complete list:
- Safety checks and error messages on FDB folders (#1512)
- Refreshed internal `to_list` function (#1512)
- Reorganizing and extending CI/CD catalog with 5 years of hpz3 data from ERA5 (atm) and FESOM (oce) (#1552)
- Version info in a separate module (#1546) 
- Corrected `tcc` units to % (#1551)
- Fix pdf attributes (#1547)
- Catgen fixes (#1536)
- Introduced fixer for ClimateDT phase 2 (#1536)
- `aqua_analysis.py` using a common central dask cluster (#1525)
- Added the `cdo_options: "--force"` to the definitions of the oceanic HealPix grids (#1539)

AQUA diagnostic complete list:
- ECmean: Integrating the performance indices and global mean within the `aqua_diagnostics` module (#1556)
- Teleconnections: The `teleconnections` diagnostic is now integrated in the `aqua_diagnostics` module (#1352)
- Teleconnections: OutputSaver for the teleconnections diagnostic (#1567, #1570)
- Ocean3d: Fix to improve memory usage and cli (#1490)
- Seaice: Fix to read sithick as fallback instead of sivol (#1543)
- Ocean3d: Minor fix to allow to read new variable names (#1540)
- Timeseries: The `timeseries` diagnostic is now integrated in the `aqua_diagnostics` module (#1340)
- Timeseries: Integrating Updated OutputSaver (#1492)

## [v0.13-alpha]

Main changes are:
1. A refactor of the fixes, with a new common main convention table is available, based on eccodes.
2. Diagnostics are updated to work with the new fixes and the new eccodes version. This is not yet complete and will be finalized in the next release.
3. The FDB reader always rely on paramids, so that support for eccodes 2.39.0 and backward compatibility is ensured.

AQUA core complete list:
- push-analysis.sh maintenance (#1555)
- Added the `cdo_options: "--force"` to the definitions of the HealPix grids (#1527)
- Removing default fixes (#1519)
- Support for eccodes=2.39.0 with full fixes refactoring (#1519)
- Dashboard: Moved making of contents yaml to local hpc (#1470)
- Support for new smmregrid==0.1.0 including simpler weights and area generation (#1395)
- Removing cdo pin for more recent versions (#1395)
- Change `bridge_end_date` convention (#1498)
- `catgen` to support data bridge options (#1499)
- Enhance OutputSaver with Improved File Handling, Logging, and NetCDF Write Modes (#1495)
- Introduction a specific pipeline and tests for `catgen` utiliy (#1505)
- Remove pin on xarray (#1507)
- FDB reader internally always asks for paramids (#1491, #1508, #1529)
- Introduction of a convention table for the fixer, in order to create a more general fixer (#1488, #1506)
- Refactor of `cli_lra_parallel_slurm.py` to work with container via jinja (#1497) 
- Convert `aqua-analysis.sh` to Python with Subprocess and Multiprocessing Support (#1354, #1521)
- New base container for aqua-container (#1441)
- Autodetection of latest AQUA in `load-aqua-container.sh` script (#1437)
- Update Metadata Handling for NetCDF, PDF, and PNG Outputs (#1430)
- Add instructions to install AQUA on MN5 (#1468)
- Introduce `grids-checker.py` tool to verify presence and checksum of the grid files (#1486)

AQUA diagnostic complete list:
- Tropical Cyclones: Adaptation to IFS-FESOM and tool to compute orography from data (#1393)
- Seaice: Hotfix for sea ice plots (#1432)

## [v0.12.2]

Main changes are: 
1. Single container script to be used on Lumi, MN5 and Levante

AQUA core complete list:
- Introduce `timeshift` option for the fixer to roll forward/back the time axis (#1411)
- Centralize and refactor in single script the tool to load AQUA container (#1413)
- Add extra maintenance options to submit-aqua-web (#1415)
- Update push-analysis.sh removing dependency on full AQUA and option not to convert to png (#1419)
- Pin to xarray<2024.09 to prevent bug in polyfit requires temporary (#1420)
- Remove spurious dimensions when running `fldmean()` (#1423)

AQUA diagnostic complete list:
- Refactor of plotThickness method in the sea ice diagnostic (#1427)


## [v0.12.1]

AQUA core complete list:
- Allow multiple realizations in fdb-catalog-generator (#1335)
- Fix the container loading script in order to avoid load of local libraries (#1399)
- Fix using AQUA container for submit-aqua-web, do not wipe old figures by default (#1387)
- New `timstat` module which opens complement `timmean()` with `timmax()`, `timmin()` and `timstd()` methods (#1391)
- Fix installation to avoid mismatch between `hdf5` and `h5py` libraries (#1408)

## [v0.12]

Main changes are:
1. AQUA installation now requires a mandatory machine name.
2. The `aqua` source code has been moved to the `src` folder. The change is transparent to the user.
3. A diagnostic module, called `aqua.diagnostics`, is under development. The module is not yet active, diagnostics are still available with the previous structure.

AQUA core complete list:
- Mixed updates to support data for NextGEMS cycle4 hackathon (#1375)
- Preprocess functionality added to the `Reader` class (#1298)
- The AQUAthon material has been moved under the `notebooks` folder (#1342)
- `aqua` source code has been moved to the `src` folder (#1332)
- A diagnostic module, called `aqua.diagnostics`, has been created under the `src` folder (#1332, #1341)
- LRA generator tool support for multiple relizations (#1357, #1375)
- LRA generator requires `catalog` as a mandatory argument (#1357)
- AQUA console revisiting, adding `avail` method and `update` method (#1346)
- AQUA install now requires mandatory machine name (#1346)
- Fix to make keyword step optional in request (#1360)

## [v0.11.3]

AQUA core complete list:
- LRA, both from CLI and worklow, is part of the AQUA console and can be run with `aqua lra $options` (#1294)
- FDB catalog generator is part of the AQUA console and can be run with `aqua catgen $options` (#1294)
- Coordinate unit overriding is now possible via the `tgt_units` argument (#1320)
- Full support for python>=3.9 (#1325)
- Pin of (python) eccodes<2.37.0 in pyproject due to recent changes in binary/python structure (#1325)

AQUA diagnostic complete list:
- Radiation: Bugfix in the CLI for the radiation diagnostic (#1319)

## [v0.11.2]

AQUA core complete list:
- Renaming of FESOM grids to include original resolution name (#1312)
- Bugfix of the fdb-catalog-generator tool that was not correctly assigning NEMO grids (#1309)
- Bugfix of the GSV intake driver that was not handling correctly metadata jinja replacement (#1304) 
- Bugfix of _merge_fixes() method when the parent fix has no vars specified (#1310)
- Safety check for the netcdf driver providing more informative error when files are not found (#1307, #1313)

AQUA diagnostic complete list:
- Tropical Rainfall: Fix Minor Issues in Tropical Precipitation CLI Metadata and Formatting (#1266)

## [v0.11.1]

Attention: If you are accessing FDB experiments, we suggest to not use versions older than this release.

Main changes are:
1. AQUA works with FDB written with ecCodes versions > 2.35 as well as lower.
2. Timeseries and Seasonal cyle can now be evaluated also on a specific region 

AQUA core complete list:
- ecCodes now pinned to >=2.36.0 and tool for fixing older definition files (#1302)

AQUA diagnostic complete list:
- Timeseries: a region can be selected for Timeseries and Seasonal Cycle with the `lon_limits` and `lat_limits` arguments (#1299)
- Timeseries: the cli argument for extending the time range is now extend (previously expand) (#1299)
- Timeseries: all the available diagnostics support the catalog argument (#1299)

## [v0.11]

Attention: this version is not compatible with catalog entries with ecCodes >= 2.35.0.

1. LRA supports multi-catalog structure
2. ecCodes temporarily restricted to < 2.34

AQUA core complete list:
- Refactor the fdb-catalog-generator tool to work with data-portfolio repository (#1275)
- Introduce a function to convert NetCDF to Zarr and zarr catalog entry for LRA (#1068)
- Suppress the warning of missing catalogs in the AQUA console `add` command (#1288)
- Lumi installation is completely updated to LUMI/23.09 modules (#1290)
- gsv_intake switches eccodes also for shortname definitions (#1279)
- Increase compatibility between LRA generator and multi-catalog (#1278)
- Allow for intake string replacement within LRA-generated catalogs (#1278)
- Avoid warning for missing intake variable default when calling the `Reader()` (#1287)

AQUA diagnostic complete list:
- Teleconnections: catalog feature bugfix (#1276)

## [v0.10.3]

Attention: this version is not compatible with catalog entries with ecCodes < 2.35.0.

Main changes are:
1. support for ecCodes >= 2.35.0 (to be used with caution, not working with exps with eccodes < 2.35.0)
2. fdb_path is deprecated in favour of fdb_home

AQUA core complete list:
- Restructure fixes folder and files (#1271)
- Removed eccodes pin, better handling of tables in get_eccodes_attr (#1269)
- Added test for diagnostics integration to AQUA installation process (#1244)
- Bugfix for the monthly frequency data with monthly cumulated fluxes (#1255)
- fdb_path becomes optional and deprecated in favour of fdb_home (#1262)
- Branch support for tool to push analysis to explorer (#1273)

AQUA diagnostic complete list:
- ECmean documentation updates (#1264)

## [v0.10.2]

Main changes are:
1. aqua-analysis script can be configured with an external yaml file
2. AQUA installation process now includes diagnostics integration

AQUA core complete list:
- Rename OutputNamer to OutputSaver and add catalog name (#1259)
- Hotfix for rare situation with 3D data but no vertical chunking defined (#1252)
- External yaml file to configure aqua-analysis (#1246)
- Adding diagnostics integration to AQUA installation process (#1229)

AQUA diagnostic complete list:
- Teleconnections: adding the catalog feature to the diagnostic (#1247)
- ECmean upgrades for the CLI (#1241)
- ECmean enables the computation of global mean diagostic (#1241)

## [v0.10.1]

AQUA core complete list:
- Fixer for monthly frequency data with monthly cumulated fluxes (#1201)
- Catalogs can be installed from the external repository (#1182)
- Added grid for NEMO multiIO r100 (#1227)
- Reorganized analysis output in catalog/model/exp structure (#1218)

## [v0.10]

Main changes are:
1. The catalog is externalized and AQUA supports multiple catalogs. It is now mandatory to use the aqua console to add a new catalog to the AQUA installation.

AQUA core complete list:
- Catalog is externalized to a separate repository (#1200)
- AQUA is now capable of accessing multiple catalogs at the same time (#1205)
- MN5 container for AQUA (#1213)

## [v0.9.2]

Main changes are:
1. The `aqua-config.yaml` file is replaced by a template to be installed. The aqua console is now mandatory to use aqua.
2. `$AQUA` removed from the `Configdir()` autosearch, an installation with the aqua console is mandatory to use aqua.
3. AQUA cli command to provide the installation path with `--path` option. This can substitute the `$AQUA` variable in scripts.
4. The catalog file is now split into `machine.yaml` and `catalog.yaml` to support machine dependency of data path and intake variables as kwargs into each catalog.

AQUA core complete list:
- More detailed documentation for Levante and Lumi installation (#1210)
- `aqua-config.yaml` replaced by a template to be installed on each machine (#1203)
- `$AQUA` removed from the `Configdir()` autosearch (#1208)
- AQUA cli command to provide the installation path with `--path` option (#1193)
- Restructure of the `machine` and `catalog` instances to support a catalog based development (#1186)
- AQUA installation via command line support a machine specification `aqua install lumi` (#1186)
- Introduction of `machine.yaml` file to support machine dependency of data path and intake variables as kwargs into each catalog (#1186)
- Removing all the AQUA catalogs from the repo, now using https://github.com/DestinE-Climate-DT/Climate-DT-catalog (#1200)

## [v0.9.1]

Main changes are:
1. Update of fdb libraries to be compatible with the FDB data bridge

AQUA core complete list:
- OutputNamer Class: Comprehensive Naming Scheme and Metadata Support (#998)
- Creation of png figures for AQUA explorer is local (#1189)

## [v0.9]

Main changes are:
1. AQUA has an `aqua` CLI entry point, that allow for installation/uninstallation, catalog add/remova/update, fixes and grids handling
2. Experiments placed half on HPC and half on DataBridge data can be accessed in continuous manner.

AQUA core complete list:
- AQUA entry point for installation and catalog maintanance and fixes/grids handling (#1131, #1134, #1146, #1168, #1169)
- Automatic switching between HPC and databridge FDB (#1054, #1190)
- CLI script for automatic multiple experiment analysis submission (#1160, #1175)

## [v0.8.2]

Main changes are: 
1. `aqua-grids.yaml` file split in multiple files into `grids` folder
2. Container for Levante

AQUA core complete list:
- Removing any machine name depencency from slurm files (#1135)
- Jinja replacement is added to the aqua-config.yaml (#1154)
- grid definitions split in multiple files (#1152)
- Add script to access the container on Levante HPC (#1151)
- Add support for IFS TL63 and TL159 grids (#1150)
- Swift links for tests and grids renewed (#1142)
- Removing the docker folder (#1137)
- Introducing a tool for benchmarking AQUA code (#1057)
- Define AQUA NEMO healpix grids as a function of their ORCA source (#1113)

AQUA diagnostics complete list:
- Tropical Rainfall: Improve Paths in Live Demonstration Notebook  (#1157)
- Atm global mean: produce seasonal bias plots by default (#1140)
- Tropical Rainfall: Notebook for the Live Demonstration (#1112)
- Teleconnections: MJO Hovmoller plot introduced as notebook (#247)
- Tropical Rainfall: Reduce Redundancy in Conversion Functions (#1096)

## [v0.8.1]

Main changes are: 
1. Fixes following internal D340.7.3.3 and D340.7.1.4 review 

AQUA core complete list:
- Tco399-eORCA025 control, historical and scenario runs added to Lumi catalog (#1070)
- ESA-CCI-L4 dataset added for Lumi and Levante catalogs (#1090)
- Various fixes to the documentation (#1106)
- Fixer for dimensions is now available (#1050)

AQUA diagnostics complete list:
- Timeseries: units can be overridden in the configuration file (#1098)
- Tropical Rainfall: Fixing the Bug in the CLI (#1100)

## [v0.8]

Main changes are:
1. Support for Python 3.12
2. Update in the catalog for Levante and introduction of Leonardo
3. Multiple diagnostics improvement to fullfil D340.7.3.3 and D340.7.1.4

AQUA core complete list:
- LRA for ICON avg_sos and avg_tos (#1076)
- LRA for IFS-NEMO, IFS-FESOM, ICON added to Levante catalog (#1072)
- IFS-FESOM storyline +2K added to the Lumi catalog (#1059)
- Allowing for jinja-based replacemente in load_yaml (#1045) 
- Support for Python 3.12 (#1052)
- Extending pytests (#1053)
- More efficient use of `_retrieve_plain` for acessing sample data (#1048)
- Introducing the catalog structure for Leonardo HPC (#1049)
- Introducing an rsync script between LUMI and levante for grids (#1044)
- Introducing a basic jinja-based catalog entry generator (#853)
- Adapt NextGEMS sources and fixes to the final DestinE governance (#1008, #1035)
- Remove  NextGEMS cycle2 sources (#1008)
- Avoid GSVSource multiple class instantiation in dask mode (#1051)

AQUA diagnostics complete list:
- Teleconnections: refactor of the documentation (#1061)
- Tropical rainfall: Updating the Documentation and Notebooks (#1083)
- Performance indices: minor improvements with the inclusion of mask and area files (#1076)
- Timeseries: Seasonal Cycle and Gregory plots save netcdf files (#1079)
- Tropical rainfall: minor modifications to the CLI and fixes to changes in the wrapper introduced in PR #1063 (#1074)
- Tropical rainfall: adding daily variability and precipitation profiles to the cli (#1063)
- Teleconnections: bootstrap evaluation of concordance with reference dataset (#1026)
- SSH: Improvement of the CLI (#1024) 
- Tropical rainfall: adding metadata and comparison with era5 and imerg to the plots, re-binning of the histograms and buffering of the data (#1014)
- Timeseries: refactor of the documentation (#1031)
- Radiation: boxplot can accomodate custom variables (#933)
- Seaice: convert to module, add Extent maps (#803)
- Seaice: Implement seaice Volume timeseries and thickness maps (#1043)

## [v0.7.3]

Main changes are:
1. IFS-FESOM NextGEMS4 and storylines simulations available in the catalog
2. Vertical chunking for GSV intake access
3. FDB monthly average data access is available
4. kwargs parsing of reader arguments (e.g. allowing for zoom and ensemble support)

AQUA core complete list:
- Add kwargs parsing of reader arguments, passing them to intake to substitute parameters (#757)
- Remove `zoom` and use kwargs instead (#757)
- Enabling the memory monitoring and (optional) full performance monitoring in LRA (#1010)
- Adding IFS_9-FESOM_5 NextGEMS4 simulation on levante (#1009)
- Function to plot multiple maps is introduced as `plot_maps()` and documented (#866)
- Adding the IFS-FESOM storylines simulation (#848)
- `file_is_complete()` accounts also for the mindate attribute (#1007)
- Introducing a `yearmonth` timestyle to access FDB data on monthly average (#1001)
- Adding expected time calculation for weight generation (#701)
- Vertical chunking for GSV intake access (#1003)

AQUA diagnostics complete list:
- Timeseries: Various bugfix and improvements for cli and formula (#1013, #1016, #1022)

## [v0.7.2]

Main changes are:
1. `mtpr` is used for precipitation in all the catalog entries
2. LRA CLI support for parallel SLURM submission and other improvements
3. ICON production simulations available in the catalog
4. `detrend()` method is available in the `Reader` class
5. All the diagnostics have dask support in their CLI

AQUA core complete list:
- Fix LRA sources to allow incomplete times for different vars (#994)
- Distributed dask option for diagnostic CLIs and wrapper (#981)
- Added documentation for `plot_timeseries`, `plot_seasonalcycle` and `plot_single_map_diff` (#975)
- Minimum date fixer feature / ICON net fluxes fix (#958)
- Unified logging for all diagnostics (#931)
- A `detrend()` method is added to the Reader class (#919)
- LRA file handling improvements (#849, #972)
- Updating fixer for ERA5 monthly and hourly data on Levante (#937)
- GSV pin to 1.0.0 (#950)
- Adding ICON production simulations (#925)
- LRA CLI for parallel SLURM submission support a max number of concurrent jobs and avoid same job to run (#955, #990)
- Renaming of EC-mean output figures in cli push tool for aqua-web (#930)
- Renaming the `tprate` variable into `mtpr` in all fixes (#944)

AQUA diagnostic complete list:
- Tropical rainfall: enhancements of plotting and performance, files path correction (#997)
- Timeseries: seasonal cycle runs as a separate cli in aqua-analysis for performance speed-up (#982)
- Timeseries: seasonal cycle is added if reference data are not available in some timespan (#974)
- Tropical rainfall: Removing unnecessary printing during the CLI, optimazing the CLi for low and high-resolution data (#963)
- Timeseries: Grergory plot TOA limits are dynamically chosen (#959)
- SSH: technical improvements including removal of hardcoded loglevel and timespan definition. (#677)
- SSH: ready with new data governance and option to plot difference plots added. (#677)
- Atmosferic Global Mean: added mean bias for the entire year in seasonal bias function (#947)
- Tropical Cyclones: working with IFS-NEMO and ICON, includes retrieval of orography from file (#1071).

## [v0.7.1]

Main changes are:
1. Complete update of the timeseries diagnostic
2. LRA CLI for parallel SLURM submission
3. SSP370 production scenario for IFS-NEMO available in the catalog

AQUA core complete list:
- Plot timeseries is now a framework function (#907)
- Improve the automatic parsing of date range according to schema from fdb (#928)
- LRA CLI for parallel SLURM submission (#909)
- Added graphics function to plot data and difference between two datasets on the same map (#892)
- Add IFS-NEMO ssp370 scenario (#906)

AQUA diagnostics complete list:
- Teleconnections: comparison with obs is done automatically in diagnostic CLI (#924)
- Teleconnections: capability to find index file if already present (#926)
- Timeseries: save flag introduced to save to enable/disable saving of the timeseries (#934)
- Improve the automatic parsing of date range according to schema from fdb (#928)
- Updated output filenames for atmglobalmean diagnostic (#921)
- Added graphics function to plot data and difference between two datasets on the same map (#892)
- Implemented `pyproject.toml` for global_time_series diagnostic (#920).
- Implemented `pyproject.toml` for tropical_rainfall diagnostic (#850).
- Updating CLi for tropical_rainfall diagnostic (#815)
- LRA cli for parallel SLURM submission (#909)
- Timeseries: seasonal cycle is available for the global timeseries (#912)
- Timeseries: refactory of Gregory plot as a class, comparison with multiple models and observations (#910)
- Add IFS-NEMO ssp370 scenario (#906)
- Timeseries: complete refactory of the timeseries as a class, comparison with multiple models and observations (#907)
- Plot timeseries is now a framework function (#907)

## [v0.7]

Main changes are:
1. Multiple updates to the diagnostics, both scientific and graphical, to work with more recent GSV data
2. `mtpr` is now used instead of `tprate` for precipitation
2. Documentation has been reorganized and integrated

Complete list:
- New utility `add_pdf_metadata` to add metadata to a pdf file (#898)
- Experiments `a0gg` and `a0jp` added to the IFS-NEMO catalog, and removal of `historical-1990-dev-lowres` (#889)
- Updated notebooks to ensure consistency across different machines by using observational datasets, and included a demo of aqua components for Lumi (#868)
- Scripts for pushing figures and docs to aqua-web (#880)
- Fixed catalog for historical-1990-dev-lowres source (#888, #895)
- data_models src files are now in the aqua/data_models folder, with minor modifications (#884)
- Warning options based on the `loglevel` (#852)
- Timeseries: formula bugfix and annual plot only for complete years (#876)
- mtpr instead of tprate derived from tp (#828)
- eccodes 2.34.0 does not accomodate for AQUA step approach, pin to <2.34.0 (#873)
- Bugfix of the `aqua-analysis` wrapper, now can work teleconnections on atmospheric and oceanic variables 
and the default path is an absolute one (#859, #862)
- Ocean3D: many fixes and adaptations to new data governance (#776)
- Bugfix of the `aqua-analysis` wrapper, now can work teleconnections on atmospheric and oceanic variables (#859)
- Radiation: adaptation to new data governance and many improvements (#727)
- Seaice: Sea ice extent has now seasonal cycle (#797)
- Fixing the paths in `cli/lumi-install/lumi_install.sh` (#856).
- Refactor of the documentation (#842, #871)
- The drop warning in `aqua/gsv/intake_gsv.py` (#844)
- Tropical cyclones diagnostic: working with new data governance (includes possibility to retrieve orography from file (#816)

## [v0.6.3]

Complete list:
- Setting last date for NaN fix for IFS-NEMO/IFS-FESOM to 1999-10-01 and cleaner merge of parent fixes (#819)
- Hotfix to set `intake==0.7.0` as default (#841)
- Timeseries: can add annual std and now default uncertainty is 2 std (#830)
- `retrieve_plain()` method now set off startdate and enddate (#829)
- Complete restructure of fixer to make use of `fixer_name`: set a default for each model and a `False` to disable it (#746)
- Added `center_time` option in the `timmean()` method to save the time coordinate in the middle of the time interval and create a Timmean module and related TimmeanMixin class (#811)
- Fixer to rename coordinates available (#822)
- Fixing new pandas timedelta definition: replacing H with h in all FDB catalog (#786)
- Change environment name from `aqua_common` to `aqua`(#805)
- Adding a run test label to trigger CI (#826)
- Tropical_rainfall: improve organization and maintainability, introducing nested classes (#814)
- Revisiting CERES fixes (#833)
- Timeseries: add bands for observation in Gregory plots (#837)

## [v0.6.2]

Complete list:
- Global time series plot annual and monthly timeseries together, improved Gregory plot (#809)
- Teleconnection can now take a time range as input and ylim in the index plot function (#799)
- LRA to use `auto` final time and `exclude_incomplete` (#791)
- Hotfix for v0.12.0 of the GSV_interface related to valid_time (#788)
- Global time series adapted to new data governance (#785)
- AtmoGlobalMean diagnostic improvements and adaptation to new data governance (#745 #789 #807 #812)
- Sea-ice diagnostic adapted to new data governance (#790)
- Implement a fix setting to NaN the data of the first step in each month (for IFS historical-1990) (#776)

## [v0.6.1]

Complete list:
- Teleconnection improvement to accept different variable names for ENSO (avg_tos instead of sst) (#778)
- ERA5 fixes compatible with new data governance (#772)
- Update the LRA generator (removing aggregation and improving) filecheck and fix entries for historical-1990-dev-lowres (#772)
- Updates of ECmean to work with production experiments (#773, #780)
- Automatic data start and end dates for FDB sources (#762)

## [v0.6]

Main changes are:
1. Inclusion in the catalog of the historical-1990 production simulations from IFS-NEMO and IFS-FESOM.
2. New fixes that targets the DestinE updated Data Governance

Complete list:
- IFS-FESOM historical-1990-dev-lowres with new data governance added to the catalog (#770)
- AtmoGlobalMean diagnostic improvements (#722)
- Teleconnections diagnostic improvements (#722)
- Read only one level for retrieving 3D array metadata, select single level for retrieve (#713)
- IFS-FESOM historical-1990-dev-lowres with new data governance added to the catalog
- Fix mismatch between var argument and variables specified in catalog for FDB (#761)
- Compact catalogs using yaml override syntax (#752)
- Fix loading source grid file before smmregrid weight generation (#756)

## [v0.5.2-beta]

Complete list:
-  A new fdb container is used to generate the correct AQUA container

## [v0.5.2-alpha]

Main changes are:
1. Coupled models IFS-NEMO and IFS-FESOM are now supported
2. Accessor to use functions and reader methods as if they were methods of xarray objects, see [notebook](https://github.com/DestinE-Climate-DT/AQUA/blob/main/notebooks/reader/accessor.ipynb)
3. Preliminary provenance information is now available in the history attribute of the output files
4. AQUA analysis wrapper is parallelized
5. A levelist can be provided in FDB sources, this will greatly speed up the data retrieve

Complete list:
- Fix reading only one sample variable and avoid _bnds variables (#743)
- Allow correct masked regridding after level selection. Add level selection also for not-FDB sources (#741)
- Read only one level for retrieving 3D array metadata, select specific levels for FDB retrieve (#713)
- Defining catalog entry for coupled models IFS-NEMO and IFS-FESOM (#720)
- Change fixer_name to fixer_name (#703)
- Reorganization of logging calls (#700)
- Accessor to use functions and reader methods as if they were methods of xarray objects (#716)
- Suggestions are printed if a model/exp/source is not found while inspecting the catalog (#721)
- Improvements in the single map plot function (#717)
- Minor metadata fixes (logger newline and keep "GRIB_" in attrs) (#715)
- LRA fix now correctly aggregating monthly data to yearly when a full year is available (#696)
- History update and refinement creating preliminary provenance information (plus AQUA emoji!) (#676)
- OPA lra compatible with no regrid.yaml (#692)
- Introducing fixer definitions not model/exp/source dependents to be specified at the metadata level (#681)
- AQUA analysis wrapper is parallelized and output folder is restructured (#684, #725)

## [v0.5.1]

Main changes are:
1. A new `Reader` method `info()` is available to print the catalog information
2. Grids are now stored online and a tool to deploy them on the `cli` folder is available

Complete list:
- Fix attributes of DataArrays read from FDB (#686)
- Reader.info() method to print the catalog information (#683)
- Simpler reader init() by reorganizing the calls to areas and regrid weights configuration and loading (#682)
- Optional autosearch for vert_coord (#682)
- plot_single_map adapted to different coordinate names and bugfixes (#680)
- Sea ice volume datasets for the Northern Hemisphere (PIOMAS) and the Southern Hemisphere (GIOMAS) (#598)
- Possibility of defining the regrid method from the grid definition (#678)
- Grids stored online and tool to deploy them on cli folder (#675)
- Global time series diagnostic improvements (#637)
- Teleconnections diagnostic improvements (#672)

## [v0.5]

Main changes are:
1. Refactor of the Reader() interface with less options at the init() level
2. Grids are now defined with the source metadata and not in a machine-dependent file
3. CLI wrapper is available to run all diagnostics in a single call
4. Refactoring of the streaming emulator with equal treatment for FDB or file sources

Complete list:
- Controlling the loglevel of the GSV interface (#665)
- Fix wrong fdb source (#657)
- Adding sample files and tests for NEMO 2D and 3D grids (#652)
- tprate not derived from tp for GSV sources (#653)
- Simplify reader init and retrieve providing less argument in initialization (#620)
- var='paramid' can be used to select variables in the retrieve method (#648)
- configdir is not searched based on util file position in the repo (#636)
- Cleaner mask treatment (Revision of mask structure in the reader #617)
- Fldmean fix if only one dimension is present for area selection (#640)
- Adding higher frequency ERA5 data on Levante and Lumi (#628)
- regrid.yaml files are removed, grid infos are now in the catalog metadata (#520, #622, #643)
- Load all available variables in FDB xarray/dask access (#619)
- Lint standard and enforced in CI (#616)
- Reader init split with methods (#523)
- Single map plot utility to be used by all diagnostics (#594)
- Script for automatic generation of Fdb catalog entries (IFS only) (#572)
- Fix loading of singularity mounting /projappl (#612)
- CLI wrapper parser (#599)
- Refactoring of streaming emulator (#593)
- Radiation CLI and diagnostic refinement (#537)
- Ocean3D CLI and diagnostic refinement (#578)
- AtmGlobalMean CLI and diagnostic refinement (#587)
- Tropical cyclones CLI refinements and TC module (#568, #645)
- Removing OPA, OPAgenerator and related tests from the AQUA (Remove OPA from AQUA #586)
- Renaming the experiments according to the DE340 AQUA syntax (Including dev-control-1990 in the source and rename the experiment according to DE340 scheme #556, #614, #618)
- Teleconnections diagnostic improvements (#571, #574, #576, #581, #592, #623)

## [v0.4]

Main changes are:
1. Update to all the diagnostics CLI
2. Refactor of the regridder so that `regrid.yaml`` is grid-based and not experiment-based
3. Xarray access to FDB sources
4. Refactor of the fixer so that merge/replace/default options are available
5. Remove of the `aqua` environment in favour of the `aqua_common` one. 

Complete list:
- Introduced color scheme for aqua logging (#567)
- CLI for sea diagnostic (#549)
- Add CLI for SSH diagnostic and some bug fixes (#540)
- Fix SSH diagnostic to be compatible with lates AQUA version (#538) 
- Helper function to identify vertical coordinates in a dataset (#552)
- Orography for tempest extremes TCs detection and update TCs CLI (Orography threshold included and CLI update #404)
- Improvement of performance indices CLI (Update of ECmean CLI #528)
- Fix to allow reading a list of multiple variables from FDB (#545)
- Further improvement of function to inspect the catalog (#533)
- Custom exceptions for AQUA (#518)
- Speed up of the `retrieve_plain` method (#524)
- Update documention for adding new data and setting up the container (Increase documentation coverage #519)
- CLI wrapper for the state-of-the-art diagnostics analysis (#517, #527, #525, #530, #534, #536, #539, #548, #549, #559)
- Refactor the regrid.yaml as grid-based instead of experiment-based (#291)
- aqua_common environment simplified and updated (#498)
- Update available variables in FDB catalogs on lumi (#514)
- Solve reversed latitudes bug for fixed data (#510)
- Switch to legacy eccodes tables based on intake source metadata (#493)
- Add GPM IMERG precipitation data to the catalog on levante (#505)
- Fix ocean3d diagnostic colorbars not being symmetric when missing values are present (#504) 
- FDB NEMO test access to data (#488)
- Xarray dask access to FDB (#476)
- Issue a warning when multiple gribcodes are associated to the same shortname (Cases for multiple eccodes grib codes #483)
- Allowing fixer to overwrite or merge default configuration (Increasing flexibiity of the fixer allowing for merge, replace and default options #480)
- Add new tests (Increase testing #250)
- Global time series diagnostic setup for multiple variables CLI (#474)
- Option to avoid incomplete chunk when averagin with timmean (Introduce check for chunk completeness in timmean() #466)
- Simplification of Fixer() workflow, more methods and less redundancy (Functionize fixer #478)
- Remove the `aqua` environment file, only `aqua_common` is left (#482)

## [v0.3]

Main changes are:
1. Fixer moved at `Reader()` level
2. Area selection available in `fldmean()` method
3. FDB/GSV access for IFS-NEMO development simulations
4. Configuration file `config-aqua.yaml` replaces `config.yaml`

Complete list:
- Templates in configuration yaml files (#469)
- Bug fixes for FDB access options (#463, #462)
- Add observational catalogs on Lumi (Update Lumi catalog #454)
- Automatic finding of cdo (#456)
- Area is fixed if data are fixed (Fixer applied to grid areas #442)
- Tests missing failure fix (Fix #436 CI workflow passes even if some tests fail #452)
- FDB/GSV access to IFS control and historical simulations (#434, #458)
- Climatology support restored in the Reader (Fix for climatology #445)
- Improvement function to inspect the catalog (Inspect_catalog improvement #446)
- Minor improvements of the gribber (Fix gribber fdb #427)
- Allow the LRA generator to work with generators and so with FDB (LRA from fdb on mafalda #430)
- Fixes only on selected variables (Fixer updates #428)
- Complete revision of the FDB/GSV access, allowing to access also recent experiments using variable step (#343)
- Teleconnections diagnostic adapted to new code improvements (Teleconnections Dev branch update #424, #465)
- Add support for area selection with fldmean (Fldmean box selection #409)
- Environment simplified, dependencies are now mostly on the pyproject file (A simpler environment.yml #286)
- Intake esm functionality added back (Fix intake-esm #287)
- Intake esm tests (Test also intake-esm #335)
- Yaml dependencies removed (Logger and yaml issues in util.py #334)
- Log history working for iterators as well (Logger and yaml issues in util.py #334)
- Util refactor (Utility refactor #405)
- Fixer at reader level (Fixes at Reader level #244)
- Uniform timmean (Uniform time after timmean and add option for time_bnds #419)
- FDB tests added (Add FDB 5.11, a local FDB with some test data #280, #432)
- Refactor of unit conversion and non-metpy cases (Flexible unit fix from YAML file #416)
- Refactor of the config file definition (Refactor of the configuration search #417)

## [v0.2.1]

- Add development control-1950 and historical-1990 experiments to the LRA (LRA for control-1950 and historical-1990 on Levante from v0.2 #455)

## [v0.2]

- Improve the LRA generator and worklow CLI (Streaming for the LRA #289)
- AQUA new common environment installation tool for LUMI added (#413)
- Added a bash script "load_aqua_lumi.sh" to load aqua environment in LUMI with containers (Adding an AQUA singularity container for LUMI #418)

## [v0.2-beta]

This is the `AQUA` version part of the Deliverable D340.7.1.2. 

- SSH diagnostic improvements (Linting SSH diagnostics #377, SSH diag: PDF file name changed #388)
- Timmean fix to uniform time axis (Fix for timmean() to uniform output time axis #381)
- New tests trigger routine (Tests trigger with label #385)
- Fix for tco1279 and FESOM (fix for masked tco1279 #390, psu fix for salinity #383)
- ECmean improvements (various improvement for ecmean #392)
- Seaice diagnostic improvements (Deliverable340.7.1.2 fix seaice #389, Linting Seaice diagnostics #376)
- Teleconnections diagnostic graphics module enhanced and various improvements (Teleconnections corrections for D340.7.1.2 #379, Fix import in teleconnections notebooks #395, Teleconnections fix docs #408)
- Tropical cyclones linting of the diagnostic (Linting tropical cyclones diagnostics #380, Improved plotting functions for tropical cyclones #391)
- Ocean diagnostics restructured in a single folder, sharing common functions and other improvements (Linting+Fixes Ocean diagnostics #374, Adding units for MLD plot in ocean3d package #406)
- Documentation fixes (Documentation fixes after review #403)
- Atmglobalmean and radiation diagnostic improvements (Atmglobalmean fix #371)
- MSWEP fixer bugfix (Change MSWEP datamodel #397, fixing of mswep #401)

## [v0.2-alpha]

This is the `AQUA` version that will be part of the Deliverable D340.7.1.2, sent to internal review. This is mostly done by the inclusion of twelve diagnostics within the AQUA framework

- Added teleconnections diagnostic (#308, #309, #318, #333, #352)
- Added tropical cyclones diagnostic (#310, #345)
- Added performance indices diagnostic based on ECmean tool (#57, #327) 
- Added sea ice diagnostic (#353, #368)
- Added global timeseries diagnostic (#358, #359)
- Added radiation analysis diagnostic (#301, #360)
- Added global mean bias diagnostic (#285, #371)
- Added SSH variability diagnostic (#367, #369)
- Added tropical rainfall diagnostic (#314)
- Added Ocean circulation diagnostic (#295)
- Added global ocean diagnosc (#164)
- Added global mean timeseries (#268)
- Multiple fixes in the Reader (#316, #324, #334)
- Avoid time duplicated in the Reader (#357)
- Enabling autodoc for diagnostics (#330)
- Data access improvement on Levante, including new datasets (#332, #355, #321)
- Added a common environment file (#363)
- Support for Lumi installation (#315)
- Added the `changelog` file

### Changed

- Dummy diagnostic is now in the `dummy` folder (previously was `dummy-diagnostic`)
- Tests and code is now working with python>=3.9 (previously python 3.11 was excluded)

## [v0.1-beta]

This is the `AQUA` version that will be part of the Deliverable D340.7.1.1.
This is mostly built on the `AQUA` `Reader` class which support for climate model data interpolation, spatial and temporal aggregation and conversion for a common GRIB-like data format.


- Low resolution archive documentation
- Fixed a bug in the `Gribber` class that was not reading the correct yaml catalog file

## v0.1-alpha

This is the AQUA pre-release to be sent to internal reviewers. 
Documentations is completed and notebooks are working.

[unreleased]: https://github.com/DestinE-Climate-DT/AQUA/compare/v0.15.0...HEAD
[v0.15.0]: https://github.com/DestinE-Climate-DT/AQUA/compare/v0.14.0...v0.15.0
[v0.14.0]: https://github.com/DestinE-Climate-DT/AQUA/compare/v0.13.1...v0.14.0
[v0.13.1]: https://github.com/DestinE-Climate-DT/AQUA/compare/v0.13.0...v0.13.1
[v0.13.0]: https://github.com/DestinE-Climate-DT/AQUA/compare/v0.13-beta...v0.13.0
[v0.13-beta]: https://github.com/DestinE-Climate-DT/AQUA/compare/v0.13-alpha...v0.13-beta
[v0.13-alpha]: https://github.com/DestinE-Climate-DT/AQUA/compare/v0.12.2...v0.13-alpha
[v0.12.2]: https://github.com/DestinE-Climate-DT/AQUA/compare/v0.12.1...v0.12.2
[v0.12.1]: https://github.com/DestinE-Climate-DT/AQUA/compare/v0.12...v0.12.1
[v0.12]: https://github.com/DestinE-Climate-DT/AQUA/compare/v0.11.3...v0.12
[v0.11.3]: https://github.com/DestinE-Climate-DT/AQUA/compare/v0.11.2...v0.11.3
[v0.11.2]: https://github.com/DestinE-Climate-DT/AQUA/compare/v0.11.1...v0.11.2
[v0.11.1]: https://github.com/DestinE-Climate-DT/AQUA/compare/v0.11...v0.11.1
[v0.11]: https://github.com/DestinE-Climate-DT/AQUA/compare/v0.10.3...v0.11
[v0.10.3]:https://github.com/DestinE-Climate-DT/AQUA/compare/v0.10.2...v0.10.3
[v0.10.2]: https://github.com/DestinE-Climate-DT/AQUA/compare/v0.10.1...v0.10.2
[v0.10.1]: https://github.com/DestinE-Climate-DT/AQUA/compare/v0.10...v0.10.1
[v0.10]: https://github.com/DestinE-Climate-DT/AQUA/compare/v0.9.2...v0.10
[v0.9.2]: https://github.com/DestinE-Climate-DT/AQUA/compare/v0.9.1...v0.9.2
[v0.9.1]: https://github.com/DestinE-Climate-DT/AQUA/compare/v0.9...v0.9.1
[v0.9]: https://github.com/DestinE-Climate-DT/AQUA/compare/v0.8.2...v0.9
[v0.8.2]: https://github.com/DestinE-Climate-DT/AQUA/compare/v0.8.1...v0.8.2
[v0.8.1]: https://github.com/DestinE-Climate-DT/AQUA/compare/v0.8...v0.8.1
[v0.8]: https://github.com/DestinE-Climate-DT/AQUA/compare/v0.7.3...v0.8
[v0.7.3]: https://github.com/DestinE-Climate-DT/AQUA/compare/v0.7.2...v0.7.3
[v0.7.2]: https://github.com/DestinE-Climate-DT/AQUA/compare/v0.7.1...v0.7.2
[v0.7.1]: https://github.com/DestinE-Climate-DT/AQUA/compare/v0.7...v0.7.1
[v0.7]: https://github.com/DestinE-Climate-DT/AQUA/compare/v0.6.3...v0.7
[v0.6.3]: https://github.com/DestinE-Climate-DT/AQUA/compare/v0.6.2...v0.6.3
[v0.6.2]: https://github.com/DestinE-Climate-DT/AQUA/compare/v0.6.1...v0.6.2
[v0.6.1]: https://github.com/DestinE-Climate-DT/AQUA/compare/v0.6...v0.6.1
[v0.6]: https://github.com/DestinE-Climate-DT/AQUA/compare/v0.5.2-beta...v0.6
[v0.5.2-beta]: https://github.com/DestinE-Climate-DT/AQUA/compare/v0.5.2-alpha...v0.5.2-beta
[v0.5.2-alpha]: https://github.com/DestinE-Climate-DT/AQUA/compare/v0.5.1...v0.5.2-alpha
[v0.5.1]: https://github.com/DestinE-Climate-DT/AQUA/compare/v0.5...v0.5.1
[v0.5]: https://github.com/DestinE-Climate-DT/AQUA/compare/v0.4...v0.5
[v0.4]: https://github.com/DestinE-Climate-DT/AQUA/compare/v0.3...v0.4
[v0.3]: https://github.com/DestinE-Climate-DT/AQUA/compare/v0.2.1...v0.3
[v0.2.1]: https://github.com/DestinE-Climate-DT/AQUA/compare/v0.2...v0.2.1
[v0.2]: https://github.com/DestinE-Climate-DT/AQUA/compare/v0.2-beta...v0.2
[v0.2-beta]: https://github.com/DestinE-Climate-DT/AQUA/compare/v0.2-alpha...v0.2-beta
[v0.2-alpha]: https://github.com/DestinE-Climate-DT/AQUA/compare/v0.1-beta...v0.2-alpha
[v0.1-beta]: https://github.com/DestinE-Climate-DT/AQUA/compare/v0.1-alpha...v0.1-beta<|MERGE_RESOLUTION|>--- conflicted
+++ resolved
@@ -10,11 +10,8 @@
 AQUA core complete list:
 
 AQUA diagnostics complete list:
-<<<<<<< HEAD
 - Teleconnections: complete refactor according to the Diagnostic, PlotDiagnostic schema (#1884)
-=======
 - Timeseries: Use new OutputSaver in Timeseries diagnostics (#1948)
->>>>>>> 33d2c82a
 
 
 ## [v0.15.0]
