--- conflicted
+++ resolved
@@ -7,13 +7,10 @@
 
 Unreleased in the current development version.
 
-<<<<<<< HEAD
 - Global time series adapted to new data governance (#785)
-=======
 - AtmoGlobalMean diagnostic improvements and adaptation to new data governance (#745 #789)
 - Seaince diagnostic adapted to new data governance (#790)
 - Implement a fix setting to NaN the data of the first step in each month (for historical-1990) (#776)
->>>>>>> b3117830
 
 ## [v0.6.1]
 
