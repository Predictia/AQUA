--- conflicted
+++ resolved
@@ -7,11 +7,8 @@
 
 Unreleased is the current development version.
 
-<<<<<<< HEAD
 - Solve reversed latitudes bug for fixed data (#510)
-=======
 - Switch to legacy eccodes tables based on intake source metadata (#493)
->>>>>>> 0b66225c
 - Add GPM IMERG precipitation data to the catalogue on levante (#505)
 - Fix ocean3d diagnostic colorbars not being symmetric when missing values are present (#504) 
 - FDB NEMO test access to data (#488)
