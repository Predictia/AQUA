# Changelog

All notable changes to this project will be documented in this file.
The format is based on [Keep a Changelog](https://keepachangelog.com/en/1.0.0/)

## [Unreleased]

Unreleased is the current development version.

<<<<<<< HEAD
- Allowing fixer to overwrite or merge default configuration (Increasing flexibiity of the fixer allowing for merge, replace and default options #480)
=======
- Added new tests (Increase testing #250)
- Global time series diagnostic setup for multiple variables CLI (#474)
- Option to avoid incomplete chunk when averagin with timmean (Introduce check for chunk completeness in timmean() #466)
- Simplification of Fixer() workflow, more methods and less redundancy (Functionize fixer #478)
- Removed the `aqua` environment file, only `aqua_common` is left (#482)
>>>>>>> a0aece66

## [v0.3]

Main changes are:
1. Fixer moved at `Reader()` level
2. Area selection available in `fldmean()` method
3. FDB/GSV access for IFS-NEMO development simulations
4. Configuration file `config-aqua.yaml` replaces `config.yaml`

Complete list:
- Templates in configuration yaml files (#469)
- Bug fixes for FDB access options (#463, #462)
- Add observational catalogs on Lumi (Update Lumi catalog #454)
- Automatic finding of cdo (#456)
- Area is fixed if data are fixed (Fixer applied to grid areas #442)
- Tests missing failure fix (Fix #436 CI workflow passes even if some tests fail #452)
- FDB/GSV access to IFS control and historical simulations (#434, #458)
- Climatology support restored in the Reader (Fix for climatology #445)
- Improvement function to inspect the catalogue (Inspect_catalogue improvement #446)
- Minor improvements of the gribber (Fix gribber fdb #427)
- Allow the LRA generator to work with generators and so with FDB (LRA from fdb on mafalda #430)
- Fixes only on selected variables (Fixer updates #428)
- Complete revision of the FDB/GSV access, allowing to access also recent experiments using variable step (#343)
- Teleconnections diagnostic adapted to new code improvements (Teleconnections Dev branch update #424, #465)
- Add support for area selection with fldmean (Fldmean box selection #409)
- Environment simplified, dependencies are now mostly on the pyproject file (A simpler environment.yml #286)
- Intake esm functionality added back (Fix intake-esm #287)
- Intake esm tests (Test also intake-esm #335)
- Yaml dependencies removed (Logger and yaml issues in util.py #334)
- Log history working for iterators as well (Logger and yaml issues in util.py #334)
- Util refactor (Utility refactor #405)
- Fixer at reader level (Fixes at Reader level #244)
- Uniform timmean (Uniform time after timmean and add option for time_bnds #419)
- FDB tests added (Add FDB 5.11, a local FDB with some test data #280, #432)
- Refactor of unit conversion and non-metpy cases (Flexible unit fix from YAML file #416)
- Refactor of the config file definition (Refactor of the configuration search #417)

## [v0.2.1]

- Add development control-1950 and historical-1990 experiments to the LRA (LRA for control-1950 and historical-1990 on Levante from v0.2 #455)

## [v0.2]

- Improve the LRA generator and worklow CLI (Streaming for the LRA #289)
- AQUA new common environment installation tool for LUMI added (#413)
- Added a bash script "load_aqua_lumi.sh" to load aqua environment in LUMI with containers (Adding an AQUA singularity container for LUMI #418)

## [v0.2-beta]

This is the `AQUA` version part of the Deliverable D340.7.1.2. 

- SSH diagnostic improvements (Linting SSH diagnostics #377, SSH diag: PDF file name changed #388)
- Timmean fix to uniform time axis (Fix for timmean() to uniform output time axis #381)
- New tests trigger routine (Tests trigger with label #385)
- Fix for tco1279 and FESOM (fix for masked tco1279 #390, psu fix for salinity #383)
- ECmean improvements (various improvement for ecmean #392)
- Seaice diagnostic improvements (Deliverable340.7.1.2 fix seaice #389, Linting Seaice diagnostics #376)
- Teleconnections diagnostic graphics module enhanced and various improvements (Teleconnections corrections for D340.7.1.2 #379, Fix import in teleconnections notebooks #395, Teleconnections fix docs #408)
- Tropical cyclones linting of the diagnostic (Linting tropical cyclones diagnostics #380, Improved plotting functions for tropical cyclones #391)
- Ocean diagnostics restructured in a single folder, sharing common functions and other improvements (Linting+Fixes Ocean diagnostics #374, Adding units for MLD plot in ocean3d package #406)
- Documentation fixes (Documentation fixes after review #403)
- Atmglobalmean and radiation diagnostic improvements (Atmglobalmean fix #371)
- MSWEP fixer bugfix (Change MSWEP datamodel #397, fixing of mswep #401)

## [v0.2-alpha]

This is the `AQUA` version that will be part of the Deliverable D340.7.1.2, sent to internal review. This is mostly done by the inclusion of twelve diagnostics within the AQUA framework

- Added teleconnections diagnostic (#308, #309, #318, #333, #352)
- Added tropical cyclones diagnostic (#310, #345)
- Added performance indices diagnostic based on ECmean tool (#57, #327) 
- Added sea ice diagnostic (#353, #368)
- Added global timeseries diagnostic (#358, #359)
- Added radiation analysis diagnostic (#301, #360)
- Added global mean bias diagnostic (#285, #371)
- Added SSH variability diagnostic (#367, #369)
- Added tropical rainfall diagnostic (#314)
- Added Ocean circulation diagnostic (#295)
- Added global ocean diagnosc (#164)
- Added global mean timeseries (#268)
- Multiple fixes in the Reader (#316, #324, #334)
- Avoid time duplicated in the Reader (#357)
- Enabling autodoc for diagnostics (#330)
- Data access improvement on Levante, including new datasets (#332, #355, #321)
- Added a common environment file (#363)
- Support for Lumi installation (#315)
- Added the `changelog` file

### Changed

- Dummy diagnostic is now in the `dummy` folder (previously was `dummy-diagnostic`)
- Tests and code is now working with python>=3.9 (previously python 3.11 was excluded)

## [v0.1-beta]

This is the `AQUA` version that will be part of the Deliverable D340.7.1.1.
This is mostly built on the `AQUA` `Reader` class which support for climate model data interpolation, spatial and temporal aggregation and conversion for a common GRIB-like data format.


- Low resolution archive documentation
- Fixed a bug in the `Gribber` class that was not reading the correct yaml catalogue file

## v0.1-alpha

This is the AQUA pre-release to be sent to internal reviewers. 
Documentations is completed and notebooks are working.

[unreleased]: https://github.com/oloapinivad/AQUA/compare/v0.3...HEAD
[v0.3]: https://github.com/oloapinivad/AQUA/compare/v0.2.1...v0.3
[v0.2.1]: https://github.com/oloapinivad/AQUA/compare/v0.2...v0.2.1
[v0.2]: https://github.com/oloapinivad/AQUA/compare/v0.2-beta...v0.2
[v0.2-beta]: https://github.com/oloapinivad/AQUA/compare/v0.2-alpha...v0.2-beta
[v0.2-alpha]: https://github.com/oloapinivad/AQUA/compare/v0.1-beta...v0.2-alpha
[v0.1-beta]: https://github.com/oloapinivad/AQUA/compare/v0.1-alpha...v0.1-beta<|MERGE_RESOLUTION|>--- conflicted
+++ resolved
@@ -7,15 +7,12 @@
 
 Unreleased is the current development version.
 
-<<<<<<< HEAD
 - Allowing fixer to overwrite or merge default configuration (Increasing flexibiity of the fixer allowing for merge, replace and default options #480)
-=======
 - Added new tests (Increase testing #250)
 - Global time series diagnostic setup for multiple variables CLI (#474)
 - Option to avoid incomplete chunk when averagin with timmean (Introduce check for chunk completeness in timmean() #466)
 - Simplification of Fixer() workflow, more methods and less redundancy (Functionize fixer #478)
 - Removed the `aqua` environment file, only `aqua_common` is left (#482)
->>>>>>> a0aece66
 
 ## [v0.3]
 
