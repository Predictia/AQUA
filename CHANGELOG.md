--- conflicted
+++ resolved
@@ -14,13 +14,13 @@
   are not correct.
 
 AQUA core complete list:
+- `FldStat()` as independent module for area-weighted operations (#1835)
 - Update and push to lumi-o the a file listing experiments needed by the dashboard (#1950)
 - Integration of HEALPix data with `plot_single_map()` (#1897)
 - Use scientific notation in multiple maps plotting to avoid label overlapping (#1953)
 
 AQUA diagnostics complete list:
 - Timeseries: Use new OutputSaver in Timeseries diagnostics (#1948)
-
 
 ## [v0.15.0]
 
@@ -38,14 +38,10 @@
 As an alternative, connectivity could be tested before attempting to run push_analysis by pushing a small file (e.g. with `python push_s3.py aqua-web ping.txt`))
 
 AQUA core complete list:
-<<<<<<< HEAD
-- `FldStat()` as independent module for area-weighted operations (#1835)
-=======
 - Add FDB_HOME to debug logs (#1914)
 - Enabling support for DestinE STAC API to detect `bridge_start_date`and `bridge_end_date` (#1895)
 - Return codes for push_s3 and push_analysis utilities (#1903)
 - Polytope support (#1893)
->>>>>>> 064fc5c6
 - Additional stats for LRA and other refinements (#1886) 
 - New OutputSaver class (#1837)
 - Introduce a `Timstat()` module independent from the `Reader()` (#1832)
