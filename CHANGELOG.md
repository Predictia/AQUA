--- conflicted
+++ resolved
@@ -14,13 +14,10 @@
   are not correct.
 
 AQUA core complete list:
-<<<<<<< HEAD
 - Refactor of `Fixer()`, now independent from the `Reader()` and supported by classes `FixerDataModel` and `FixerOperator` (#1929) 
-=======
 - Update and push to lumi-o the a file listing experiments needed by the dashboard (#1950)
 - Integration of HEALPix data with `plot_single_map()` (#1897)
 - Use scientific notation in multiple maps plotting to avoid label overlapping (#1953)
->>>>>>> 064fc5c6
 
 AQUA diagnostics complete list:
 - Timeseries: Use new OutputSaver in Timeseries diagnostics (#1948)
