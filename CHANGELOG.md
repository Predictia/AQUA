# Changelog

All notable changes to this project will be documented in this file.
The format is based on [Keep a Changelog](https://keepachangelog.com/en/1.1.0/)

## [Unreleased]

Unreleased in the current development version (target v0.18.0):
Removed:
-  removed old OutputSaver (#2146) 

Workflow modifications:
- `aqua-analysis.py` is now an entry point `aqua analysis` in the AQUA console, with the same syntax as before.

AQUA core complete list:
- Fix loaded areas as dataset (#2174)
- Few graphical adjustments in multiple_maps (#2159)
- Fix fldstat coordinate treatment (#2147)
- Fixer applied when units name changes is required and no factor is found (#2128)
- Update aqua-analysis config for refactored diagnostics (#2144)
- Fixed incompatible coordinate transformatiosn (#2137)
- Added Nord4 support in the `load-aqua-container.sh` script (#2130)
- Add `aqua analysis` to replace the `aqua-analysis.py` script, with a more flexible CLI interface (#2065)
- Bugfix in `plot_seasonalcycles()` trying to use a non-existing `time` coordinate (#2114)
- Add `norm` keyword argument to the `plot_single_map` to allow non-linear colorbar normalisation (#2107)
- `draw_manual_gridlines()` utility function to draw gridlines on cartopy maps (#2105)
- `apply_circular_window()` utility function to apply a circular window to cartopy maps (#2100)

AQUA diagnostics complete list:
- Boxplots: add support for reader_kwargs (#2149)
- Global Biases: add the `diagnostic_name` option in config file (#2159)
- Gregory: refined the reference label generation (#2157)
- Seaice: add support for `reader_kwargs` (#2153)
- Remove old seaice diagnostic scripts (#2152)
- Timeseries: fix lazy calculation of seasonal cycles (#2143)
- Boxplots: fix output dir (#2136) 
- Boxplots: add tests and update docs (#2129)
<<<<<<< HEAD
- Seaice: refactored `seaice` diagnostic with cli, relative `config_seaice.yaml` and `regions_definition.yaml` files. Add updated tests for the diagnostic. Introduce bias plot with custom projections. Extend some graphics functions features (e.g. `add_land` in `single_map.py` or fig,ax definition of `plot_seasonalcycle`  in `timeseries.py`). Enhance utils functions (e.g. `set_map_title`; add `merge_attrs` in `sci_util.py`). Add `int_month_name` in `time.py` and `strlist_to_phrase` for grammar-consistent descriptions (#1684, #2140, #2165, #2171)
=======
- Seaice: refactored `seaice` diagnostic with cli, relative `config_seaice.yaml` and `regions_definition.yaml` files. Add updated tests for the diagnostic. Introduce bias plot with custom projections. Extend some graphics functions features (e.g. `add_land` in `single_map.py` or fig,ax definition of `plot_seasonalcycle`  in `timeseries.py`). Enhance utils functions (e.g. `set_map_title`; add `merge_attrs` in `sci_util.py`). Add `int_month_name` in `time.py` and `strlist_to_phrase` for grammar-consistent descriptions (#1684, #2140, #2165, #2178)
>>>>>>> e0a02457
- Stratification: Stratification class to create density and mixed layer depth data, notebook and tests added. (#2093)
- Radiation: complete refactor of the diagnostic, now based on the `Boxplots` diagnostic and the  `boxplot ` function in graphics (#2007)
- SeasonalCycles: fix a bug which was preventing to plot when no reference data is provided (#2114)

## [v0.17.0]

Main changes are:
1. Support for realizations for `aqua-analysis`, `aqua-push` and a set of diagnostics (Timeseries, Global Biases, Teleconnections, Ecmean)
2. Support for data-portfolio v2.0.0
3. LRA output tree refactored accomodating for realization, statistic and frequency

Removed:
-  removed Reader.info() method (#2076) 

Workflow modifications:
- `machine` and `author` are mandatory fields in the catalog generator config file.
- Data portfolio required is v2.0.0, no API changes are involved in this change.
- Add possibility to change the 'default' realization in Catalog Generator config file.
- AQUA analysis can take a `--realization` option to enable the analysis of a specific realization.

AQUA core complete list:
- Introduce a tentative command to generate grids from sources, `aqua grids build` based on `GridBuilder` class (#2066)
- Support for data-portfolio v2.0.0: updated catalog generator, pinned gsv to v2.12.0. Machine now required in config. (#2092)
- Add possibility to change the 'default' realization in Catalog Generator config file (#2058) 
- `aqua add <catalog>` option in the AQUA console can use GITHUB_TOKEN and GITHUB_USER environment variables to authenticate with GitHub API (#2081)
- Added a `aqua update -c all` option in the AQUA console to update all the catalogs intalled from the Climate-DT repository (#2081)
- `Reader` can filter kwargs so that a parameter not available in the intake source is removed and not passed to the intake driver (#2074)
- Adapt catgen to changes in data-portfolio v1.3.2 (#2076)
- Add `get_projection()` utility function for selection of Cartopy map projections (#2068)
- Tools to push to dashboard support ensemble realizations (#2070)
- `aqua-analysis.py` now supports a `--realization` option to enable the analysis of a specific realization (#2041, #2090)
- Separate new histogram function in the framework (#2061)
- Introducing `timsum()` method to compute cumulative sum (#2059)
- `EvaluateFormula` class to replace the `eval_formula` function with extra provenance features (#2042)
- Solve fixer issue leading to wrong target variable names (#2057)
- Upgrade to `smmregrid=0.1.2`, which fixes coastal erosion in conservative regridding (#1963)
- Refactor LRA of output and catalog entry creatro with `OutputPathBuilder` and `CatalogEntryBuilder` classes (#1932)
- LRA cli support realization, stat and frequency (#1932)
- Update to the new STACv2 API for Lumi (#2039)
- `aqua add` and `aqua avail` commands now support a `--repository` option to specify a different repository to explore (#2037)
- `AQUA_CONFIG` environment variable can be set to customize the path of the configuration files in `aqua-analysis.py` (#2027)
- Development base container updated to stack 7.0.2.8 (#2022, #2025)
- `Trender()` class provide also coefficients and normalize them (#1991)
- Catalog entry builder functionality for diagnostics included in OutputSaver Class (#2086)

AQUA diagnostics complete list:
- Sea-ice extent and volume: bugs related to use of legacy reader functionality (#2111)
- Ocean Trends: Trends class to create trend data along with zonal trend, notebook and tests added. (#1990)
- Global Biases: allow GlobalBias to take projection as argument (#2036)
- ECmean: diagnostics refactored to use `OutputSaver` and new common configuration file (#2012)
- ECmean: dependency to 0.1.15 (#2012)
- Timeseries, Global Biases, Teleconnections, Ecmean: `--realization` option to select a specific realization in the CLI (#2041)
- Global Biases: add try-except block in cli (#2069)
- Global Biases: handling of formulae and Cloud Radiative Forcing Computation (#2031)
- Global Biases: pressure levels plot works correctly with the CLI (#2027)
- Timeseries: `diagnostic_name` option to override the default name in the CLI (#2027)
- Global Biases: output directory is now correctly set in the cli (#2027)
- Timeseries: `center_time` option to center the time axis is exposed in the CLI (#2028)
- Timeseries: fix the missing variable name in some netcdf output (#2023)
- Diagnostic core: new `_select_region` method in `Diagnostic`, wrapped by `select_region` to select a region also on custom datasets (#2020, #2032)

## [v0.16.0]

Removed:
- Removed source or experiment specific fixes; only the `fixer_name` is now supported.

Workflow modifications:
- Due to a bug in Singularity, `--no-mount /etc/localtime` has to be implemented into the AQUA container call 
- `push_analysis.sh` now updates and pushes to LUMI-O the file `experiments.yaml`, which is used by the 
  dashboard to know which experiments to list. The file is downloaded from the object store, updated and 
  pushed back. Additionally it exit with different error codes if the bucket is missing or the S3 credential
  are not correct.

AQUA core complete list:
- Update to the new STAC API for Lumi (#2017)
- Added the `aqua grids set` command to set the paths block in the `aqua-config.yaml` file, overwriting the default values (#2003)
- Derivation of metadata from eccodes is done with a builtin python method instead of definiton file inspection (#2009, #2014)
- `h5py` installed from pypi. Hard pin to version 3.12.1 removed in favor of a lower limit to the version (#2002)
- `aqua-analysis` can accept a `--regrid` argument in order to activate the regrid on each diagnostics supporting it (#1947)
- `--no-mount /etc/localtime` option added to the `load_aqua_container.sh` script for all HPC (#1975)
- Upgrade to eccodes==2.41.0 (#1890)
- Fix HPC2020 (ECMWF) installation (#1994)
- `plot_timeseries` can handle multiple references and ensemble mean and std (#1988, #1999)
- Support for CDO 2.5.0, modified test files accordingly (v6) (#1987)
- Remove DOCKER secrets and prepare ground for dependabot action e.g introduce AQUA_GITHUB_PAT (#1983)
- `Trender()` class to include both `trend()` and `detrend()` method (#1980)
- `cartopy_offlinedata` is added on container and path is set in cli call, to support MN5 no internet for coastlines download (#1960)
- plot_single_map() can now handle high nlevels with a decreased cbar ticks density (#1940)
- plot_single_map() now can avoid coastlines to support paleoclimate maps (#1940)
- Fixes to support EC-EARTH4 conversion to GRIB2 (#1940)
- Added support for TL63, TL255, eORCA1, ORCA2 grids for EC-EARTH4 model (#1940)
- `FldStat()` as independent module for area-weighted operations (#1835)
- Refactor of `Fixer()`, now independent from the `Reader()` and supported by classes `FixerDataModel` and `FixerOperator` (#1929) 
- Update and push to lumi-o the a file listing experiments needed by the dashboard (#1950)
- Integration of HEALPix data with `plot_single_map()` (#1897)
- Use scientific notation in multiple maps plotting to avoid label overlapping (#1953)

AQUA diagnostics complete list:
- Diagnostic core: a `diagnostic_name` is now available in the configuration file to override the default name (#2000)
- Ecmean, GlobalBiases, Teleconnections: regrid functionality correctly working in cli (#2006)
- Diagnostic core: updated docs for `OutputSaver` (#2010)
- Diagnostic core: save_netcdf() is now based on the new OutputSaver (#1965)
- Diagnostic core: raise an error if retrieve() returns an empty dataset (#1997)
- GlobalBiases: major refactor (#1803, #1993)
- Ocean Drift: using the `_set_region` method from the `Diagnostic` class (#1981)
- Diagnostic core: new `_set_region` method in `Diagnostic` class to find region name, lon and lat limits (#1979)
- Timeseries: regions are now in the `definitions` folder (not `interface` anymore) (#1884)
- Teleconnections: complete refactor according to the Diagnostic, PlotDiagnostic schema (#1884)
- Radiations: timeseries correctly working for exps with enddate before 2000 (#1940)
- Diagnostic core: new `round_startdate` and `round_enddate` functions for time management (#1940)
- Timeseries: fix in the new cli wich was ignoring the regrid option and had bad time handling (#1940)
- Timeseries: Use new OutputSaver in Timeseries diagnostics (#1948, #2000)
- Diagnostic core: new `select_region` to crop a region based on `_set_region` and `area_selection` method (#1984)

## [v0.15.0]

Main changes are:
- Polytope support 
- Plotting routines support cartopy projections and matplotlib styles
- Major refactor of AQUA core functionalities: Regridder, Datamodel, OutputSaver, Timstat  
- Major refactor of Timeseries, SeasonalCycle, GregoryPlot diagnostics

Removed:
- `aqua.slurm` has been removed.

Workflow modifications:
- `push_analysis.sh` (and the tool `push_s3.py` which it calls) now both return proper error codes if the transfer fails. 0 = ok, 1 = credentials not valid, 2 = bucket not found. This would allow the workflow to check return codes. As an alternative, connectivity could be tested before attempting to run push_analysis by pushing a small file (e.g. with `python push_s3.py aqua-web ping.txt`))

AQUA core complete list:
- Add FDB_HOME to debug logs (#1914)
- Enabling support for DestinE STAC API to detect `bridge_start_date`and `bridge_end_date` (#1895)
- Return codes for push_s3 and push_analysis utilities (#1903)
- Polytope support (#1893)
- Additional stats for LRA and other refinements (#1886) 
- New OutputSaver class (#1837)
- Introduce a `Timstat()` module independent from the `Reader()` (#1832)
- Adapt Catalog Generator to Data-Portfolio v1.3.0 (#1848)
- Introduction of a internal AQUA data model able to guess coordinates and convert toward required target data convention definition (#1862, #1877, #1883)
- Custom `paths` in the `config-aqua.yaml` can now be defined and will take priority over the catalog paths (#1809)
- Remove deprecated `aqua.slurm` module (#1860)
- Refactor of `plot_maps()` and `plot_maps_diff()` functions with projection support and use their single map version internally (#1865)
- Refactor of `plot_single_map()` and `plot_single_map_diff()` functions with projection support (#1854)
- Refactor time handling: replacement of `datetime` objects and of `pd.Timestamp` lists (#1828)
- Fix the `regrid_method` option in the Reader (#1859)
- Add a GitHub Token for downloading ClimateDT catalogs (#1855)
- Ignore `nonlocal` complaints by flake8 (#1855)
- WOCE-ARGO ocean dataset grids and fixes added (#1846)
- Upgrade of base container to FDB 5.15.11 (#1845)
- Matplotlib styles can be set in the configuration file (#1729)
- Graphics refactoring for timeseries plot functions (#1729, #1841)
- Major refactor of the regrid options, with new modular `Regridder()` class replacing `Regrid()` mixin (#1768)
- Refactor of the `retrieve_plain()` function with contextmanager and smmregrid GridInspector (#1768)

AQUA diagnostics complete list:
- Diagnostic core: refinement of OutputSaver metadata and name handling (#1901)
- Diagnostic core: refactor of the documentation folder structure (#1891)
- Timeseries: complete refactor of the timeseries diagnostic according to the Diagnostic, PlotDiagnostic schema (#1712, #1896)

## [v0.14.0]

Main changes are:
- AQUA is now open source
- Documentation is now available on ReadTheDocs
- Attributes added by AQUA are now "AQUA_" prefixed
- A core diagnostic class has been introduced

Removed:
- Support for python==3.9 has been dropped.
- Generators option from the Reader has been removed.

Workflow modifications:
- `aqua_analysis.py`: all the config files are used from the `AQUA_CONFIG` folder. This allows individual run modification kept in the `AQUA_CONFIG` folder for reproducibility.
- `makes_contents.py`: can now take a config file as an argument to generate the `content.yaml` file.
- `push_analysis.sh`: now has an option to rsync the figures to a specified location. Extra flags have been added (see Dashboard section in the documentation).

AQUA core complete list:
- Updated AQUA development container to micromamba 2.0.7 (#1834)
- Updated base container to eccodes 2.40 (#1833)
- Added Healpix zoom 7 grid for ICON R02B08 native oceanic grid (#1823)
- Remove generators from Reader (#1791)
- Fix tcc grib code and add some cmor codes in the convention file (#1800)
- Add a regrid option to cli of relevant diagnostics (#1792)
- Limit estimation of time for weight generation only to regular lon/lat grids (#1786)
- LRA generation can operate spatial subsection (#1711)
- Attributes added by AQUA are now "AQUA_" prefixed (#1790)
- Remove zarr pin (#1794)
- Dropping support for python==3.9 (#1778, #1797)
- Reader intake-xarray sources can select a coder for time decoding (#1778)
- Document use of AQUA on ECMWF HPC2020 (#1782)
- Added history logging for lat-lon in area selection (#1479)
- Cleaner workflow and pytest/coverage configuration (#1755, #1758)
- catalog, model, exp, source info are now stored in the DataArray attributes (#1753)
- Avoid infinite hanging during bridge access (#1733, #1738)
- Enable dependabot to monitor dependencies every month (#1748)
- `eccodes` bump to 2.40.0 (#1747)
- Integrate codecov to monitor coverage and test analytics and remove old bot (#1736, #1737, #1755, #1819)
- Reinitialize `GSVRetriever` instance only when needed (#1733)
- Enable the option to read FDB data info from file, and refactor start/end hpc/bridge dates handling (#1732, #1743, #1762)
- Fix `push_analysis.sh` options and `aqua_analysis.py` config paths (#1723, #1754)
- Enable zip compression for LRA yearly files (#1726)
- Enable publication of documentation on ReadTheDocs (#1699, #1716)
- Adapt Catgen test to the new number of sources for ICON (#1708)
- Added tests for the Hovmoller plot routine (#1532)
- `push_s3` compatibility with `boto3>=1.36.0` (#1704)
- Rsync option for push_analysis.sh (#1689)
- Multiple updates to allow for AQUA open source, including Dockerfiles, actions, dependencies and containers (#1574)

AQUA diagnostics complete list:
- Ensemble: config file structure and tests (#1630)
- Ocean3d: Tests for the Ocean3d diagnostic (#1780)
- Diagnostic core: A common function to check and convert variable units is provided as `convert_data_units()` (#1806)
- Ocean3d: Bug fix to regridding of observations in cli (#1811)
- Diagnostic core: the `retrieve()` method uses internally a `_retrieve()` method that returns instead of updating attributes (#1763)
- Diagnostic core: documentation about class and config file structure (#1790)
- Diagnostic core: A common function to load the diagnostic config file is provided (#1750)
- Global bias: add test (#1675)
- Diagnostic core: Add additional command-line arguments for configuration and processing options (#1745)
- Global bias: Handling plev and using scientific notation in contour plots (#1649)
- Ecmean: Fix net surface radiative flux and wind stresses in ecmean (#1696)
- Diagnostic core: A common parser and fuctions to open/close the dask cluster are provided (#1703)

## [v0.13.1]

Main changes are:
1. Ocean3d major refactoring

AQUA core complete list:
- Fixer delete option accepts non-lists (#1687)
- Ansi color 8-bit fix for logger (#1671)
- Hotfix for unmatched string in catgen (#1672)
- Test for aqua-analysis.py (#1664)
- Fix in the catgen now correctly generating an automatic description if not provided (#1662)

AQUA diagnostics complete list:
- Diagnostic core: added a Diagnostic class to be inherited by all diagnostics (#1681)
- Timeseries: hotfix of problems with the catalog usage in output saving (#1669)
- Tropical Rainfall: Update of the precomputed histograms paths for lumi and MN5 (#1661)
- Ocean3d: Trend is calculating using polyfit. Restructed the mixed layer depth function. (#1651)
- Global bias: hotfix for regrid option (#1670)

## [v0.13.0]

Main changes are:
1. Grids updated to work with operational O-25.1
2. Compliance of the catalog generator to the O-25.1 data portfolio
3. New 'Biases and Radiation' diagnostics replace the old 'AtmGlobalMean and Radiation'
4. Push of figures to LUMI-O and improvements for aqua-web

Deprecated:
- `aqua-analysis.sh` script is deprecated and has been removed. Use `aqua-analysis.py` instead.
- `cli_dummy.py` script is deprecated and will be removed in the next release. Use the `cli_checker.py` instead.
 
AQUA core complete list:
- More general checksum checker for grids and observations ( #1550)
- Output dir including catalogue for aqua-analysis.py (#1640)
- Grids for O-25.1 cycle are added in the grids folder (they are v3) (#1647)
- `deltat` for fixer can now be specified in source metadata and not only in fixes (#1626)
- LRA generator integrates ``--rebuild`` flag to regenerate areas and weights. The `--autosubmit` option is removed (#1623)
- Hotfix for catgen tests (#1648)
- Experiment and dashboard metadata are now created with the catalog generator (#1637)
- Safety checks according to data frequency for HPC, bridge and request start/end dates in intake GSV (#1636, #1655)
- Experiment metadata for aqua-web and dashboard from catalog entry (#1633)
- Automatic identification of ocean grid in the catalog generator (#1621)
- `OutputSaver` can deduce the catalog name from the model, exp (#1627)
- Pin zarr<3.0.0 to avoid breaking changes (#1625)
- Units utility are now functions and not methods of FixerMixin (#1558)
- New `cli_checker.py` tool to check the existance of the required model in the catalog and rebuild the area files (#1619)
- Update the catalog generator to align with changes in the data portfolio (#1593)
- Adding ICON phase2 hpx6 and hpz9 grids (#1596)
- Push figures to LUMI-O for dashboard (#1582, #1607)
- Bridge_start_date and expver switching (#1597)
- Include all available figure metadata in content.json for dashboard/aqua-web (#1573)
- Upgrade LUMI module to 24.03 and to eccodes 2.39.0

AQUA diagnostics complete list:
- Old AtmoGlobalMean and Radiation diagnostics removed (#1622)
- `--catalog` is accepted by all the diagnostics altough it is not used by all of them yet (#1619)
- Timeseries: enabled region selection in the CLI (#1564)
- Ocean3d: Bugfix of values for Ocean trend function (#1583)
- Biases and Radiation: Refactoring of Bias and Radiation Diagnostics (#1243)
- Biases and Radiation: Fix Seasonal Bias Output in global_biases for NetCDF Saving Compatibility and other fixes (#1585, #1604, #1628)
- Biases and Radiation: Adding `save_netcdf` flag and function (#1510)
- Biases and Radiation: Integrating Updated OutputSaver (#1487)

## [v0.13-beta]

Main changes are:
1. All the diagnostics are now compatible with the new fixes and eccodes version.
2. Full compatibility with HealPix grids and the new CDO version.
3. Major improvements in the Ocean3D diagnostic.

AQUA core complete list:
- Safety checks and error messages on FDB folders (#1512)
- Refreshed internal `to_list` function (#1512)
- Reorganizing and extending CI/CD catalog with 5 years of hpz3 data from ERA5 (atm) and FESOM (oce) (#1552)
- Version info in a separate module (#1546) 
- Corrected `tcc` units to % (#1551)
- Fix pdf attributes (#1547)
- Catgen fixes (#1536)
- Introduced fixer for ClimateDT phase 2 (#1536)
- `aqua_analysis.py` using a common central dask cluster (#1525)
- Added the `cdo_options: "--force"` to the definitions of the oceanic HealPix grids (#1539)

AQUA diagnostic complete list:
- ECmean: Integrating the performance indices and global mean within the `aqua_diagnostics` module (#1556)
- Teleconnections: The `teleconnections` diagnostic is now integrated in the `aqua_diagnostics` module (#1352)
- Teleconnections: OutputSaver for the teleconnections diagnostic (#1567, #1570)
- Ocean3d: Fix to improve memory usage and cli (#1490)
- Seaice: Fix to read sithick as fallback instead of sivol (#1543)
- Ocean3d: Minor fix to allow to read new variable names (#1540)
- Timeseries: The `timeseries` diagnostic is now integrated in the `aqua_diagnostics` module (#1340)
- Timeseries: Integrating Updated OutputSaver (#1492)

## [v0.13-alpha]

Main changes are:
1. A refactor of the fixes, with a new common main convention table is available, based on eccodes.
2. Diagnostics are updated to work with the new fixes and the new eccodes version. This is not yet complete and will be finalized in the next release.
3. The FDB reader always rely on paramids, so that support for eccodes 2.39.0 and backward compatibility is ensured.

AQUA core complete list:
- push-analysis.sh maintenance (#1555)
- Added the `cdo_options: "--force"` to the definitions of the HealPix grids (#1527)
- Removing default fixes (#1519)
- Support for eccodes=2.39.0 with full fixes refactoring (#1519)
- Dashboard: Moved making of contents yaml to local hpc (#1470)
- Support for new smmregrid==0.1.0 including simpler weights and area generation (#1395)
- Removing cdo pin for more recent versions (#1395)
- Change `bridge_end_date` convention (#1498)
- `catgen` to support data bridge options (#1499)
- Enhance OutputSaver with Improved File Handling, Logging, and NetCDF Write Modes (#1495)
- Introduction a specific pipeline and tests for `catgen` utiliy (#1505)
- Remove pin on xarray (#1507)
- FDB reader internally always asks for paramids (#1491, #1508, #1529)
- Introduction of a convention table for the fixer, in order to create a more general fixer (#1488, #1506)
- Refactor of `cli_lra_parallel_slurm.py` to work with container via jinja (#1497) 
- Convert `aqua-analysis.sh` to Python with Subprocess and Multiprocessing Support (#1354, #1521)
- New base container for aqua-container (#1441)
- Autodetection of latest AQUA in `load-aqua-container.sh` script (#1437)
- Update Metadata Handling for NetCDF, PDF, and PNG Outputs (#1430)
- Add instructions to install AQUA on MN5 (#1468)
- Introduce `grids-checker.py` tool to verify presence and checksum of the grid files (#1486)

AQUA diagnostic complete list:
- Tropical Cyclones: Adaptation to IFS-FESOM and tool to compute orography from data (#1393)
- Seaice: Hotfix for sea ice plots (#1432)

## [v0.12.2]

Main changes are: 
1. Single container script to be used on Lumi, MN5 and Levante

AQUA core complete list:
- Introduce `timeshift` option for the fixer to roll forward/back the time axis (#1411)
- Centralize and refactor in single script the tool to load AQUA container (#1413)
- Add extra maintenance options to submit-aqua-web (#1415)
- Update push-analysis.sh removing dependency on full AQUA and option not to convert to png (#1419)
- Pin to xarray<2024.09 to prevent bug in polyfit requires temporary (#1420)
- Remove spurious dimensions when running `fldmean()` (#1423)

AQUA diagnostic complete list:
- Refactor of plotThickness method in the sea ice diagnostic (#1427)


## [v0.12.1]

AQUA core complete list:
- Allow multiple realizations in fdb-catalog-generator (#1335)
- Fix the container loading script in order to avoid load of local libraries (#1399)
- Fix using AQUA container for submit-aqua-web, do not wipe old figures by default (#1387)
- New `timstat` module which opens complement `timmean()` with `timmax()`, `timmin()` and `timstd()` methods (#1391)
- Fix installation to avoid mismatch between `hdf5` and `h5py` libraries (#1408)

## [v0.12]

Main changes are:
1. AQUA installation now requires a mandatory machine name.
2. The `aqua` source code has been moved to the `src` folder. The change is transparent to the user.
3. A diagnostic module, called `aqua.diagnostics`, is under development. The module is not yet active, diagnostics are still available with the previous structure.

AQUA core complete list:
- Mixed updates to support data for NextGEMS cycle4 hackathon (#1375)
- Preprocess functionality added to the `Reader` class (#1298)
- The AQUAthon material has been moved under the `notebooks` folder (#1342)
- `aqua` source code has been moved to the `src` folder (#1332)
- A diagnostic module, called `aqua.diagnostics`, has been created under the `src` folder (#1332, #1341)
- LRA generator tool support for multiple relizations (#1357, #1375)
- LRA generator requires `catalog` as a mandatory argument (#1357)
- AQUA console revisiting, adding `avail` method and `update` method (#1346)
- AQUA install now requires mandatory machine name (#1346)
- Fix to make keyword step optional in request (#1360)

## [v0.11.3]

AQUA core complete list:
- LRA, both from CLI and worklow, is part of the AQUA console and can be run with `aqua lra $options` (#1294)
- FDB catalog generator is part of the AQUA console and can be run with `aqua catgen $options` (#1294)
- Coordinate unit overriding is now possible via the `tgt_units` argument (#1320)
- Full support for python>=3.9 (#1325)
- Pin of (python) eccodes<2.37.0 in pyproject due to recent changes in binary/python structure (#1325)

AQUA diagnostic complete list:
- Radiation: Bugfix in the CLI for the radiation diagnostic (#1319)

## [v0.11.2]

AQUA core complete list:
- Renaming of FESOM grids to include original resolution name (#1312)
- Bugfix of the fdb-catalog-generator tool that was not correctly assigning NEMO grids (#1309)
- Bugfix of the GSV intake driver that was not handling correctly metadata jinja replacement (#1304) 
- Bugfix of _merge_fixes() method when the parent fix has no vars specified (#1310)
- Safety check for the netcdf driver providing more informative error when files are not found (#1307, #1313)

AQUA diagnostic complete list:
- Tropical Rainfall: Fix Minor Issues in Tropical Precipitation CLI Metadata and Formatting (#1266)

## [v0.11.1]

Attention: If you are accessing FDB experiments, we suggest to not use versions older than this release.

Main changes are:
1. AQUA works with FDB written with ecCodes versions > 2.35 as well as lower.
2. Timeseries and Seasonal cyle can now be evaluated also on a specific region 

AQUA core complete list:
- ecCodes now pinned to >=2.36.0 and tool for fixing older definition files (#1302)

AQUA diagnostic complete list:
- Timeseries: a region can be selected for Timeseries and Seasonal Cycle with the `lon_limits` and `lat_limits` arguments (#1299)
- Timeseries: the cli argument for extending the time range is now extend (previously expand) (#1299)
- Timeseries: all the available diagnostics support the catalog argument (#1299)

## [v0.11]

Attention: this version is not compatible with catalog entries with ecCodes >= 2.35.0.

1. LRA supports multi-catalog structure
2. ecCodes temporarily restricted to < 2.34

AQUA core complete list:
- Refactor the fdb-catalog-generator tool to work with data-portfolio repository (#1275)
- Introduce a function to convert NetCDF to Zarr and zarr catalog entry for LRA (#1068)
- Suppress the warning of missing catalogs in the AQUA console `add` command (#1288)
- Lumi installation is completely updated to LUMI/23.09 modules (#1290)
- gsv_intake switches eccodes also for shortname definitions (#1279)
- Increase compatibility between LRA generator and multi-catalog (#1278)
- Allow for intake string replacement within LRA-generated catalogs (#1278)
- Avoid warning for missing intake variable default when calling the `Reader()` (#1287)

AQUA diagnostic complete list:
- Teleconnections: catalog feature bugfix (#1276)

## [v0.10.3]

Attention: this version is not compatible with catalog entries with ecCodes < 2.35.0.

Main changes are:
1. support for ecCodes >= 2.35.0 (to be used with caution, not working with exps with eccodes < 2.35.0)
2. fdb_path is deprecated in favour of fdb_home

AQUA core complete list:
- Restructure fixes folder and files (#1271)
- Removed eccodes pin, better handling of tables in get_eccodes_attr (#1269)
- Added test for diagnostics integration to AQUA installation process (#1244)
- Bugfix for the monthly frequency data with monthly cumulated fluxes (#1255)
- fdb_path becomes optional and deprecated in favour of fdb_home (#1262)
- Branch support for tool to push analysis to explorer (#1273)

AQUA diagnostic complete list:
- ECmean documentation updates (#1264)

## [v0.10.2]

Main changes are:
1. aqua-analysis script can be configured with an external yaml file
2. AQUA installation process now includes diagnostics integration

AQUA core complete list:
- Rename OutputNamer to OutputSaver and add catalog name (#1259)
- Hotfix for rare situation with 3D data but no vertical chunking defined (#1252)
- External yaml file to configure aqua-analysis (#1246)
- Adding diagnostics integration to AQUA installation process (#1229)

AQUA diagnostic complete list:
- Teleconnections: adding the catalog feature to the diagnostic (#1247)
- ECmean upgrades for the CLI (#1241)
- ECmean enables the computation of global mean diagostic (#1241)

## [v0.10.1]

AQUA core complete list:
- Fixer for monthly frequency data with monthly cumulated fluxes (#1201)
- Catalogs can be installed from the external repository (#1182)
- Added grid for NEMO multiIO r100 (#1227)
- Reorganized analysis output in catalog/model/exp structure (#1218)

## [v0.10]

Main changes are:
1. The catalog is externalized and AQUA supports multiple catalogs. It is now mandatory to use the aqua console to add a new catalog to the AQUA installation.

AQUA core complete list:
- Catalog is externalized to a separate repository (#1200)
- AQUA is now capable of accessing multiple catalogs at the same time (#1205)
- MN5 container for AQUA (#1213)

## [v0.9.2]

Main changes are:
1. The `aqua-config.yaml` file is replaced by a template to be installed. The aqua console is now mandatory to use aqua.
2. `$AQUA` removed from the `Configdir()` autosearch, an installation with the aqua console is mandatory to use aqua.
3. AQUA cli command to provide the installation path with `--path` option. This can substitute the `$AQUA` variable in scripts.
4. The catalog file is now split into `machine.yaml` and `catalog.yaml` to support machine dependency of data path and intake variables as kwargs into each catalog.

AQUA core complete list:
- More detailed documentation for Levante and Lumi installation (#1210)
- `aqua-config.yaml` replaced by a template to be installed on each machine (#1203)
- `$AQUA` removed from the `Configdir()` autosearch (#1208)
- AQUA cli command to provide the installation path with `--path` option (#1193)
- Restructure of the `machine` and `catalog` instances to support a catalog based development (#1186)
- AQUA installation via command line support a machine specification `aqua install lumi` (#1186)
- Introduction of `machine.yaml` file to support machine dependency of data path and intake variables as kwargs into each catalog (#1186)
- Removing all the AQUA catalogs from the repo, now using https://github.com/DestinE-Climate-DT/Climate-DT-catalog (#1200)

## [v0.9.1]

Main changes are:
1. Update of fdb libraries to be compatible with the FDB data bridge

AQUA core complete list:
- OutputNamer Class: Comprehensive Naming Scheme and Metadata Support (#998)
- Creation of png figures for AQUA explorer is local (#1189)

## [v0.9]

Main changes are:
1. AQUA has an `aqua` CLI entry point, that allow for installation/uninstallation, catalog add/remova/update, fixes and grids handling
2. Experiments placed half on HPC and half on DataBridge data can be accessed in continuous manner.

AQUA core complete list:
- AQUA entry point for installation and catalog maintanance and fixes/grids handling (#1131, #1134, #1146, #1168, #1169)
- Automatic switching between HPC and databridge FDB (#1054, #1190)
- CLI script for automatic multiple experiment analysis submission (#1160, #1175)

## [v0.8.2]

Main changes are: 
1. `aqua-grids.yaml` file split in multiple files into `grids` folder
2. Container for Levante

AQUA core complete list:
- Removing any machine name depencency from slurm files (#1135)
- Jinja replacement is added to the aqua-config.yaml (#1154)
- grid definitions split in multiple files (#1152)
- Add script to access the container on Levante HPC (#1151)
- Add support for IFS TL63 and TL159 grids (#1150)
- Swift links for tests and grids renewed (#1142)
- Removing the docker folder (#1137)
- Introducing a tool for benchmarking AQUA code (#1057)
- Define AQUA NEMO healpix grids as a function of their ORCA source (#1113)

AQUA diagnostics complete list:
- Tropical Rainfall: Improve Paths in Live Demonstration Notebook  (#1157)
- Atm global mean: produce seasonal bias plots by default (#1140)
- Tropical Rainfall: Notebook for the Live Demonstration (#1112)
- Teleconnections: MJO Hovmoller plot introduced as notebook (#247)
- Tropical Rainfall: Reduce Redundancy in Conversion Functions (#1096)

## [v0.8.1]

Main changes are: 
1. Fixes following internal D340.7.3.3 and D340.7.1.4 review 

AQUA core complete list:
- Tco399-eORCA025 control, historical and scenario runs added to Lumi catalog (#1070)
- ESA-CCI-L4 dataset added for Lumi and Levante catalogs (#1090)
- Various fixes to the documentation (#1106)
- Fixer for dimensions is now available (#1050)

AQUA diagnostics complete list:
- Timeseries: units can be overridden in the configuration file (#1098)
- Tropical Rainfall: Fixing the Bug in the CLI (#1100)

## [v0.8]

Main changes are:
1. Support for Python 3.12
2. Update in the catalog for Levante and introduction of Leonardo
3. Multiple diagnostics improvement to fullfil D340.7.3.3 and D340.7.1.4

AQUA core complete list:
- LRA for ICON avg_sos and avg_tos (#1076)
- LRA for IFS-NEMO, IFS-FESOM, ICON added to Levante catalog (#1072)
- IFS-FESOM storyline +2K added to the Lumi catalog (#1059)
- Allowing for jinja-based replacemente in load_yaml (#1045) 
- Support for Python 3.12 (#1052)
- Extending pytests (#1053)
- More efficient use of `_retrieve_plain` for acessing sample data (#1048)
- Introducing the catalog structure for Leonardo HPC (#1049)
- Introducing an rsync script between LUMI and levante for grids (#1044)
- Introducing a basic jinja-based catalog entry generator (#853)
- Adapt NextGEMS sources and fixes to the final DestinE governance (#1008, #1035)
- Remove  NextGEMS cycle2 sources (#1008)
- Avoid GSVSource multiple class instantiation in dask mode (#1051)

AQUA diagnostics complete list:
- Teleconnections: refactor of the documentation (#1061)
- Tropical rainfall: Updating the Documentation and Notebooks (#1083)
- Performance indices: minor improvements with the inclusion of mask and area files (#1076)
- Timeseries: Seasonal Cycle and Gregory plots save netcdf files (#1079)
- Tropical rainfall: minor modifications to the CLI and fixes to changes in the wrapper introduced in PR #1063 (#1074)
- Tropical rainfall: adding daily variability and precipitation profiles to the cli (#1063)
- Teleconnections: bootstrap evaluation of concordance with reference dataset (#1026)
- SSH: Improvement of the CLI (#1024) 
- Tropical rainfall: adding metadata and comparison with era5 and imerg to the plots, re-binning of the histograms and buffering of the data (#1014)
- Timeseries: refactor of the documentation (#1031)
- Radiation: boxplot can accomodate custom variables (#933)
- Seaice: convert to module, add Extent maps (#803)
- Seaice: Implement seaice Volume timeseries and thickness maps (#1043)

## [v0.7.3]

Main changes are:
1. IFS-FESOM NextGEMS4 and storylines simulations available in the catalog
2. Vertical chunking for GSV intake access
3. FDB monthly average data access is available
4. kwargs parsing of reader arguments (e.g. allowing for zoom and ensemble support)

AQUA core complete list:
- Add kwargs parsing of reader arguments, passing them to intake to substitute parameters (#757)
- Remove `zoom` and use kwargs instead (#757)
- Enabling the memory monitoring and (optional) full performance monitoring in LRA (#1010)
- Adding IFS_9-FESOM_5 NextGEMS4 simulation on levante (#1009)
- Function to plot multiple maps is introduced as `plot_maps()` and documented (#866)
- Adding the IFS-FESOM storylines simulation (#848)
- `file_is_complete()` accounts also for the mindate attribute (#1007)
- Introducing a `yearmonth` timestyle to access FDB data on monthly average (#1001)
- Adding expected time calculation for weight generation (#701)
- Vertical chunking for GSV intake access (#1003)

AQUA diagnostics complete list:
- Timeseries: Various bugfix and improvements for cli and formula (#1013, #1016, #1022)

## [v0.7.2]

Main changes are:
1. `mtpr` is used for precipitation in all the catalog entries
2. LRA CLI support for parallel SLURM submission and other improvements
3. ICON production simulations available in the catalog
4. `detrend()` method is available in the `Reader` class
5. All the diagnostics have dask support in their CLI

AQUA core complete list:
- Fix LRA sources to allow incomplete times for different vars (#994)
- Distributed dask option for diagnostic CLIs and wrapper (#981)
- Added documentation for `plot_timeseries`, `plot_seasonalcycle` and `plot_single_map_diff` (#975)
- Minimum date fixer feature / ICON net fluxes fix (#958)
- Unified logging for all diagnostics (#931)
- A `detrend()` method is added to the Reader class (#919)
- LRA file handling improvements (#849, #972)
- Updating fixer for ERA5 monthly and hourly data on Levante (#937)
- GSV pin to 1.0.0 (#950)
- Adding ICON production simulations (#925)
- LRA CLI for parallel SLURM submission support a max number of concurrent jobs and avoid same job to run (#955, #990)
- Renaming of EC-mean output figures in cli push tool for aqua-web (#930)
- Renaming the `tprate` variable into `mtpr` in all fixes (#944)

AQUA diagnostic complete list:
- Tropical rainfall: enhancements of plotting and performance, files path correction (#997)
- Timeseries: seasonal cycle runs as a separate cli in aqua-analysis for performance speed-up (#982)
- Timeseries: seasonal cycle is added if reference data are not available in some timespan (#974)
- Tropical rainfall: Removing unnecessary printing during the CLI, optimazing the CLi for low and high-resolution data (#963)
- Timeseries: Grergory plot TOA limits are dynamically chosen (#959)
- SSH: technical improvements including removal of hardcoded loglevel and timespan definition. (#677)
- SSH: ready with new data governance and option to plot difference plots added. (#677)
- Atmosferic Global Mean: added mean bias for the entire year in seasonal bias function (#947)
- Tropical Cyclones: working with IFS-NEMO and ICON, includes retrieval of orography from file (#1071).

## [v0.7.1]

Main changes are:
1. Complete update of the timeseries diagnostic
2. LRA CLI for parallel SLURM submission
3. SSP370 production scenario for IFS-NEMO available in the catalog

AQUA core complete list:
- Plot timeseries is now a framework function (#907)
- Improve the automatic parsing of date range according to schema from fdb (#928)
- LRA CLI for parallel SLURM submission (#909)
- Added graphics function to plot data and difference between two datasets on the same map (#892)
- Add IFS-NEMO ssp370 scenario (#906)

AQUA diagnostics complete list:
- Teleconnections: comparison with obs is done automatically in diagnostic CLI (#924)
- Teleconnections: capability to find index file if already present (#926)
- Timeseries: save flag introduced to save to enable/disable saving of the timeseries (#934)
- Improve the automatic parsing of date range according to schema from fdb (#928)
- Updated output filenames for atmglobalmean diagnostic (#921)
- Added graphics function to plot data and difference between two datasets on the same map (#892)
- Implemented `pyproject.toml` for global_time_series diagnostic (#920).
- Implemented `pyproject.toml` for tropical_rainfall diagnostic (#850).
- Updating CLi for tropical_rainfall diagnostic (#815)
- LRA cli for parallel SLURM submission (#909)
- Timeseries: seasonal cycle is available for the global timeseries (#912)
- Timeseries: refactory of Gregory plot as a class, comparison with multiple models and observations (#910)
- Add IFS-NEMO ssp370 scenario (#906)
- Timeseries: complete refactory of the timeseries as a class, comparison with multiple models and observations (#907)
- Plot timeseries is now a framework function (#907)

## [v0.7]

Main changes are:
1. Multiple updates to the diagnostics, both scientific and graphical, to work with more recent GSV data
2. `mtpr` is now used instead of `tprate` for precipitation
2. Documentation has been reorganized and integrated

Complete list:
- New utility `add_pdf_metadata` to add metadata to a pdf file (#898)
- Experiments `a0gg` and `a0jp` added to the IFS-NEMO catalog, and removal of `historical-1990-dev-lowres` (#889)
- Updated notebooks to ensure consistency across different machines by using observational datasets, and included a demo of aqua components for Lumi (#868)
- Scripts for pushing figures and docs to aqua-web (#880)
- Fixed catalog for historical-1990-dev-lowres source (#888, #895)
- data_models src files are now in the aqua/data_models folder, with minor modifications (#884)
- Warning options based on the `loglevel` (#852)
- Timeseries: formula bugfix and annual plot only for complete years (#876)
- mtpr instead of tprate derived from tp (#828)
- eccodes 2.34.0 does not accomodate for AQUA step approach, pin to <2.34.0 (#873)
- Bugfix of the `aqua-analysis` wrapper, now can work teleconnections on atmospheric and oceanic variables 
and the default path is an absolute one (#859, #862)
- Ocean3D: many fixes and adaptations to new data governance (#776)
- Bugfix of the `aqua-analysis` wrapper, now can work teleconnections on atmospheric and oceanic variables (#859)
- Radiation: adaptation to new data governance and many improvements (#727)
- Seaice: Sea ice extent has now seasonal cycle (#797)
- Fixing the paths in `cli/lumi-install/lumi_install.sh` (#856).
- Refactor of the documentation (#842, #871)
- The drop warning in `aqua/gsv/intake_gsv.py` (#844)
- Tropical cyclones diagnostic: working with new data governance (includes possibility to retrieve orography from file (#816)

## [v0.6.3]

Complete list:
- Setting last date for NaN fix for IFS-NEMO/IFS-FESOM to 1999-10-01 and cleaner merge of parent fixes (#819)
- Hotfix to set `intake==0.7.0` as default (#841)
- Timeseries: can add annual std and now default uncertainty is 2 std (#830)
- `retrieve_plain()` method now set off startdate and enddate (#829)
- Complete restructure of fixer to make use of `fixer_name`: set a default for each model and a `False` to disable it (#746)
- Added `center_time` option in the `timmean()` method to save the time coordinate in the middle of the time interval and create a Timmean module and related TimmeanMixin class (#811)
- Fixer to rename coordinates available (#822)
- Fixing new pandas timedelta definition: replacing H with h in all FDB catalog (#786)
- Change environment name from `aqua_common` to `aqua`(#805)
- Adding a run test label to trigger CI (#826)
- Tropical_rainfall: improve organization and maintainability, introducing nested classes (#814)
- Revisiting CERES fixes (#833)
- Timeseries: add bands for observation in Gregory plots (#837)

## [v0.6.2]

Complete list:
- Global time series plot annual and monthly timeseries together, improved Gregory plot (#809)
- Teleconnection can now take a time range as input and ylim in the index plot function (#799)
- LRA to use `auto` final time and `exclude_incomplete` (#791)
- Hotfix for v0.12.0 of the GSV_interface related to valid_time (#788)
- Global time series adapted to new data governance (#785)
- AtmoGlobalMean diagnostic improvements and adaptation to new data governance (#745 #789 #807 #812)
- Sea-ice diagnostic adapted to new data governance (#790)
- Implement a fix setting to NaN the data of the first step in each month (for IFS historical-1990) (#776)

## [v0.6.1]

Complete list:
- Teleconnection improvement to accept different variable names for ENSO (avg_tos instead of sst) (#778)
- ERA5 fixes compatible with new data governance (#772)
- Update the LRA generator (removing aggregation and improving) filecheck and fix entries for historical-1990-dev-lowres (#772)
- Updates of ECmean to work with production experiments (#773, #780)
- Automatic data start and end dates for FDB sources (#762)

## [v0.6]

Main changes are:
1. Inclusion in the catalog of the historical-1990 production simulations from IFS-NEMO and IFS-FESOM.
2. New fixes that targets the DestinE updated Data Governance

Complete list:
- IFS-FESOM historical-1990-dev-lowres with new data governance added to the catalog (#770)
- AtmoGlobalMean diagnostic improvements (#722)
- Teleconnections diagnostic improvements (#722)
- Read only one level for retrieving 3D array metadata, select single level for retrieve (#713)
- IFS-FESOM historical-1990-dev-lowres with new data governance added to the catalog
- Fix mismatch between var argument and variables specified in catalog for FDB (#761)
- Compact catalogs using yaml override syntax (#752)
- Fix loading source grid file before smmregrid weight generation (#756)

## [v0.5.2-beta]

Complete list:
-  A new fdb container is used to generate the correct AQUA container

## [v0.5.2-alpha]

Main changes are:
1. Coupled models IFS-NEMO and IFS-FESOM are now supported
2. Accessor to use functions and reader methods as if they were methods of xarray objects, see [notebook](https://github.com/DestinE-Climate-DT/AQUA/blob/main/notebooks/reader/accessor.ipynb)
3. Preliminary provenance information is now available in the history attribute of the output files
4. AQUA analysis wrapper is parallelized
5. A levelist can be provided in FDB sources, this will greatly speed up the data retrieve

Complete list:
- Fix reading only one sample variable and avoid _bnds variables (#743)
- Allow correct masked regridding after level selection. Add level selection also for not-FDB sources (#741)
- Read only one level for retrieving 3D array metadata, select specific levels for FDB retrieve (#713)
- Defining catalog entry for coupled models IFS-NEMO and IFS-FESOM (#720)
- Change fixer_name to fixer_name (#703)
- Reorganization of logging calls (#700)
- Accessor to use functions and reader methods as if they were methods of xarray objects (#716)
- Suggestions are printed if a model/exp/source is not found while inspecting the catalog (#721)
- Improvements in the single map plot function (#717)
- Minor metadata fixes (logger newline and keep "GRIB_" in attrs) (#715)
- LRA fix now correctly aggregating monthly data to yearly when a full year is available (#696)
- History update and refinement creating preliminary provenance information (plus AQUA emoji!) (#676)
- OPA lra compatible with no regrid.yaml (#692)
- Introducing fixer definitions not model/exp/source dependents to be specified at the metadata level (#681)
- AQUA analysis wrapper is parallelized and output folder is restructured (#684, #725)

## [v0.5.1]

Main changes are:
1. A new `Reader` method `info()` is available to print the catalog information
2. Grids are now stored online and a tool to deploy them on the `cli` folder is available

Complete list:
- Fix attributes of DataArrays read from FDB (#686)
- Reader.info() method to print the catalog information (#683)
- Simpler reader init() by reorganizing the calls to areas and regrid weights configuration and loading (#682)
- Optional autosearch for vert_coord (#682)
- plot_single_map adapted to different coordinate names and bugfixes (#680)
- Sea ice volume datasets for the Northern Hemisphere (PIOMAS) and the Southern Hemisphere (GIOMAS) (#598)
- Possibility of defining the regrid method from the grid definition (#678)
- Grids stored online and tool to deploy them on cli folder (#675)
- Global time series diagnostic improvements (#637)
- Teleconnections diagnostic improvements (#672)

## [v0.5]

Main changes are:
1. Refactor of the Reader() interface with less options at the init() level
2. Grids are now defined with the source metadata and not in a machine-dependent file
3. CLI wrapper is available to run all diagnostics in a single call
4. Refactoring of the streaming emulator with equal treatment for FDB or file sources

Complete list:
- Controlling the loglevel of the GSV interface (#665)
- Fix wrong fdb source (#657)
- Adding sample files and tests for NEMO 2D and 3D grids (#652)
- tprate not derived from tp for GSV sources (#653)
- Simplify reader init and retrieve providing less argument in initialization (#620)
- var='paramid' can be used to select variables in the retrieve method (#648)
- configdir is not searched based on util file position in the repo (#636)
- Cleaner mask treatment (Revision of mask structure in the reader #617)
- Fldmean fix if only one dimension is present for area selection (#640)
- Adding higher frequency ERA5 data on Levante and Lumi (#628)
- regrid.yaml files are removed, grid infos are now in the catalog metadata (#520, #622, #643)
- Load all available variables in FDB xarray/dask access (#619)
- Lint standard and enforced in CI (#616)
- Reader init split with methods (#523)
- Single map plot utility to be used by all diagnostics (#594)
- Script for automatic generation of Fdb catalog entries (IFS only) (#572)
- Fix loading of singularity mounting /projappl (#612)
- CLI wrapper parser (#599)
- Refactoring of streaming emulator (#593)
- Radiation CLI and diagnostic refinement (#537)
- Ocean3D CLI and diagnostic refinement (#578)
- AtmGlobalMean CLI and diagnostic refinement (#587)
- Tropical cyclones CLI refinements and TC module (#568, #645)
- Removing OPA, OPAgenerator and related tests from the AQUA (Remove OPA from AQUA #586)
- Renaming the experiments according to the DE340 AQUA syntax (Including dev-control-1990 in the source and rename the experiment according to DE340 scheme #556, #614, #618)
- Teleconnections diagnostic improvements (#571, #574, #576, #581, #592, #623)

## [v0.4]

Main changes are:
1. Update to all the diagnostics CLI
2. Refactor of the regridder so that `regrid.yaml`` is grid-based and not experiment-based
3. Xarray access to FDB sources
4. Refactor of the fixer so that merge/replace/default options are available
5. Remove of the `aqua` environment in favour of the `aqua_common` one. 

Complete list:
- Introduced color scheme for aqua logging (#567)
- CLI for sea diagnostic (#549)
- Add CLI for SSH diagnostic and some bug fixes (#540)
- Fix SSH diagnostic to be compatible with lates AQUA version (#538) 
- Helper function to identify vertical coordinates in a dataset (#552)
- Orography for tempest extremes TCs detection and update TCs CLI (Orography threshold included and CLI update #404)
- Improvement of performance indices CLI (Update of ECmean CLI #528)
- Fix to allow reading a list of multiple variables from FDB (#545)
- Further improvement of function to inspect the catalog (#533)
- Custom exceptions for AQUA (#518)
- Speed up of the `retrieve_plain` method (#524)
- Update documention for adding new data and setting up the container (Increase documentation coverage #519)
- CLI wrapper for the state-of-the-art diagnostics analysis (#517, #527, #525, #530, #534, #536, #539, #548, #549, #559)
- Refactor the regrid.yaml as grid-based instead of experiment-based (#291)
- aqua_common environment simplified and updated (#498)
- Update available variables in FDB catalogs on lumi (#514)
- Solve reversed latitudes bug for fixed data (#510)
- Switch to legacy eccodes tables based on intake source metadata (#493)
- Add GPM IMERG precipitation data to the catalog on levante (#505)
- Fix ocean3d diagnostic colorbars not being symmetric when missing values are present (#504) 
- FDB NEMO test access to data (#488)
- Xarray dask access to FDB (#476)
- Issue a warning when multiple gribcodes are associated to the same shortname (Cases for multiple eccodes grib codes #483)
- Allowing fixer to overwrite or merge default configuration (Increasing flexibiity of the fixer allowing for merge, replace and default options #480)
- Add new tests (Increase testing #250)
- Global time series diagnostic setup for multiple variables CLI (#474)
- Option to avoid incomplete chunk when averagin with timmean (Introduce check for chunk completeness in timmean() #466)
- Simplification of Fixer() workflow, more methods and less redundancy (Functionize fixer #478)
- Remove the `aqua` environment file, only `aqua_common` is left (#482)

## [v0.3]

Main changes are:
1. Fixer moved at `Reader()` level
2. Area selection available in `fldmean()` method
3. FDB/GSV access for IFS-NEMO development simulations
4. Configuration file `config-aqua.yaml` replaces `config.yaml`

Complete list:
- Templates in configuration yaml files (#469)
- Bug fixes for FDB access options (#463, #462)
- Add observational catalogs on Lumi (Update Lumi catalog #454)
- Automatic finding of cdo (#456)
- Area is fixed if data are fixed (Fixer applied to grid areas #442)
- Tests missing failure fix (Fix #436 CI workflow passes even if some tests fail #452)
- FDB/GSV access to IFS control and historical simulations (#434, #458)
- Climatology support restored in the Reader (Fix for climatology #445)
- Improvement function to inspect the catalog (Inspect_catalog improvement #446)
- Minor improvements of the gribber (Fix gribber fdb #427)
- Allow the LRA generator to work with generators and so with FDB (LRA from fdb on mafalda #430)
- Fixes only on selected variables (Fixer updates #428)
- Complete revision of the FDB/GSV access, allowing to access also recent experiments using variable step (#343)
- Teleconnections diagnostic adapted to new code improvements (Teleconnections Dev branch update #424, #465)
- Add support for area selection with fldmean (Fldmean box selection #409)
- Environment simplified, dependencies are now mostly on the pyproject file (A simpler environment.yml #286)
- Intake esm functionality added back (Fix intake-esm #287)
- Intake esm tests (Test also intake-esm #335)
- Yaml dependencies removed (Logger and yaml issues in util.py #334)
- Log history working for iterators as well (Logger and yaml issues in util.py #334)
- Util refactor (Utility refactor #405)
- Fixer at reader level (Fixes at Reader level #244)
- Uniform timmean (Uniform time after timmean and add option for time_bnds #419)
- FDB tests added (Add FDB 5.11, a local FDB with some test data #280, #432)
- Refactor of unit conversion and non-metpy cases (Flexible unit fix from YAML file #416)
- Refactor of the config file definition (Refactor of the configuration search #417)

## [v0.2.1]

- Add development control-1950 and historical-1990 experiments to the LRA (LRA for control-1950 and historical-1990 on Levante from v0.2 #455)

## [v0.2]

- Improve the LRA generator and worklow CLI (Streaming for the LRA #289)
- AQUA new common environment installation tool for LUMI added (#413)
- Added a bash script "load_aqua_lumi.sh" to load aqua environment in LUMI with containers (Adding an AQUA singularity container for LUMI #418)

## [v0.2-beta]

This is the `AQUA` version part of the Deliverable D340.7.1.2. 

- SSH diagnostic improvements (Linting SSH diagnostics #377, SSH diag: PDF file name changed #388)
- Timmean fix to uniform time axis (Fix for timmean() to uniform output time axis #381)
- New tests trigger routine (Tests trigger with label #385)
- Fix for tco1279 and FESOM (fix for masked tco1279 #390, psu fix for salinity #383)
- ECmean improvements (various improvement for ecmean #392)
- Seaice diagnostic improvements (Deliverable340.7.1.2 fix seaice #389, Linting Seaice diagnostics #376)
- Teleconnections diagnostic graphics module enhanced and various improvements (Teleconnections corrections for D340.7.1.2 #379, Fix import in teleconnections notebooks #395, Teleconnections fix docs #408)
- Tropical cyclones linting of the diagnostic (Linting tropical cyclones diagnostics #380, Improved plotting functions for tropical cyclones #391)
- Ocean diagnostics restructured in a single folder, sharing common functions and other improvements (Linting+Fixes Ocean diagnostics #374, Adding units for MLD plot in ocean3d package #406)
- Documentation fixes (Documentation fixes after review #403)
- Atmglobalmean and radiation diagnostic improvements (Atmglobalmean fix #371)
- MSWEP fixer bugfix (Change MSWEP datamodel #397, fixing of mswep #401)

## [v0.2-alpha]

This is the `AQUA` version that will be part of the Deliverable D340.7.1.2, sent to internal review. This is mostly done by the inclusion of twelve diagnostics within the AQUA framework

- Added teleconnections diagnostic (#308, #309, #318, #333, #352)
- Added tropical cyclones diagnostic (#310, #345)
- Added performance indices diagnostic based on ECmean tool (#57, #327) 
- Added sea ice diagnostic (#353, #368)
- Added global timeseries diagnostic (#358, #359)
- Added radiation analysis diagnostic (#301, #360)
- Added global mean bias diagnostic (#285, #371)
- Added SSH variability diagnostic (#367, #369)
- Added tropical rainfall diagnostic (#314)
- Added Ocean circulation diagnostic (#295)
- Added global ocean diagnosc (#164)
- Added global mean timeseries (#268)
- Multiple fixes in the Reader (#316, #324, #334)
- Avoid time duplicated in the Reader (#357)
- Enabling autodoc for diagnostics (#330)
- Data access improvement on Levante, including new datasets (#332, #355, #321)
- Added a common environment file (#363)
- Support for Lumi installation (#315)
- Added the `changelog` file

### Changed

- Dummy diagnostic is now in the `dummy` folder (previously was `dummy-diagnostic`)
- Tests and code is now working with python>=3.9 (previously python 3.11 was excluded)

## [v0.1-beta]

This is the `AQUA` version that will be part of the Deliverable D340.7.1.1.
This is mostly built on the `AQUA` `Reader` class which support for climate model data interpolation, spatial and temporal aggregation and conversion for a common GRIB-like data format.


- Low resolution archive documentation
- Fixed a bug in the `Gribber` class that was not reading the correct yaml catalog file

## v0.1-alpha

This is the AQUA pre-release to be sent to internal reviewers. 
Documentations is completed and notebooks are working.

[unreleased]: https://github.com/DestinE-Climate-DT/AQUA/compare/v0.17.0...HEAD
[v0.17.0]: https://github.com/DestinE-Climate-DT/AQUA/compare/v0.16.0...v0.17.0
[v0.16.0]: https://github.com/DestinE-Climate-DT/AQUA/compare/v0.15.0...v0.16.0
[v0.15.0]: https://github.com/DestinE-Climate-DT/AQUA/compare/v0.14.0...v0.15.0
[v0.14.0]: https://github.com/DestinE-Climate-DT/AQUA/compare/v0.13.1...v0.14.0
[v0.13.1]: https://github.com/DestinE-Climate-DT/AQUA/compare/v0.13.0...v0.13.1
[v0.13.0]: https://github.com/DestinE-Climate-DT/AQUA/compare/v0.13-beta...v0.13.0
[v0.13-beta]: https://github.com/DestinE-Climate-DT/AQUA/compare/v0.13-alpha...v0.13-beta
[v0.13-alpha]: https://github.com/DestinE-Climate-DT/AQUA/compare/v0.12.2...v0.13-alpha
[v0.12.2]: https://github.com/DestinE-Climate-DT/AQUA/compare/v0.12.1...v0.12.2
[v0.12.1]: https://github.com/DestinE-Climate-DT/AQUA/compare/v0.12...v0.12.1
[v0.12]: https://github.com/DestinE-Climate-DT/AQUA/compare/v0.11.3...v0.12
[v0.11.3]: https://github.com/DestinE-Climate-DT/AQUA/compare/v0.11.2...v0.11.3
[v0.11.2]: https://github.com/DestinE-Climate-DT/AQUA/compare/v0.11.1...v0.11.2
[v0.11.1]: https://github.com/DestinE-Climate-DT/AQUA/compare/v0.11...v0.11.1
[v0.11]: https://github.com/DestinE-Climate-DT/AQUA/compare/v0.10.3...v0.11
[v0.10.3]:https://github.com/DestinE-Climate-DT/AQUA/compare/v0.10.2...v0.10.3
[v0.10.2]: https://github.com/DestinE-Climate-DT/AQUA/compare/v0.10.1...v0.10.2
[v0.10.1]: https://github.com/DestinE-Climate-DT/AQUA/compare/v0.10...v0.10.1
[v0.10]: https://github.com/DestinE-Climate-DT/AQUA/compare/v0.9.2...v0.10
[v0.9.2]: https://github.com/DestinE-Climate-DT/AQUA/compare/v0.9.1...v0.9.2
[v0.9.1]: https://github.com/DestinE-Climate-DT/AQUA/compare/v0.9...v0.9.1
[v0.9]: https://github.com/DestinE-Climate-DT/AQUA/compare/v0.8.2...v0.9
[v0.8.2]: https://github.com/DestinE-Climate-DT/AQUA/compare/v0.8.1...v0.8.2
[v0.8.1]: https://github.com/DestinE-Climate-DT/AQUA/compare/v0.8...v0.8.1
[v0.8]: https://github.com/DestinE-Climate-DT/AQUA/compare/v0.7.3...v0.8
[v0.7.3]: https://github.com/DestinE-Climate-DT/AQUA/compare/v0.7.2...v0.7.3
[v0.7.2]: https://github.com/DestinE-Climate-DT/AQUA/compare/v0.7.1...v0.7.2
[v0.7.1]: https://github.com/DestinE-Climate-DT/AQUA/compare/v0.7...v0.7.1
[v0.7]: https://github.com/DestinE-Climate-DT/AQUA/compare/v0.6.3...v0.7
[v0.6.3]: https://github.com/DestinE-Climate-DT/AQUA/compare/v0.6.2...v0.6.3
[v0.6.2]: https://github.com/DestinE-Climate-DT/AQUA/compare/v0.6.1...v0.6.2
[v0.6.1]: https://github.com/DestinE-Climate-DT/AQUA/compare/v0.6...v0.6.1
[v0.6]: https://github.com/DestinE-Climate-DT/AQUA/compare/v0.5.2-beta...v0.6
[v0.5.2-beta]: https://github.com/DestinE-Climate-DT/AQUA/compare/v0.5.2-alpha...v0.5.2-beta
[v0.5.2-alpha]: https://github.com/DestinE-Climate-DT/AQUA/compare/v0.5.1...v0.5.2-alpha
[v0.5.1]: https://github.com/DestinE-Climate-DT/AQUA/compare/v0.5...v0.5.1
[v0.5]: https://github.com/DestinE-Climate-DT/AQUA/compare/v0.4...v0.5
[v0.4]: https://github.com/DestinE-Climate-DT/AQUA/compare/v0.3...v0.4
[v0.3]: https://github.com/DestinE-Climate-DT/AQUA/compare/v0.2.1...v0.3
[v0.2.1]: https://github.com/DestinE-Climate-DT/AQUA/compare/v0.2...v0.2.1
[v0.2]: https://github.com/DestinE-Climate-DT/AQUA/compare/v0.2-beta...v0.2
[v0.2-beta]: https://github.com/DestinE-Climate-DT/AQUA/compare/v0.2-alpha...v0.2-beta
[v0.2-alpha]: https://github.com/DestinE-Climate-DT/AQUA/compare/v0.1-beta...v0.2-alpha
[v0.1-beta]: https://github.com/DestinE-Climate-DT/AQUA/compare/v0.1-alpha...v0.1-beta<|MERGE_RESOLUTION|>--- conflicted
+++ resolved
@@ -35,11 +35,7 @@
 - Timeseries: fix lazy calculation of seasonal cycles (#2143)
 - Boxplots: fix output dir (#2136) 
 - Boxplots: add tests and update docs (#2129)
-<<<<<<< HEAD
-- Seaice: refactored `seaice` diagnostic with cli, relative `config_seaice.yaml` and `regions_definition.yaml` files. Add updated tests for the diagnostic. Introduce bias plot with custom projections. Extend some graphics functions features (e.g. `add_land` in `single_map.py` or fig,ax definition of `plot_seasonalcycle`  in `timeseries.py`). Enhance utils functions (e.g. `set_map_title`; add `merge_attrs` in `sci_util.py`). Add `int_month_name` in `time.py` and `strlist_to_phrase` for grammar-consistent descriptions (#1684, #2140, #2165, #2171)
-=======
-- Seaice: refactored `seaice` diagnostic with cli, relative `config_seaice.yaml` and `regions_definition.yaml` files. Add updated tests for the diagnostic. Introduce bias plot with custom projections. Extend some graphics functions features (e.g. `add_land` in `single_map.py` or fig,ax definition of `plot_seasonalcycle`  in `timeseries.py`). Enhance utils functions (e.g. `set_map_title`; add `merge_attrs` in `sci_util.py`). Add `int_month_name` in `time.py` and `strlist_to_phrase` for grammar-consistent descriptions (#1684, #2140, #2165, #2178)
->>>>>>> e0a02457
+- Seaice: refactored `seaice` diagnostic with cli, relative `config_seaice.yaml` and `regions_definition.yaml` files. Add updated tests for the diagnostic. Introduce bias plot with custom projections. Extend some graphics functions features (e.g. `add_land` in `single_map.py` or fig,ax definition of `plot_seasonalcycle`  in `timeseries.py`). Enhance utils functions (e.g. `set_map_title`; add `merge_attrs` in `sci_util.py`). Add `int_month_name` in `time.py` and `strlist_to_phrase` for grammar-consistent descriptions (#1684, #2140, #2165, #2171, #2178)
 - Stratification: Stratification class to create density and mixed layer depth data, notebook and tests added. (#2093)
 - Radiation: complete refactor of the diagnostic, now based on the `Boxplots` diagnostic and the  `boxplot ` function in graphics (#2007)
 - SeasonalCycles: fix a bug which was preventing to plot when no reference data is provided (#2114)
