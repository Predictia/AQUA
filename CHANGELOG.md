# Changelog

All notable changes to this project will be documented in this file.
The format is based on [Keep a Changelog](https://keepachangelog.com/en/1.0.0/)

## [Unreleased]

Unreleased in the current development version.

<<<<<<< HEAD
- Automatic data start and end dates for FDB sources (#762)
=======
- Fix mismatch between var argument and variables specified in catalogue for FDB (#761)
- Compact catalogues using yaml override syntax (#752)
>>>>>>> ddabbaa6
- Fix loading source grid file before smmregrid weight generation (#756)

## [v0.5.2]

Main changes are:
1. Coupled models IFS-NEMO and IFS-FESOM are now supported
2. Accessor to use functions and reader methods as if they were methods of xarray objects, see [notebook](https://github.com/DestinE-Climate-DT/AQUA/blob/main/notebooks/reader/accessor.ipynb)
3. Preliminary provenance information is now available in the history attribute of the output files
4. AQUA analysis wrapper is parallelized
5. A levelist can be provided in FDB sources, this will greatly speed up the data retrieve

Complete list:
- Fix reading only one sample variable and avoid _bnds variables (#743)
- Allow correct masked regridding after level selection. Add level selection also for not-FDB sources (#741)
- Read only one level for retrieving 3D array metadata, select specific levels for FDB retrieve (#713)
- Defining catalog entry for coupled models IFS-NEMO and IFS-FESOM (#720)
- Change fixer_name to fixer_name (#703)
- Reorganization of logging calls (#700)
- Accessor to use functions and reader methods as if they were methods of xarray objects (#716)
- Suggestions are printed if a model/exp/source is not found while inspecting the catalogue (#721)
- Improvements in the single map plot function (#717)
- Minor metadata fixes (logger newline and keep "GRIB_" in attrs) (#715)
- LRA fix now correctly aggregating monthly data to yearly when a full year is available (#696)
- History update and refinement creating preliminary provenance information (plus AQUA emoji!) (#676)
- OPA lra compatible with no regrid.yaml (#692)
- Introducing fixer definitions not model/exp/source dependents to be specified at the metadata level (#681)
- AQUA analysis wrapper is parallelized and output folder is restructured (#684, #725)

## [v0.5.1]

Main changes are:
1. A new `Reader` method `info()` is available to print the catalogue information
2. Grids are now stored online and a tool to deploy them on the `cli` folder is available

Complete list:
- Fix attributes of DataArrays read from FDB (#686)
- Reader.info() method to print the catalogue information (#683)
- Simpler reader init() by reorganizing the calls to areas and regrid weights configuration and loading (#682)
- Optional autosearch for vert_coord (#682)
- plot_single_map adapted to different coordinate names and bugfixes (#680)
- Sea ice volume datasets for the Northern Hemisphere (PIOMAS) and the Southern Hemisphere (GIOMAS) (#598)
- Possibility of defining the regrid method from the grid definition (#678)
- Grids stored online and tool to deploy them on cli folder (#675)
- Global time series diagnostic improvements (#637)
- Teleconnections diagnostic improvements (#672)

## [v0.5]

Main changes are:
1. Refactor of the Reader() interface with less options at the init() level
2. Grids are now defined with the source metadata and not in a machine-dependent file
3. CLI wrapper is available to run all diagnostics in a single call
4. Refactoring of the streaming emulator with equal treatment for FDB or file sources

Complete list:
- Controlling the loglevel of the GSV interface (#665)
- Fix wrong fdb source (#657)
- Adding sample files and tests for NEMO 2D and 3D grids (#652)
- tprate not derived from tp for GSV sources (#653)
- Simplify reader init and retrieve providing less argument in initialization (#620)
- var='paramid' can be used to select variables in the retrieve method (#648)
- configdir is not searched based on util file position in the repo (#636)
- Cleaner mask treatment (Revision of mask structure in the reader #617)
- Fldmean fix if only one dimension is present for area selection (#640)
- Adding higher frequency ERA5 data on Levante and Lumi (#628)
- regrid.yaml files are removed, grid infos are now in the catalogue metadata (#520, #622, #643)
- Load all available variables in FDB xarray/dask access (#619)
- Lint standard and enforced in CI (#616)
- Reader init split with methods (#523)
- Single map plot utility to be used by all diagnostics (#594)
- Script for automatic generation of Fdb catalog entries (IFS only) (#572)
- Fix loading of singularity mounting /projappl (#612)
- CLI wrapper parser (#599)
- Refactoring of streaming emulator (#593)
- Radiation CLI and diagnostic refinement (#537)
- Ocean3D CLI and diagnostic refinement (#578)
- AtmGlobalMean CLI and diagnostic refinement (#587)
- Tropical cyclones CLI refinements and TC module (#568, #645)
- Removing OPA, OPAgenerator and related tests from the AQUA (Remove OPA from AQUA #586)
- Renaming the experiments according to the DE340 AQUA syntax (Including dev-control-1990 in the source and rename the experiment according to DE340 scheme #556, #614, #618)
- Teleconnections diagnostic improvements (#571, #574, #576, #581, #592, #623)

## [v0.4]

Main changes are:
1. Update to all the diagnostics CLI
2. Refactor of the regridder so that `regrid.yaml`` is grid-based and not experiment-based
3. Xarray access to FDB sources
4. Refactor of the fixer so that merge/replace/default options are available
5. Remove of the `aqua` environment in favour of the `aqua_common` one. 

Complete list:
- Introduced color scheme for aqua logging (#567)
- CLI for sea diagnostic (#549)
- Add CLI for SSH diagnostic and some bug fixes (#540)
- Fix SSH diagnostic to be compatible with lates AQUA version (#538) 
- Helper function to identify vertical coordinates in a dataset (#552)
- Orography for tempest extremes TCs detection and update TCs CLI (Orography threshold included and CLI update #404)
- Improvement of performance indices CLI (Update of ECmean CLI #528)
- Fix to allow reading a list of multiple variables from FDB (#545)
- Further improvement of function to inspect the catalogue (#533)
- Custom exceptions for AQUA (#518)
- Speed up of the `retrieve_plain` method (#524)
- Update documention for adding new data and setting up the container (Increase documentation coverage #519)
- CLI wrapper for the state-of-the-art diagnostics analysis (#517, #527, #525, #530, #534, #536, #539, #548, #549, #559)
- Refactor the regrid.yaml as grid-based instead of experiment-based (#291)
- aqua_common environment simplified and updated (#498)
- Update available variables in FDB catalogues on lumi (#514)
- Solve reversed latitudes bug for fixed data (#510)
- Switch to legacy eccodes tables based on intake source metadata (#493)
- Add GPM IMERG precipitation data to the catalogue on levante (#505)
- Fix ocean3d diagnostic colorbars not being symmetric when missing values are present (#504) 
- FDB NEMO test access to data (#488)
- Xarray dask access to FDB (#476)
- Issue a warning when multiple gribcodes are associated to the same shortname (Cases for multiple eccodes grib codes #483)
- Allowing fixer to overwrite or merge default configuration (Increasing flexibiity of the fixer allowing for merge, replace and default options #480)
- Add new tests (Increase testing #250)
- Global time series diagnostic setup for multiple variables CLI (#474)
- Option to avoid incomplete chunk when averagin with timmean (Introduce check for chunk completeness in timmean() #466)
- Simplification of Fixer() workflow, more methods and less redundancy (Functionize fixer #478)
- Remove the `aqua` environment file, only `aqua_common` is left (#482)

## [v0.3]

Main changes are:
1. Fixer moved at `Reader()` level
2. Area selection available in `fldmean()` method
3. FDB/GSV access for IFS-NEMO development simulations
4. Configuration file `config-aqua.yaml` replaces `config.yaml`

Complete list:
- Templates in configuration yaml files (#469)
- Bug fixes for FDB access options (#463, #462)
- Add observational catalogs on Lumi (Update Lumi catalog #454)
- Automatic finding of cdo (#456)
- Area is fixed if data are fixed (Fixer applied to grid areas #442)
- Tests missing failure fix (Fix #436 CI workflow passes even if some tests fail #452)
- FDB/GSV access to IFS control and historical simulations (#434, #458)
- Climatology support restored in the Reader (Fix for climatology #445)
- Improvement function to inspect the catalogue (Inspect_catalogue improvement #446)
- Minor improvements of the gribber (Fix gribber fdb #427)
- Allow the LRA generator to work with generators and so with FDB (LRA from fdb on mafalda #430)
- Fixes only on selected variables (Fixer updates #428)
- Complete revision of the FDB/GSV access, allowing to access also recent experiments using variable step (#343)
- Teleconnections diagnostic adapted to new code improvements (Teleconnections Dev branch update #424, #465)
- Add support for area selection with fldmean (Fldmean box selection #409)
- Environment simplified, dependencies are now mostly on the pyproject file (A simpler environment.yml #286)
- Intake esm functionality added back (Fix intake-esm #287)
- Intake esm tests (Test also intake-esm #335)
- Yaml dependencies removed (Logger and yaml issues in util.py #334)
- Log history working for iterators as well (Logger and yaml issues in util.py #334)
- Util refactor (Utility refactor #405)
- Fixer at reader level (Fixes at Reader level #244)
- Uniform timmean (Uniform time after timmean and add option for time_bnds #419)
- FDB tests added (Add FDB 5.11, a local FDB with some test data #280, #432)
- Refactor of unit conversion and non-metpy cases (Flexible unit fix from YAML file #416)
- Refactor of the config file definition (Refactor of the configuration search #417)

## [v0.2.1]

- Add development control-1950 and historical-1990 experiments to the LRA (LRA for control-1950 and historical-1990 on Levante from v0.2 #455)

## [v0.2]

- Improve the LRA generator and worklow CLI (Streaming for the LRA #289)
- AQUA new common environment installation tool for LUMI added (#413)
- Added a bash script "load_aqua_lumi.sh" to load aqua environment in LUMI with containers (Adding an AQUA singularity container for LUMI #418)

## [v0.2-beta]

This is the `AQUA` version part of the Deliverable D340.7.1.2. 

- SSH diagnostic improvements (Linting SSH diagnostics #377, SSH diag: PDF file name changed #388)
- Timmean fix to uniform time axis (Fix for timmean() to uniform output time axis #381)
- New tests trigger routine (Tests trigger with label #385)
- Fix for tco1279 and FESOM (fix for masked tco1279 #390, psu fix for salinity #383)
- ECmean improvements (various improvement for ecmean #392)
- Seaice diagnostic improvements (Deliverable340.7.1.2 fix seaice #389, Linting Seaice diagnostics #376)
- Teleconnections diagnostic graphics module enhanced and various improvements (Teleconnections corrections for D340.7.1.2 #379, Fix import in teleconnections notebooks #395, Teleconnections fix docs #408)
- Tropical cyclones linting of the diagnostic (Linting tropical cyclones diagnostics #380, Improved plotting functions for tropical cyclones #391)
- Ocean diagnostics restructured in a single folder, sharing common functions and other improvements (Linting+Fixes Ocean diagnostics #374, Adding units for MLD plot in ocean3d package #406)
- Documentation fixes (Documentation fixes after review #403)
- Atmglobalmean and radiation diagnostic improvements (Atmglobalmean fix #371)
- MSWEP fixer bugfix (Change MSWEP datamodel #397, fixing of mswep #401)

## [v0.2-alpha]

This is the `AQUA` version that will be part of the Deliverable D340.7.1.2, sent to internal review. This is mostly done by the inclusion of twelve diagnostics within the AQUA framework

- Added teleconnections diagnostic (#308, #309, #318, #333, #352)
- Added tropical cyclones diagnostic (#310, #345)
- Added performance indices diagnostic based on ECmean tool (#57, #327) 
- Added sea ice diagnostic (#353, #368)
- Added global timeseries diagnostic (#358, #359)
- Added radiation analysis diagnostic (#301, #360)
- Added global mean bias diagnostic (#285, #371)
- Added SSH variability diagnostic (#367, #369)
- Added tropical rainfall diagnostic (#314)
- Added Ocean circulation diagnostic (#295)
- Added global ocean diagnosc (#164)
- Added global mean timeseries (#268)
- Multiple fixes in the Reader (#316, #324, #334)
- Avoid time duplicated in the Reader (#357)
- Enabling autodoc for diagnostics (#330)
- Data access improvement on Levante, including new datasets (#332, #355, #321)
- Added a common environment file (#363)
- Support for Lumi installation (#315)
- Added the `changelog` file

### Changed

- Dummy diagnostic is now in the `dummy` folder (previously was `dummy-diagnostic`)
- Tests and code is now working with python>=3.9 (previously python 3.11 was excluded)

## [v0.1-beta]

This is the `AQUA` version that will be part of the Deliverable D340.7.1.1.
This is mostly built on the `AQUA` `Reader` class which support for climate model data interpolation, spatial and temporal aggregation and conversion for a common GRIB-like data format.


- Low resolution archive documentation
- Fixed a bug in the `Gribber` class that was not reading the correct yaml catalogue file

## v0.1-alpha

This is the AQUA pre-release to be sent to internal reviewers. 
Documentations is completed and notebooks are working.

[unreleased]: https://github.com/oloapinivad/AQUA/compare/v0.5.2...HEAD
[v0.5.2]: https://github.com/oloapinivad/AQUA/compare/v0.5.1...v0.5.2
[v0.5.1]: https://github.com/oloapinivad/AQUA/compare/v0.5...v0.5.1
[v0.5]: https://github.com/oloapinivad/AQUA/compare/v0.4...v0.5
[v0.4]: https://github.com/oloapinivad/AQUA/compare/v0.3...v0.4
[v0.3]: https://github.com/oloapinivad/AQUA/compare/v0.2.1...v0.3
[v0.2.1]: https://github.com/oloapinivad/AQUA/compare/v0.2...v0.2.1
[v0.2]: https://github.com/oloapinivad/AQUA/compare/v0.2-beta...v0.2
[v0.2-beta]: https://github.com/oloapinivad/AQUA/compare/v0.2-alpha...v0.2-beta
[v0.2-alpha]: https://github.com/oloapinivad/AQUA/compare/v0.1-beta...v0.2-alpha
[v0.1-beta]: https://github.com/oloapinivad/AQUA/compare/v0.1-alpha...v0.1-beta<|MERGE_RESOLUTION|>--- conflicted
+++ resolved
@@ -7,12 +7,9 @@
 
 Unreleased in the current development version.
 
-<<<<<<< HEAD
 - Automatic data start and end dates for FDB sources (#762)
-=======
 - Fix mismatch between var argument and variables specified in catalogue for FDB (#761)
 - Compact catalogues using yaml override syntax (#752)
->>>>>>> ddabbaa6
 - Fix loading source grid file before smmregrid weight generation (#756)
 
 ## [v0.5.2]
