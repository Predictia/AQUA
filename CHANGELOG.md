--- conflicted
+++ resolved
@@ -7,11 +7,8 @@
 
 Unreleased in the current development version:
 
-<<<<<<< HEAD
 - Added graphics function to plot data and difference between two datasets on the same map (#892)
-=======
 - LRA cli for parallel SLURM submission (#909)
->>>>>>> ab0fab9b
 - Timeseries: seasonal cycle is available for the global timeseries (#912)
 - Timeseries: refactory of Gregory plot as a class, comparison with multiple models and observations (#910)
 - Add IFS-NEMO ssp370 scenario (#906)
