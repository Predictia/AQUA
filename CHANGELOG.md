--- conflicted
+++ resolved
@@ -8,13 +8,10 @@
 Unreleased in the current development version:
 
 AQUA core complete list:
-<<<<<<< HEAD
 - LRA, both from CLI and worklow, is part of the AQUA console and can be run with `aqua lra $options` (#1294)
 - FDB catalog generator is part of the AQUA console and can be run with `aqua catgen $options` (#1294)
-=======
 - Full support for python>=3.9 (#1325)
 - Pin of eccodes<2.37.0 in pyproject due to recent changes in binary/python structure (#1325)
->>>>>>> 8d5a7ca3
 
 AQUA diagnostic complete list:
 - Radiation: Bugfix in the CLI for the radiation diagnostic (#1319)
