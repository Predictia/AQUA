--- conflicted
+++ resolved
@@ -5,13 +5,12 @@
 
 ## [Unreleased]
 
-Unreleased in the current development version:
-
-<<<<<<< HEAD
 AQUA diagnostics complete list:
 - Biases and Radiation: Adding `save_netcdf` flag and function (#1510)
 - Biases and Radiation: Integrating Updated OutputSaver (#1487)
-=======
+
+Unreleased in the current development version:
+
 ## [v0.13-beta]
 
 Main changes are:
@@ -37,7 +36,6 @@
 - Ocean3d: Fix to improve memory usage and cli (#1490)
 - Seaice: Fix to read sithick as fallback instead of sivol (#1543)
 - Ocean3d: Minor fix to allow to read new variable names (#1540)
->>>>>>> 1f839e63
 - Timeseries: The `timeseries` diagnostic is now integrated in the `aqua_diagnostics` module (#1340)
 - Timeseries: Integrating Updated OutputSaver (#1492)
 
