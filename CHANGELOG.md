--- conflicted
+++ resolved
@@ -31,11 +31,8 @@
 - `Trender()` class provide also coefficients and normalize them (#1991)
 
 AQUA diagnostics complete list:
-<<<<<<< HEAD
 - Ocean Trends: Trends class to create trend data along with zonal trend, notebook and tests added. (#1990)
-=======
 - Global Biases: allow GlobalBias to take projection as argument (#2036)
->>>>>>> 3a25c70b
 - ECmean: diagnostics refactored to use `OutputSaver` and new common configuration file (#2012)
 - ECmean: dependency to 0.1.15 (#2012)
 - Timeseries, Global Biases, Teleconnections, Ecmean: `--realization` option to select a specific realization in the CLI (#2041)
