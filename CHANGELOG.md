--- conflicted
+++ resolved
@@ -8,12 +8,7 @@
 Unreleased in the current development version (target v0.14):
 
 AQUA core complete list:
-<<<<<<< HEAD
-- Added Healpix zoom 7 grid for ICON R02B08 native oceanic grid (#1823)
-=======
-
-- Fix tcc grib code and add some cmor codes in the convention file (#1800)
->>>>>>> bd4dfff1
+- Added Healpix zoom 7 grid for ICON R02B08 native oceanic grid (#1823)- Fix tcc grib code and add some cmor codes in the convention file (#1800)
 - Add a regrid option to cli of relevant diagnostics (#1792)
 - Limit estimation of time for weight generation only to regular lon/lat grids (#1786)
 - LRA generation can operate spatial subsection (#1711)
