--- conflicted
+++ resolved
@@ -15,11 +15,8 @@
 - AQUA analysis can take a `--realization` option to enable the analysis of a specific realization (#2041)
 
 AQUA core complete list:
-<<<<<<< HEAD
 - Support for data-portfolio v2.0.0: updated catalog generator, pinned gsv to v2.12.0. Machine now required in config. (#2092)
-=======
 - Add possibility to change the 'default' realization in Catalog Generator config file (#2058) 
->>>>>>> 144cfce6
 - `aqua add <catalog>` option in the AQUA console can use GITHUB_TOKEN and GITHUB_USER environment variables to authenticate with GitHub API (#2081)
 - Added a `aqua update -c all` option in the AQUA console to update all the catalogs intalled from the Climate-DT repository (#2081)
 - `Reader` can filter kwargs so that a parameter not available in the intake source is removed and not passed to the intake driver (#2074)
