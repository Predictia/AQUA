--- conflicted
+++ resolved
@@ -8,11 +8,8 @@
 Unreleased in the current development version:
 
 AQUA core complete list:
-<<<<<<< HEAD
 - Introducing a `yearmonth` timestyle to access FDB data on monthly average (#1001)
-=======
 - Adding expected time calculation for weight generation (#701)
->>>>>>> 7fe0fbda
 
 AQUA diagnostics complete list:
 
