# Changelog

All notable changes to this project will be documented in this file.
The format is based on [Keep a Changelog](https://keepachangelog.com/en/1.0.0/)

## [Unreleased]

Unreleased is the current development version.

<<<<<<< HEAD
- Fix reading only one sample variable and avoid *_bnds variables (#743)
- Read only one level for retrieving 3D array metadata, select single level for retrieve (#713)
=======
- Allow correct masked regridding after level selection. Add level selection also for not-FDB sources (#741)
- Read only one level for retrieving 3D array metadata, select specific levels for FDB retrieve (#713)
>>>>>>> 770b0b27
- Defining catalog entry for coupled models IFS-NEMO and IFS-FESOM (#720)
- Change fixer_name to fixer_name (#703)
- Reorganization of logging calls (#700)
- Accessor to use functions and reader methods as if they were methods of xarray objects (#716)
- Suggestions are printed if a model/exp/source is not found while inspecting the catalogue (#721)
- Improvements in the single map plot function (#717)
- Minor metadata fixes (logger newline and keep "GRIB_" in attrs) (#715)
- LRA fix now correctly aggregating monthly data to yearly when a full year is available (#696)
- History update and refinement creating preliminary provenance information (plus AQUA emoji!) (#676)
- OPA lra compatible with no regrid.yaml (#692)
- Introducing fixer definitions not model/exp/source dependents to be specified at the metadata level (#681)
- AQUA analysis wrapper is parallelized and output folder is restructured (#684, #725)

## [v0.5.1]

Main changes are:
1. A new `Reader` method `info()` is available to print the catalogue information
2. Grids are now stored online and a tool to deploy them on the `cli` folder is available

Complete list:
- Fix attributes of DataArrays read from FDB (#686)
- Reader.info() method to print the catalogue information (#683)
- Simpler reader init() by reorganizing the calls to areas and regrid weights configuration and loading (#682)
- Optional autosearch for vert_coord (#682)
- plot_single_map adapted to different coordinate names and bugfixes (#680)
- Sea ice volume datasets for the Northern Hemisphere (PIOMAS) and the Southern Hemisphere (GIOMAS) (#598)
- Possibility of defining the regrid method from the grid definition (#678)
- Grids stored online and tool to deploy them on cli folder (#675)
- Global time series diagnostic improvements (#637)
- Teleconnections diagnostic improvements (#672)

## [v0.5]

Main changes are:
1. Refactor of the Reader() interface with less options at the init() level
2. Grids are now defined with the source metadata and not in a machine-dependent file
3. CLI wrapper is available to run all diagnostics in a single call
4. Refactoring of the streaming emulator with equal treatment for FDB or file sources

Complete list:
- Controlling the loglevel of the GSV interface (#665)
- Fix wrong fdb source (#657)
- Adding sample files and tests for NEMO 2D and 3D grids (#652)
- tprate not derived from tp for GSV sources (#653)
- Simplify reader init and retrieve providing less argument in initialization (#620)
- var='paramid' can be used to select variables in the retrieve method (#648)
- configdir is not searched based on util file position in the repo (#636)
- Cleaner mask treatment (Revision of mask structure in the reader #617)
- Fldmean fix if only one dimension is present for area selection (#640)
- Adding higher frequency ERA5 data on Levante and Lumi (#628)
- regrid.yaml files are removed, grid infos are now in the catalogue metadata (#520, #622, #643)
- Load all available variables in FDB xarray/dask access (#619)
- Lint standard and enforced in CI (#616)
- Reader init split with methods (#523)
- Single map plot utility to be used by all diagnostics (#594)
- Script for automatic generation of Fdb catalog entries (IFS only) (#572)
- Fix loading of singularity mounting /projappl (#612)
- CLI wrapper parser (#599)
- Refactoring of streaming emulator (#593)
- Radiation CLI and diagnostic refinement (#537)
- Ocean3D CLI and diagnostic refinement (#578)
- AtmGlobalMean CLI and diagnostic refinement (#587)
- Tropical cyclones CLI refinements and TC module (#568, #645)
- Removing OPA, OPAgenerator and related tests from the AQUA (Remove OPA from AQUA #586)
- Renaming the experiments according to the DE340 AQUA syntax (Including dev-control-1990 in the source and rename the experiment according to DE340 scheme #556, #614, #618)
- Teleconnections diagnostic improvements (#571, #574, #576, #581, #592, #623)

## [v0.4]

Main changes are:
1. Update to all the diagnostics CLI
2. Refactor of the regridder so that `regrid.yaml`` is grid-based and not experiment-based
3. Xarray access to FDB sources
4. Refactor of the fixer so that merge/replace/default options are available
5. Remove of the `aqua` environment in favour of the `aqua_common` one. 

Complete list:
- Introduced color scheme for aqua logging (#567)
- CLI for sea diagnostic (#549)
- Add CLI for SSH diagnostic and some bug fixes (#540)
- Fix SSH diagnostic to be compatible with lates AQUA version (#538) 
- Helper function to identify vertical coordinates in a dataset (#552)
- Orography for tempest extremes TCs detection and update TCs CLI (Orography threshold included and CLI update #404)
- Improvement of performance indices CLI (Update of ECmean CLI #528)
- Fix to allow reading a list of multiple variables from FDB (#545)
- Further improvement of function to inspect the catalogue (#533)
- Custom exceptions for AQUA (#518)
- Speed up of the `retrieve_plain` method (#524)
- Update documention for adding new data and setting up the container (Increase documentation coverage #519)
- CLI wrapper for the state-of-the-art diagnostics analysis (#517, #527, #525, #530, #534, #536, #539, #548, #549, #559)
- Refactor the regrid.yaml as grid-based instead of experiment-based (#291)
- aqua_common environment simplified and updated (#498)
- Update available variables in FDB catalogues on lumi (#514)
- Solve reversed latitudes bug for fixed data (#510)
- Switch to legacy eccodes tables based on intake source metadata (#493)
- Add GPM IMERG precipitation data to the catalogue on levante (#505)
- Fix ocean3d diagnostic colorbars not being symmetric when missing values are present (#504) 
- FDB NEMO test access to data (#488)
- Xarray dask access to FDB (#476)
- Issue a warning when multiple gribcodes are associated to the same shortname (Cases for multiple eccodes grib codes #483)
- Allowing fixer to overwrite or merge default configuration (Increasing flexibiity of the fixer allowing for merge, replace and default options #480)
- Add new tests (Increase testing #250)
- Global time series diagnostic setup for multiple variables CLI (#474)
- Option to avoid incomplete chunk when averagin with timmean (Introduce check for chunk completeness in timmean() #466)
- Simplification of Fixer() workflow, more methods and less redundancy (Functionize fixer #478)
- Remove the `aqua` environment file, only `aqua_common` is left (#482)

## [v0.3]

Main changes are:
1. Fixer moved at `Reader()` level
2. Area selection available in `fldmean()` method
3. FDB/GSV access for IFS-NEMO development simulations
4. Configuration file `config-aqua.yaml` replaces `config.yaml`

Complete list:
- Templates in configuration yaml files (#469)
- Bug fixes for FDB access options (#463, #462)
- Add observational catalogs on Lumi (Update Lumi catalog #454)
- Automatic finding of cdo (#456)
- Area is fixed if data are fixed (Fixer applied to grid areas #442)
- Tests missing failure fix (Fix #436 CI workflow passes even if some tests fail #452)
- FDB/GSV access to IFS control and historical simulations (#434, #458)
- Climatology support restored in the Reader (Fix for climatology #445)
- Improvement function to inspect the catalogue (Inspect_catalogue improvement #446)
- Minor improvements of the gribber (Fix gribber fdb #427)
- Allow the LRA generator to work with generators and so with FDB (LRA from fdb on mafalda #430)
- Fixes only on selected variables (Fixer updates #428)
- Complete revision of the FDB/GSV access, allowing to access also recent experiments using variable step (#343)
- Teleconnections diagnostic adapted to new code improvements (Teleconnections Dev branch update #424, #465)
- Add support for area selection with fldmean (Fldmean box selection #409)
- Environment simplified, dependencies are now mostly on the pyproject file (A simpler environment.yml #286)
- Intake esm functionality added back (Fix intake-esm #287)
- Intake esm tests (Test also intake-esm #335)
- Yaml dependencies removed (Logger and yaml issues in util.py #334)
- Log history working for iterators as well (Logger and yaml issues in util.py #334)
- Util refactor (Utility refactor #405)
- Fixer at reader level (Fixes at Reader level #244)
- Uniform timmean (Uniform time after timmean and add option for time_bnds #419)
- FDB tests added (Add FDB 5.11, a local FDB with some test data #280, #432)
- Refactor of unit conversion and non-metpy cases (Flexible unit fix from YAML file #416)
- Refactor of the config file definition (Refactor of the configuration search #417)

## [v0.2.1]

- Add development control-1950 and historical-1990 experiments to the LRA (LRA for control-1950 and historical-1990 on Levante from v0.2 #455)

## [v0.2]

- Improve the LRA generator and worklow CLI (Streaming for the LRA #289)
- AQUA new common environment installation tool for LUMI added (#413)
- Added a bash script "load_aqua_lumi.sh" to load aqua environment in LUMI with containers (Adding an AQUA singularity container for LUMI #418)

## [v0.2-beta]

This is the `AQUA` version part of the Deliverable D340.7.1.2. 

- SSH diagnostic improvements (Linting SSH diagnostics #377, SSH diag: PDF file name changed #388)
- Timmean fix to uniform time axis (Fix for timmean() to uniform output time axis #381)
- New tests trigger routine (Tests trigger with label #385)
- Fix for tco1279 and FESOM (fix for masked tco1279 #390, psu fix for salinity #383)
- ECmean improvements (various improvement for ecmean #392)
- Seaice diagnostic improvements (Deliverable340.7.1.2 fix seaice #389, Linting Seaice diagnostics #376)
- Teleconnections diagnostic graphics module enhanced and various improvements (Teleconnections corrections for D340.7.1.2 #379, Fix import in teleconnections notebooks #395, Teleconnections fix docs #408)
- Tropical cyclones linting of the diagnostic (Linting tropical cyclones diagnostics #380, Improved plotting functions for tropical cyclones #391)
- Ocean diagnostics restructured in a single folder, sharing common functions and other improvements (Linting+Fixes Ocean diagnostics #374, Adding units for MLD plot in ocean3d package #406)
- Documentation fixes (Documentation fixes after review #403)
- Atmglobalmean and radiation diagnostic improvements (Atmglobalmean fix #371)
- MSWEP fixer bugfix (Change MSWEP datamodel #397, fixing of mswep #401)

## [v0.2-alpha]

This is the `AQUA` version that will be part of the Deliverable D340.7.1.2, sent to internal review. This is mostly done by the inclusion of twelve diagnostics within the AQUA framework

- Added teleconnections diagnostic (#308, #309, #318, #333, #352)
- Added tropical cyclones diagnostic (#310, #345)
- Added performance indices diagnostic based on ECmean tool (#57, #327) 
- Added sea ice diagnostic (#353, #368)
- Added global timeseries diagnostic (#358, #359)
- Added radiation analysis diagnostic (#301, #360)
- Added global mean bias diagnostic (#285, #371)
- Added SSH variability diagnostic (#367, #369)
- Added tropical rainfall diagnostic (#314)
- Added Ocean circulation diagnostic (#295)
- Added global ocean diagnosc (#164)
- Added global mean timeseries (#268)
- Multiple fixes in the Reader (#316, #324, #334)
- Avoid time duplicated in the Reader (#357)
- Enabling autodoc for diagnostics (#330)
- Data access improvement on Levante, including new datasets (#332, #355, #321)
- Added a common environment file (#363)
- Support for Lumi installation (#315)
- Added the `changelog` file

### Changed

- Dummy diagnostic is now in the `dummy` folder (previously was `dummy-diagnostic`)
- Tests and code is now working with python>=3.9 (previously python 3.11 was excluded)

## [v0.1-beta]

This is the `AQUA` version that will be part of the Deliverable D340.7.1.1.
This is mostly built on the `AQUA` `Reader` class which support for climate model data interpolation, spatial and temporal aggregation and conversion for a common GRIB-like data format.


- Low resolution archive documentation
- Fixed a bug in the `Gribber` class that was not reading the correct yaml catalogue file

## v0.1-alpha

This is the AQUA pre-release to be sent to internal reviewers. 
Documentations is completed and notebooks are working.

[unreleased]: https://github.com/oloapinivad/AQUA/compare/v0.5.1...HEAD
[v0.5.1]: https://github.com/oloapinivad/AQUA/compare/v0.5...v0.5.1
[v0.5]: https://github.com/oloapinivad/AQUA/compare/v0.4...v0.5
[v0.4]: https://github.com/oloapinivad/AQUA/compare/v0.3...v0.4
[v0.3]: https://github.com/oloapinivad/AQUA/compare/v0.2.1...v0.3
[v0.2.1]: https://github.com/oloapinivad/AQUA/compare/v0.2...v0.2.1
[v0.2]: https://github.com/oloapinivad/AQUA/compare/v0.2-beta...v0.2
[v0.2-beta]: https://github.com/oloapinivad/AQUA/compare/v0.2-alpha...v0.2-beta
[v0.2-alpha]: https://github.com/oloapinivad/AQUA/compare/v0.1-beta...v0.2-alpha
[v0.1-beta]: https://github.com/oloapinivad/AQUA/compare/v0.1-alpha...v0.1-beta<|MERGE_RESOLUTION|>--- conflicted
+++ resolved
@@ -7,13 +7,9 @@
 
 Unreleased is the current development version.
 
-<<<<<<< HEAD
-- Fix reading only one sample variable and avoid *_bnds variables (#743)
-- Read only one level for retrieving 3D array metadata, select single level for retrieve (#713)
-=======
+- Fix reading only one sample variable and avoid _bnds variables (#743)
 - Allow correct masked regridding after level selection. Add level selection also for not-FDB sources (#741)
 - Read only one level for retrieving 3D array metadata, select specific levels for FDB retrieve (#713)
->>>>>>> 770b0b27
 - Defining catalog entry for coupled models IFS-NEMO and IFS-FESOM (#720)
 - Change fixer_name to fixer_name (#703)
 - Reorganization of logging calls (#700)
