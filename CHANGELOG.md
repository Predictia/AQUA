--- conflicted
+++ resolved
@@ -6,11 +6,8 @@
 ## [Unreleased]
 
 Unreleased in the current development version:
-<<<<<<< HEAD
 - AQUA is now capable of accessing multiple catalogs at the same time (#1205)
-=======
 - MN5 container for AQUA (#1213)
->>>>>>> eda23f1f
 
 ## [v0.9.2]
 
