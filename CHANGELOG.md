--- conflicted
+++ resolved
@@ -13,13 +13,11 @@
 - The AQUAthon material has been moved under the `notebooks` folder (#1342)
 - `aqua` source code has been moved to the `src` folder (#1332)
 - A diagnostic module, called `aqua.diagnostics`, has been created under the `src` folder (#1332, #1341)
-<<<<<<< HEAD
 - LRA generator tool support for multiple relizations (#1357)
 - LRA generator requires `catalog` as a mandatory argument (#1357)
-=======
 - AQUA console revisiting, adding `avail` method and `update` method (#1346)
 - AQUA install now requires mandatory machine name (#1346)
->>>>>>> 98a9110c
+
 - Fix to make keyword step optional in request (#1360)
 
 AQUA diagnostic complete list:
