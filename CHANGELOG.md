--- conflicted
+++ resolved
@@ -8,11 +8,8 @@
 Unreleased in the current development version:
 
 AQUA core complete list:
-<<<<<<< HEAD
 - Ansi color fix for logger (#1671)
-=======
 - Hotfix for unmatched string in catgen (#1672)
->>>>>>> 724e41a2
 - Test for aqua-analysis.py (#1664)
 - Fix in the catgen now correctly generating an automatic description if not provided (#1662)
 
