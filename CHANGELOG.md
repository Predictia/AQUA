--- conflicted
+++ resolved
@@ -13,11 +13,8 @@
 - `aqua-analysis.py` is now an entry point `aqua analysis` in the AQUA console, with the same syntax as before.
 
 AQUA core complete list:
-<<<<<<< HEAD
 - Split out plotting function for vertical profile and add contour option (#2190)
-=======
 - GSV update to v2.13.1, support for Polytope access to MN5 DataBridge (#2202)
->>>>>>> def14977
 - Separation of concerns in LRA between dask-based computation and serial netcdf writing (#2212)
 - Refactor `grids-downloader.sh` script, now outputdir is a cli argument (#2209)
 - Refactor of some `aqua.util.time` function, improving name and pandas integration (#2205)
