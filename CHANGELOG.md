--- conflicted
+++ resolved
@@ -9,13 +9,10 @@
 
 Removed:
 -  removed Reader.info() method (#2076) 
-<<<<<<< HEAD
 
 Workflow modifications:
 - Add possibility to change the 'default' realization in Catalog Generator config file (#2058)
 - AQUA analysis can take a `--realization` option to enable the analysis of a specific realization (#2041)
-=======
->>>>>>> 3a25c70b
 
 AQUA core complete list:
 - Add possibility to change the 'default' realization in Catalog Generator config file (#2058) 
