--- conflicted
+++ resolved
@@ -19,11 +19,8 @@
 - Remove  NextGEMS cycle2 sources (#1008)
 
 AQUA diagnostics complete list:
-<<<<<<< HEAD
 - Tropical rainfall: adding metadata and comparison with era5 and imerg to the plots, re-binning of the histograms and buffering of the data (#1014)
-=======
 - Timeseries: refactor of the documentation (#1031)
->>>>>>> 33dec2db
 - Radiation: boxplot can accomodate custom variables (#933)
 - Seaice: convert to module, add Extent maps (#803)
 - Seaice: Implement seaice Volume timeseries and thickness maps (#1043)
