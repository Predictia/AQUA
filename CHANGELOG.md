--- conflicted
+++ resolved
@@ -6,7 +6,6 @@
 ## [Unreleased]
 
 Unreleased in the current development version:
-<<<<<<< HEAD
 
 ## [v0.7]
 
@@ -16,9 +15,7 @@
 2. Documentation has been reorganized and integrated
 
 Complete list:
-=======
 - Updated notebooks to ensure consistency across different machines by using observational datasets, and included a demo of aqua components for Lumi (#868)
->>>>>>> b0e9a6f3
 - Scripts for pushing figures and docs to aqua-web (#880)
 - Fixed catalogue for historical-1990-dev-lowres source (#888, #895)
 - data_models src files are now in the aqua/data_models folder, with minor modifications (#884)
