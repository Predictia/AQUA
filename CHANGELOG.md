# Changelog

All notable changes to this project will be documented in this file.
The format is based on [Keep a Changelog](https://keepachangelog.com/en/1.0.0/)

## [Unreleased]

Unreleased in the current development version:

AQUA core complete list:
<<<<<<< HEAD
- Adding IFS_9-FESOM_5 NextGEMS4 simulation on levante (#1009)
=======
- Function to plot multiple maps is introduced as `plot_maps()` and documented (#866)
>>>>>>> e28b1004
- Adding the IFS-FESOM storylines simulation (#848)
- `file_is_complete()` accounts also for the mindate attribute (#1007)
- Introducing a `yearmonth` timestyle to access FDB data on monthly average (#1001)
- Adding expected time calculation for weight generation (#701)
- Vertical chunking for GSV intake access (#1003)

AQUA diagnostics complete list:

## [v0.7.2]

Main changes are:
1. `mtpr` is used for precipitation in all the catalogue entries
2. LRA CLI support for parallel SLURM submission and other improvements
3. ICON production simulations available in the catalogue
4. `detrend()` method is available in the `Reader` class
5. All the diagnostics have dask support in their CLI

AQUA core complete list:
- Fix LRA sources to allow incomplete times for different vars (#994)
- Distributed dask option for diagnostic CLIs and wrapper (#981)
- Added documentation for `plot_timeseries`, `plot_seasonalcycle` and `plot_single_map_diff` (#975)
- Minimum date fixer feature / ICON net fluxes fix (#958)
- Unified logging for all diagnostics (#931)
- A `detrend()` method is added to the Reader class (#919)
- LRA file handling improvements (#849, #972)
- Updating fixer for ERA5 monthly and hourly data on Levante (#937)
- GSV pin to 1.0.0 (#950)
- Adding ICON production simulations (#925)
- LRA CLI for parallel SLURM submission support a max number of concurrent jobs and avoid same job to run (#955, #990)
- Renaming of EC-mean output figures in cli push tool for aqua-web (#930)
- Renaming the `tprate` variable into `mtpr` in all fixes (#944)

AQUA diagnostic complete list:
- Tropical rainfall: enhancements of plotting and performance, files path correction (#997)
- Timeseries: seasonal cycle runs as a separate cli in aqua-analysis for performance speed-up (#982)
- Timeseries: seasonal cycle is added if reference data are not available in some timespan (#974)
- Tropical rainfall: Removing unnecessary printing during the CLI, optimazing the CLi for low and high-resolution data (#963)
- Timeseries: Grergory plot TOA limits are dynamically chosen (#959)
- SSH: technical improvements including removal of hardcoded loglevel and timespan definition. (#677)
- SSH: ready with new data governance and option to plot difference plots added. (#677)
- Atmosferic Global Mean: added mean bias for the entire year in seasonal bias function (#947)

## [v0.7.1]

Main changes are:
1. Complete update of the timeseries diagnostic
2. LRA CLI for parallel SLURM submission
3. SSP370 production scenario for IFS-NEMO available in the catalogue

AQUA core complete list:
- Plot timeseries is now a framework function (#907)
- Improve the automatic parsing of date range according to schema from fdb (#928)
- LRA CLI for parallel SLURM submission (#909)
- Added graphics function to plot data and difference between two datasets on the same map (#892)
- Add IFS-NEMO ssp370 scenario (#906)

AQUA diagnostics complete list:
- Teleconnections: comparison with obs is done automatically in diagnostic CLI (#924)
- Teleconnections: capability to find index file if already present (#926)
- Timeseries: save flag introduced to save to enable/disable saving of the timeseries (#934)
- Improve the automatic parsing of date range according to schema from fdb (#928)
- Updated output filenames for atmglobalmean diagnostic (#921)
- Added graphics function to plot data and difference between two datasets on the same map (#892)
- Implemented `pyproject.toml` for global_time_series diagnostic (#920).
- Implemented `pyproject.toml` for tropical_rainfall diagnostic (#850).
- Updating CLi for tropical_rainfall diagnostic (#815)
- LRA cli for parallel SLURM submission (#909)
- Timeseries: seasonal cycle is available for the global timeseries (#912)
- Timeseries: refactory of Gregory plot as a class, comparison with multiple models and observations (#910)
- Add IFS-NEMO ssp370 scenario (#906)
- Timeseries: complete refactory of the timeseries as a class, comparison with multiple models and observations (#907)
- Plot timeseries is now a framework function (#907)

## [v0.7]

Main changes are:
1. Multiple updates to the diagnostics, both scientific and graphical, to work with more recent GSV data
2. `mtpr` is now used instead of `tprate` for precipitation
2. Documentation has been reorganized and integrated

Complete list:
- New utility `add_pdf_metadata` to add metadata to a pdf file (#898)
- Experiments `a0gg` and `a0jp` added to the IFS-NEMO catalog, and removal of `historical-1990-dev-lowres` (#889)
- Updated notebooks to ensure consistency across different machines by using observational datasets, and included a demo of aqua components for Lumi (#868)
- Scripts for pushing figures and docs to aqua-web (#880)
- Fixed catalogue for historical-1990-dev-lowres source (#888, #895)
- data_models src files are now in the aqua/data_models folder, with minor modifications (#884)
- Warning options based on the `loglevel` (#852)
- Timeseries: formula bugfix and annual plot only for complete years (#876)
- mtpr instead of tprate derived from tp (#828)
- eccodes 2.34.0 does not accomodate for AQUA step approach, pin to <2.34.0 (#873)
- Bugfix of the `aqua-analysis` wrapper, now can work teleconnections on atmospheric and oceanic variables 
and the default path is an absolute one (#859, #862)
- Ocean3D: many fixes and adaptations to new data governance (#776)
- Bugfix of the `aqua-analysis` wrapper, now can work teleconnections on atmospheric and oceanic variables (#859)
- Radiation: adaptation to new data governance and many improvements (#727)
- Seaice: Sea ice extent has now seasonal cycle (#797)
- Fixing the paths in `cli/lumi-install/lumi_install.sh` (#856).
- Refactor of the documentation (#842, #871)
- The drop warning in `aqua/gsv/intake_gsv.py` (#844)
- Tropical cyclones diagnostic: working with new data governance (includes possibility to retrieve orography from file (#816)

## [v0.6.3]

Complete list:
- Setting last date for NaN fix for IFS-NEMO/IFS-FESOM to 1999-10-01 and cleaner merge of parent fixes (#819)
- Hotfix to set `intake==0.7.0` as default (#841)
- Timeseries: can add annual std and now default uncertainty is 2 std (#830)
- `retrieve_plain()` method now set off startdate and enddate (#829)
- Complete restructure of fixer to make use of `fixer_name`: set a default for each model and a `False` to disable it (#746)
- Added `center_time` option in the `timmean()` method to save the time coordinate in the middle of the time interval and create a Timmean module and related TimmeanMixin class (#811)
- Fixer to rename coordinates available (#822)
- Fixing new pandas timedelta definition: replacing H with h in all FDB catalog (#786)
- Change environment name from `aqua_common` to `aqua`(#805)
- Adding a run test label to trigger CI (#826)
- Tropical_rainfall: improve organization and maintainability, introducing nested classes (#814)
- Revisiting CERES fixes (#833)
- Timeseries: add bands for observation in Gregory plots (#837)

## [v0.6.2]

Complete list:
- Global time series plot annual and monthly timeseries together, improved Gregory plot (#809)
- Teleconnection can now take a time range as input and ylim in the index plot function (#799)
- LRA to use `auto` final time and `exclude_incomplete` (#791)
- Hotfix for v0.12.0 of the GSV_interface related to valid_time (#788)
- Global time series adapted to new data governance (#785)
- AtmoGlobalMean diagnostic improvements and adaptation to new data governance (#745 #789 #807 #812)
- Sea-ice diagnostic adapted to new data governance (#790)
- Implement a fix setting to NaN the data of the first step in each month (for IFS historical-1990) (#776)

## [v0.6.1]

Complete list:
- Teleconnection improvement to accept different variable names for ENSO (avg_tos instead of sst) (#778)
- ERA5 fixes compatible with new data governance (#772)
- Update the LRA generator (removing aggregation and improving) filecheck and fix entries for historical-1990-dev-lowres (#772)
- Updates of ECmean to work with production experiments (#773, #780)
- Automatic data start and end dates for FDB sources (#762)

## [v0.6]

Main changes are:
1. Inclusion in the catalog of the historical-1990 production simulations from IFS-NEMO and IFS-FESOM.
2. New fixes that targets the DestinE updated Data Governance

- IFS-FESOM historical-1990-dev-lowres with new data governance added to the catalogue (#770)
- AtmoGlobalMean diagnostic improvements (#722)
- Teleconnections diagnostic improvements (#722)
- Read only one level for retrieving 3D array metadata, select single level for retrieve (#713)
- IFS-FESOM historical-1990-dev-lowres with new data governance added to the catalogue
- Fix mismatch between var argument and variables specified in catalogue for FDB (#761)
- Compact catalogues using yaml override syntax (#752)
- Fix loading source grid file before smmregrid weight generation (#756)

## [v0.5.2-beta]

Complete list:
-  A new fdb container is used to generate the correct AQUA container

## [v0.5.2-alpha]

Main changes are:
1. Coupled models IFS-NEMO and IFS-FESOM are now supported
2. Accessor to use functions and reader methods as if they were methods of xarray objects, see [notebook](https://github.com/DestinE-Climate-DT/AQUA/blob/main/notebooks/reader/accessor.ipynb)
3. Preliminary provenance information is now available in the history attribute of the output files
4. AQUA analysis wrapper is parallelized
5. A levelist can be provided in FDB sources, this will greatly speed up the data retrieve

Complete list:
- Fix reading only one sample variable and avoid _bnds variables (#743)
- Allow correct masked regridding after level selection. Add level selection also for not-FDB sources (#741)
- Read only one level for retrieving 3D array metadata, select specific levels for FDB retrieve (#713)
- Defining catalog entry for coupled models IFS-NEMO and IFS-FESOM (#720)
- Change fixer_name to fixer_name (#703)
- Reorganization of logging calls (#700)
- Accessor to use functions and reader methods as if they were methods of xarray objects (#716)
- Suggestions are printed if a model/exp/source is not found while inspecting the catalogue (#721)
- Improvements in the single map plot function (#717)
- Minor metadata fixes (logger newline and keep "GRIB_" in attrs) (#715)
- LRA fix now correctly aggregating monthly data to yearly when a full year is available (#696)
- History update and refinement creating preliminary provenance information (plus AQUA emoji!) (#676)
- OPA lra compatible with no regrid.yaml (#692)
- Introducing fixer definitions not model/exp/source dependents to be specified at the metadata level (#681)
- AQUA analysis wrapper is parallelized and output folder is restructured (#684, #725)

## [v0.5.1]

Main changes are:
1. A new `Reader` method `info()` is available to print the catalogue information
2. Grids are now stored online and a tool to deploy them on the `cli` folder is available

Complete list:
- Fix attributes of DataArrays read from FDB (#686)
- Reader.info() method to print the catalogue information (#683)
- Simpler reader init() by reorganizing the calls to areas and regrid weights configuration and loading (#682)
- Optional autosearch for vert_coord (#682)
- plot_single_map adapted to different coordinate names and bugfixes (#680)
- Sea ice volume datasets for the Northern Hemisphere (PIOMAS) and the Southern Hemisphere (GIOMAS) (#598)
- Possibility of defining the regrid method from the grid definition (#678)
- Grids stored online and tool to deploy them on cli folder (#675)
- Global time series diagnostic improvements (#637)
- Teleconnections diagnostic improvements (#672)

## [v0.5]

Main changes are:
1. Refactor of the Reader() interface with less options at the init() level
2. Grids are now defined with the source metadata and not in a machine-dependent file
3. CLI wrapper is available to run all diagnostics in a single call
4. Refactoring of the streaming emulator with equal treatment for FDB or file sources

Complete list:
- Controlling the loglevel of the GSV interface (#665)
- Fix wrong fdb source (#657)
- Adding sample files and tests for NEMO 2D and 3D grids (#652)
- tprate not derived from tp for GSV sources (#653)
- Simplify reader init and retrieve providing less argument in initialization (#620)
- var='paramid' can be used to select variables in the retrieve method (#648)
- configdir is not searched based on util file position in the repo (#636)
- Cleaner mask treatment (Revision of mask structure in the reader #617)
- Fldmean fix if only one dimension is present for area selection (#640)
- Adding higher frequency ERA5 data on Levante and Lumi (#628)
- regrid.yaml files are removed, grid infos are now in the catalogue metadata (#520, #622, #643)
- Load all available variables in FDB xarray/dask access (#619)
- Lint standard and enforced in CI (#616)
- Reader init split with methods (#523)
- Single map plot utility to be used by all diagnostics (#594)
- Script for automatic generation of Fdb catalog entries (IFS only) (#572)
- Fix loading of singularity mounting /projappl (#612)
- CLI wrapper parser (#599)
- Refactoring of streaming emulator (#593)
- Radiation CLI and diagnostic refinement (#537)
- Ocean3D CLI and diagnostic refinement (#578)
- AtmGlobalMean CLI and diagnostic refinement (#587)
- Tropical cyclones CLI refinements and TC module (#568, #645)
- Removing OPA, OPAgenerator and related tests from the AQUA (Remove OPA from AQUA #586)
- Renaming the experiments according to the DE340 AQUA syntax (Including dev-control-1990 in the source and rename the experiment according to DE340 scheme #556, #614, #618)
- Teleconnections diagnostic improvements (#571, #574, #576, #581, #592, #623)

## [v0.4]

Main changes are:
1. Update to all the diagnostics CLI
2. Refactor of the regridder so that `regrid.yaml`` is grid-based and not experiment-based
3. Xarray access to FDB sources
4. Refactor of the fixer so that merge/replace/default options are available
5. Remove of the `aqua` environment in favour of the `aqua_common` one. 

Complete list:
- Introduced color scheme for aqua logging (#567)
- CLI for sea diagnostic (#549)
- Add CLI for SSH diagnostic and some bug fixes (#540)
- Fix SSH diagnostic to be compatible with lates AQUA version (#538) 
- Helper function to identify vertical coordinates in a dataset (#552)
- Orography for tempest extremes TCs detection and update TCs CLI (Orography threshold included and CLI update #404)
- Improvement of performance indices CLI (Update of ECmean CLI #528)
- Fix to allow reading a list of multiple variables from FDB (#545)
- Further improvement of function to inspect the catalogue (#533)
- Custom exceptions for AQUA (#518)
- Speed up of the `retrieve_plain` method (#524)
- Update documention for adding new data and setting up the container (Increase documentation coverage #519)
- CLI wrapper for the state-of-the-art diagnostics analysis (#517, #527, #525, #530, #534, #536, #539, #548, #549, #559)
- Refactor the regrid.yaml as grid-based instead of experiment-based (#291)
- aqua_common environment simplified and updated (#498)
- Update available variables in FDB catalogues on lumi (#514)
- Solve reversed latitudes bug for fixed data (#510)
- Switch to legacy eccodes tables based on intake source metadata (#493)
- Add GPM IMERG precipitation data to the catalogue on levante (#505)
- Fix ocean3d diagnostic colorbars not being symmetric when missing values are present (#504) 
- FDB NEMO test access to data (#488)
- Xarray dask access to FDB (#476)
- Issue a warning when multiple gribcodes are associated to the same shortname (Cases for multiple eccodes grib codes #483)
- Allowing fixer to overwrite or merge default configuration (Increasing flexibiity of the fixer allowing for merge, replace and default options #480)
- Add new tests (Increase testing #250)
- Global time series diagnostic setup for multiple variables CLI (#474)
- Option to avoid incomplete chunk when averagin with timmean (Introduce check for chunk completeness in timmean() #466)
- Simplification of Fixer() workflow, more methods and less redundancy (Functionize fixer #478)
- Remove the `aqua` environment file, only `aqua_common` is left (#482)

## [v0.3]

Main changes are:
1. Fixer moved at `Reader()` level
2. Area selection available in `fldmean()` method
3. FDB/GSV access for IFS-NEMO development simulations
4. Configuration file `config-aqua.yaml` replaces `config.yaml`

Complete list:
- Templates in configuration yaml files (#469)
- Bug fixes for FDB access options (#463, #462)
- Add observational catalogs on Lumi (Update Lumi catalog #454)
- Automatic finding of cdo (#456)
- Area is fixed if data are fixed (Fixer applied to grid areas #442)
- Tests missing failure fix (Fix #436 CI workflow passes even if some tests fail #452)
- FDB/GSV access to IFS control and historical simulations (#434, #458)
- Climatology support restored in the Reader (Fix for climatology #445)
- Improvement function to inspect the catalogue (Inspect_catalogue improvement #446)
- Minor improvements of the gribber (Fix gribber fdb #427)
- Allow the LRA generator to work with generators and so with FDB (LRA from fdb on mafalda #430)
- Fixes only on selected variables (Fixer updates #428)
- Complete revision of the FDB/GSV access, allowing to access also recent experiments using variable step (#343)
- Teleconnections diagnostic adapted to new code improvements (Teleconnections Dev branch update #424, #465)
- Add support for area selection with fldmean (Fldmean box selection #409)
- Environment simplified, dependencies are now mostly on the pyproject file (A simpler environment.yml #286)
- Intake esm functionality added back (Fix intake-esm #287)
- Intake esm tests (Test also intake-esm #335)
- Yaml dependencies removed (Logger and yaml issues in util.py #334)
- Log history working for iterators as well (Logger and yaml issues in util.py #334)
- Util refactor (Utility refactor #405)
- Fixer at reader level (Fixes at Reader level #244)
- Uniform timmean (Uniform time after timmean and add option for time_bnds #419)
- FDB tests added (Add FDB 5.11, a local FDB with some test data #280, #432)
- Refactor of unit conversion and non-metpy cases (Flexible unit fix from YAML file #416)
- Refactor of the config file definition (Refactor of the configuration search #417)

## [v0.2.1]

- Add development control-1950 and historical-1990 experiments to the LRA (LRA for control-1950 and historical-1990 on Levante from v0.2 #455)

## [v0.2]

- Improve the LRA generator and worklow CLI (Streaming for the LRA #289)
- AQUA new common environment installation tool for LUMI added (#413)
- Added a bash script "load_aqua_lumi.sh" to load aqua environment in LUMI with containers (Adding an AQUA singularity container for LUMI #418)

## [v0.2-beta]

This is the `AQUA` version part of the Deliverable D340.7.1.2. 

- SSH diagnostic improvements (Linting SSH diagnostics #377, SSH diag: PDF file name changed #388)
- Timmean fix to uniform time axis (Fix for timmean() to uniform output time axis #381)
- New tests trigger routine (Tests trigger with label #385)
- Fix for tco1279 and FESOM (fix for masked tco1279 #390, psu fix for salinity #383)
- ECmean improvements (various improvement for ecmean #392)
- Seaice diagnostic improvements (Deliverable340.7.1.2 fix seaice #389, Linting Seaice diagnostics #376)
- Teleconnections diagnostic graphics module enhanced and various improvements (Teleconnections corrections for D340.7.1.2 #379, Fix import in teleconnections notebooks #395, Teleconnections fix docs #408)
- Tropical cyclones linting of the diagnostic (Linting tropical cyclones diagnostics #380, Improved plotting functions for tropical cyclones #391)
- Ocean diagnostics restructured in a single folder, sharing common functions and other improvements (Linting+Fixes Ocean diagnostics #374, Adding units for MLD plot in ocean3d package #406)
- Documentation fixes (Documentation fixes after review #403)
- Atmglobalmean and radiation diagnostic improvements (Atmglobalmean fix #371)
- MSWEP fixer bugfix (Change MSWEP datamodel #397, fixing of mswep #401)

## [v0.2-alpha]

This is the `AQUA` version that will be part of the Deliverable D340.7.1.2, sent to internal review. This is mostly done by the inclusion of twelve diagnostics within the AQUA framework

- Added teleconnections diagnostic (#308, #309, #318, #333, #352)
- Added tropical cyclones diagnostic (#310, #345)
- Added performance indices diagnostic based on ECmean tool (#57, #327) 
- Added sea ice diagnostic (#353, #368)
- Added global timeseries diagnostic (#358, #359)
- Added radiation analysis diagnostic (#301, #360)
- Added global mean bias diagnostic (#285, #371)
- Added SSH variability diagnostic (#367, #369)
- Added tropical rainfall diagnostic (#314)
- Added Ocean circulation diagnostic (#295)
- Added global ocean diagnosc (#164)
- Added global mean timeseries (#268)
- Multiple fixes in the Reader (#316, #324, #334)
- Avoid time duplicated in the Reader (#357)
- Enabling autodoc for diagnostics (#330)
- Data access improvement on Levante, including new datasets (#332, #355, #321)
- Added a common environment file (#363)
- Support for Lumi installation (#315)
- Added the `changelog` file

### Changed

- Dummy diagnostic is now in the `dummy` folder (previously was `dummy-diagnostic`)
- Tests and code is now working with python>=3.9 (previously python 3.11 was excluded)

## [v0.1-beta]

This is the `AQUA` version that will be part of the Deliverable D340.7.1.1.
This is mostly built on the `AQUA` `Reader` class which support for climate model data interpolation, spatial and temporal aggregation and conversion for a common GRIB-like data format.


- Low resolution archive documentation
- Fixed a bug in the `Gribber` class that was not reading the correct yaml catalogue file

## v0.1-alpha

This is the AQUA pre-release to be sent to internal reviewers. 
Documentations is completed and notebooks are working.

[unreleased]: https://github.com/DestinE-Climate-DT/AQUA/compare/v0.7.2...HEAD
[v0.7.2]: https://github.com/DestinE-Climate-DT/AQUA/compare/v0.7.1...v0.7.2
[v0.7.1]: https://github.com/DestinE-Climate-DT/AQUA/compare/v0.7...v0.7.1
[v0.7]: https://github.com/DestinE-Climate-DT/AQUA/compare/v0.6.3...v0.7
[v0.6.3]: https://github.com/DestinE-Climate-DT/AQUA/compare/v0.6.2...v0.6.3
[v0.6.2]: https://github.com/DestinE-Climate-DT/AQUA/compare/v0.6.1...v0.6.2
[v0.6.1]: https://github.com/DestinE-Climate-DT/AQUA/compare/v0.6...v0.6.1
[v0.6]: https://github.com/DestinE-Climate-DT/AQUA/compare/v0.5.2-beta...v0.6
[v0.5.2-beta]: https://github.com/DestinE-Climate-DT/AQUA/compare/v0.5.2-alpha...v0.5.2-beta
[v0.5.2-alpha]: https://github.com/DestinE-Climate-DT/AQUA/compare/v0.5.1...v0.5.2-alpha
[v0.5.1]: https://github.com/DestinE-Climate-DT/AQUA/compare/v0.5...v0.5.1
[v0.5]: https://github.com/DestinE-Climate-DT/AQUA/compare/v0.4...v0.5
[v0.4]: https://github.com/DestinE-Climate-DT/AQUA/compare/v0.3...v0.4
[v0.3]: https://github.com/DestinE-Climate-DT/AQUA/compare/v0.2.1...v0.3
[v0.2.1]: https://github.com/DestinE-Climate-DT/AQUA/compare/v0.2...v0.2.1
[v0.2]: https://github.com/DestinE-Climate-DT/AQUA/compare/v0.2-beta...v0.2
[v0.2-beta]: https://github.com/DestinE-Climate-DT/AQUA/compare/v0.2-alpha...v0.2-beta
[v0.2-alpha]: https://github.com/DestinE-Climate-DT/AQUA/compare/v0.1-beta...v0.2-alpha
[v0.1-beta]: https://github.com/DestinE-Climate-DT/AQUA/compare/v0.1-alpha...v0.1-beta<|MERGE_RESOLUTION|>--- conflicted
+++ resolved
@@ -8,11 +8,9 @@
 Unreleased in the current development version:
 
 AQUA core complete list:
-<<<<<<< HEAD
+
 - Adding IFS_9-FESOM_5 NextGEMS4 simulation on levante (#1009)
-=======
 - Function to plot multiple maps is introduced as `plot_maps()` and documented (#866)
->>>>>>> e28b1004
 - Adding the IFS-FESOM storylines simulation (#848)
 - `file_is_complete()` accounts also for the mindate attribute (#1007)
 - Introducing a `yearmonth` timestyle to access FDB data on monthly average (#1001)
