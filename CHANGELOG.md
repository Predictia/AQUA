# Changelog

All notable changes to this project will be documented in this file.
The format is based on [Keep a Changelog](https://keepachangelog.com/en/1.0.0/)

## [Unreleased]

Unreleased in the current development version (target v0.14):

AQUA core complete list:
<<<<<<< HEAD
=======

- Enable publication of documentation on ReadTheDocs (#1699, #1716)
>>>>>>> 224f6170
- Adapt Catgen test to the new number of sources for ICON (#1708)
- Added tests for the Hovmoller plot routine (#1532)
- push_s3 compatibility with boto3>=1.36.0 (#1704)
- Rsync option for push_analysis.sh (#1689)
- Multiple updates to allow for AQUA open source, including Dockerfiles, actions, dependencies and containers (#1574)

AQUA diagnostics complete list:
- Global bias: Handling plev and using scientific notation in contour plots (#1649)
- Ecmean: Fix net surface radiative flux and wind stresses in ecmean (#1696)
- Diagnostic core: A common parser and fuctions to open/close the dask cluster are provided (#1703)

## [v0.13.1]

Main changes are:
1. Ocean3d major refactoring

AQUA core complete list:
- Fixer delete option accepts non-lists (#1687)
- Ansi color 8-bit fix for logger (#1671)
- Hotfix for unmatched string in catgen (#1672)
- Test for aqua-analysis.py (#1664)
- Fix in the catgen now correctly generating an automatic description if not provided (#1662)

AQUA diagnostics complete list:
- Diagnostic core: added a Diagnostic class to be inherited by all diagnostics (#1681)
- Timeseries: hotfix of problems with the catalog usage in output saving (#1669)
- Tropical Rainfall: Update of the precomputed histograms paths for lumi and MN5 (#1661)
- Ocean3d: Trend is calculating using polyfit. Restructed the mixed layer depth function. (#1651)
- Global bias: hotfix for regrid option (#1670)

## [v0.13.0]

Main changes are:
1. Grids updated to work with operational O-25.1
2. Compliance of the catalog generator to the O-25.1 data portfolio
3. New 'Biases and Radiation' diagnostics replace the old 'AtmGlobalMean and Radiation'
4. Push of figures to LUMI-O and improvements for aqua-web

Deprecated:
- `aqua-analysis.sh` script is deprecated and has been removed. Use `aqua-analysis.py` instead.
- `cli_dummy.py` script is deprecated and will be removed in the next release. Use the `cli_checker.py` instead.
 
AQUA core complete list:
- More general checksum checker for grids and observations ( #1550)
- Output dir including catalogue for aqua-analysis.py (#1640)
- Grids for O-25.1 cycle are added in the grids folder (they are v3) (#1647)
- `deltat` for fixer can now be specified in source metadata and not only in fixes (#1626)
- LRA generator integrates ``--rebuild`` flag to regenerate areas and weights. The `--autosubmit` option is removed (#1623)
- Hotfix for catgen tests (#1648)
- Experiment and dashboard metadata are now created with the catalog generator (#1637)
- Safety checks according to data frequency for HPC, bridge and request start/end dates in intake GSV (#1636, #1655)
- Experiment metadata for aqua-web and dashboard from catalog entry (#1633)
- Automatic identification of ocean grid in the catalog generator (#1621)
- `OutputSaver` can deduce the catalog name from the model, exp (#1627)
- Pin zarr<3.0.0 to avoid breaking changes (#1625)
- Units utility are now functions and not methods of FixerMixin (#1558)
- New `cli_checker.py` tool to check the existance of the required model in the catalog and rebuild the area files (#1619)
- Update the catalog generator to align with changes in the data portfolio (#1593)
- Adding ICON phase2 hpx6 and hpz9 grids (#1596)
- Push figures to LUMI-O for dashboard (#1582, #1607)
- Bridge_start_date and expver switching (#1597)
- Include all available figure metadata in content.json for dashboard/aqua-web (#1573)
- Upgrade LUMI module to 24.03 and to eccodes 2.39.0

AQUA diagnostics complete list:
- Old AtmoGlobalMean and Radiation diagnostics removed (#1622)
- `--catalog` is accepted by all the diagnostics altough it is not used by all of them yet (#1619)
- Timeseries: enabled region selection in the CLI (#1564)
- Ocean3d: Bugfix of values for Ocean trend function (#1583)
- Biases and Radiation: Refactoring of Bias and Radiation Diagnostics (#1243)
- Biases and Radiation: Fix Seasonal Bias Output in global_biases for NetCDF Saving Compatibility and other fixes (#1585, #1604, #1628)
- Biases and Radiation: Adding `save_netcdf` flag and function (#1510)
- Biases and Radiation: Integrating Updated OutputSaver (#1487)

## [v0.13-beta]

Main changes are:
1. All the diagnostics are now compatible with the new fixes and eccodes version.
2. Full compatibility with HealPix grids and the new CDO version.
3. Major improvements in the Ocean3D diagnostic.

AQUA core complete list:
- Safety checks and error messages on FDB folders (#1512)
- Refreshed internal `to_list` function (#1512)
- Reorganizing and extending CI/CD catalog with 5 years of hpz3 data from ERA5 (atm) and FESOM (oce) (#1552)
- Version info in a separate module (#1546) 
- Corrected `tcc` units to % (#1551)
- Fix pdf attributes (#1547)
- Catgen fixes (#1536)
- Introduced fixer for ClimateDT phase 2 (#1536)
- `aqua_analysis.py` using a common central dask cluster (#1525)
- Added the `cdo_options: "--force"` to the definitions of the oceanic HealPix grids (#1539)

AQUA diagnostic complete list:
- ECmean: Integrating the performance indices and global mean within the `aqua_diagnostics` module (#1556)
- Teleconnections: The `teleconnections` diagnostic is now integrated in the `aqua_diagnostics` module (#1352)
- Teleconnections: OutputSaver for the teleconnections diagnostic (#1567, #1570)
- Ocean3d: Fix to improve memory usage and cli (#1490)
- Seaice: Fix to read sithick as fallback instead of sivol (#1543)
- Ocean3d: Minor fix to allow to read new variable names (#1540)
- Timeseries: The `timeseries` diagnostic is now integrated in the `aqua_diagnostics` module (#1340)
- Timeseries: Integrating Updated OutputSaver (#1492)

## [v0.13-alpha]

Main changes are:
1. A refactor of the fixes, with a new common main convention table is available, based on eccodes.
2. Diagnostics are updated to work with the new fixes and the new eccodes version. This is not yet complete and will be finalized in the next release.
3. The FDB reader always rely on paramids, so that support for eccodes 2.39.0 and backward compatibility is ensured.

AQUA core complete list:
- push-analysis.sh maintenance (#1555)
- Added the `cdo_options: "--force"` to the definitions of the HealPix grids (#1527)
- Removing default fixes (#1519)
- Support for eccodes=2.39.0 with full fixes refactoring (#1519)
- Dashboard: Moved making of contents yaml to local hpc (#1470)
- Support for new smmregrid==0.1.0 including simpler weights and area generation (#1395)
- Removing cdo pin for more recent versions (#1395)
- Change `bridge_end_date` convention (#1498)
- `catgen` to support data bridge options (#1499)
- Enhance OutputSaver with Improved File Handling, Logging, and NetCDF Write Modes (#1495)
- Introduction a specific pipeline and tests for `catgen` utiliy (#1505)
- Remove pin on xarray (#1507)
- FDB reader internally always asks for paramids (#1491, #1508, #1529)
- Introduction of a convention table for the fixer, in order to create a more general fixer (#1488, #1506)
- Refactor of `cli_lra_parallel_slurm.py` to work with container via jinja (#1497) 
- Convert `aqua-analysis.sh` to Python with Subprocess and Multiprocessing Support (#1354, #1521)
- New base container for aqua-container (#1441)
- Autodetection of latest AQUA in `load-aqua-container.sh` script (#1437)
- Update Metadata Handling for NetCDF, PDF, and PNG Outputs (#1430)
- Add instructions to install AQUA on MN5 (#1468)
- Introduce `grids-checker.py` tool to verify presence and checksum of the grid files (#1486)

AQUA diagnostic complete list:
- Tropical Cyclones: Adaptation to IFS-FESOM and tool to compute orography from data (#1393)
- Seaice: Hotfix for sea ice plots (#1432)

## [v0.12.2]

Main changes are: 
1. Single container script to be used on Lumi, MN5 and Levante

AQUA core complete list:
- Introduce `timeshift` option for the fixer to roll forward/back the time axis (#1411)
- Centralize and refactor in single script the tool to load AQUA container (#1413)
- Add extra maintenance options to submit-aqua-web (#1415)
- Update push-analysis.sh removing dependency on full AQUA and option not to convert to png (#1419)
- Pin to xarray<2024.09 to prevent bug in polyfit requires temporary (#1420)
- Remove spurious dimensions when running `fldmean()` (#1423)

AQUA diagnostic complete list:
- Refactor of plotThickness method in the sea ice diagnostic (#1427)


## [v0.12.1]

AQUA core complete list:
- Allow multiple realizations in fdb-catalog-generator (#1335)
- Fix the container loading script in order to avoid load of local libraries (#1399)
- Fix using AQUA container for submit-aqua-web, do not wipe old figures by default (#1387)
- New `timstat` module which opens complement `timmean()` with `timmax()`, `timmin()` and `timstd()` methods (#1391)
- Fix installation to avoid mismatch between `hdf5` and `h5py` libraries (#1408)

## [v0.12]

Main changes are:
1. AQUA installation now requires a mandatory machine name.
2. The `aqua` source code has been moved to the `src` folder. The change is transparent to the user.
3. A diagnostic module, called `aqua.diagnostics`, is under development. The module is not yet active, diagnostics are still available with the previous structure.

AQUA core complete list:
- Mixed updates to support data for NextGEMS cycle4 hackathon (#1375)
- Preprocess functionality added to the `Reader` class (#1298)
- The AQUAthon material has been moved under the `notebooks` folder (#1342)
- `aqua` source code has been moved to the `src` folder (#1332)
- A diagnostic module, called `aqua.diagnostics`, has been created under the `src` folder (#1332, #1341)
- LRA generator tool support for multiple relizations (#1357, #1375)
- LRA generator requires `catalog` as a mandatory argument (#1357)
- AQUA console revisiting, adding `avail` method and `update` method (#1346)
- AQUA install now requires mandatory machine name (#1346)
- Fix to make keyword step optional in request (#1360)

## [v0.11.3]

AQUA core complete list:
- LRA, both from CLI and worklow, is part of the AQUA console and can be run with `aqua lra $options` (#1294)
- FDB catalog generator is part of the AQUA console and can be run with `aqua catgen $options` (#1294)
- Coordinate unit overriding is now possible via the `tgt_units` argument (#1320)
- Full support for python>=3.9 (#1325)
- Pin of (python) eccodes<2.37.0 in pyproject due to recent changes in binary/python structure (#1325)

AQUA diagnostic complete list:
- Radiation: Bugfix in the CLI for the radiation diagnostic (#1319)

## [v0.11.2]

AQUA core complete list:
- Renaming of FESOM grids to include original resolution name (#1312)
- Bugfix of the fdb-catalog-generator tool that was not correctly assigning NEMO grids (#1309)
- Bugfix of the GSV intake driver that was not handling correctly metadata jinja replacement (#1304) 
- Bugfix of _merge_fixes() method when the parent fix has no vars specified (#1310)
- Safety check for the netcdf driver providing more informative error when files are not found (#1307, #1313)

AQUA diagnostic complete list:
- Tropical Rainfall: Fix Minor Issues in Tropical Precipitation CLI Metadata and Formatting (#1266)

## [v0.11.1]

Attention: If you are accessing FDB experiments, we suggest to not use versions older than this release.

Main changes are:
1. AQUA works with FDB written with ecCodes versions > 2.35 as well as lower.
2. Timeseries and Seasonal cyle can now be evaluated also on a specific region 

AQUA core complete list:
- ecCodes now pinned to >=2.36.0 and tool for fixing older definition files (#1302)

AQUA diagnostic complete list:
- Timeseries: a region can be selected for Timeseries and Seasonal Cycle with the `lon_limits` and `lat_limits` arguments (#1299)
- Timeseries: the cli argument for extending the time range is now extend (previously expand) (#1299)
- Timeseries: all the available diagnostics support the catalog argument (#1299)

## [v0.11]

Attention: this version is not compatible with catalog entries with ecCodes >= 2.35.0.

1. LRA supports multi-catalog structure
2. ecCodes temporarily restricted to < 2.34

AQUA core complete list:
- Refactor the fdb-catalog-generator tool to work with data-portfolio repository (#1275)
- Introduce a function to convert NetCDF to Zarr and zarr catalog entry for LRA (#1068)
- Suppress the warning of missing catalogs in the AQUA console `add` command (#1288)
- Lumi installation is completely updated to LUMI/23.09 modules (#1290)
- gsv_intake switches eccodes also for shortname definitions (#1279)
- Increase compatibility between LRA generator and multi-catalog (#1278)
- Allow for intake string replacement within LRA-generated catalogs (#1278)
- Avoid warning for missing intake variable default when calling the `Reader()` (#1287)

AQUA diagnostic complete list:
- Teleconnections: catalog feature bugfix (#1276)

## [v0.10.3]

Attention: this version is not compatible with catalog entries with ecCodes < 2.35.0.

Main changes are:
1. support for ecCodes >= 2.35.0 (to be used with caution, not working with exps with eccodes < 2.35.0)
2. fdb_path is deprecated in favour of fdb_home

AQUA core complete list:
- Restructure fixes folder and files (#1271)
- Removed eccodes pin, better handling of tables in get_eccodes_attr (#1269)
- Added test for diagnostics integration to AQUA installation process (#1244)
- Bugfix for the monthly frequency data with monthly cumulated fluxes (#1255)
- fdb_path becomes optional and deprecated in favour of fdb_home (#1262)
- Branch support for tool to push analysis to explorer (#1273)

AQUA diagnostic complete list:
- ECmean documentation updates (#1264)

## [v0.10.2]

Main changes are:
1. aqua-analysis script can be configured with an external yaml file
2. AQUA installation process now includes diagnostics integration

AQUA core complete list:
- Rename OutputNamer to OutputSaver and add catalog name (#1259)
- Hotfix for rare situation with 3D data but no vertical chunking defined (#1252)
- External yaml file to configure aqua-analysis (#1246)
- Adding diagnostics integration to AQUA installation process (#1229)

AQUA diagnostic complete list:
- Teleconnections: adding the catalog feature to the diagnostic (#1247)
- ECmean upgrades for the CLI (#1241)
- ECmean enables the computation of global mean diagostic (#1241)

## [v0.10.1]

AQUA core complete list:
- Fixer for monthly frequency data with monthly cumulated fluxes (#1201)
- Catalogs can be installed from the external repository (#1182)
- Added grid for NEMO multiIO r100 (#1227)
- Reorganized analysis output in catalog/model/exp structure (#1218)

## [v0.10]

Main changes are:
1. The catalog is externalized and AQUA supports multiple catalogs. It is now mandatory to use the aqua console to add a new catalog to the AQUA installation.

AQUA core complete list:
- Catalog is externalized to a separate repository (#1200)
- AQUA is now capable of accessing multiple catalogs at the same time (#1205)
- MN5 container for AQUA (#1213)

## [v0.9.2]

Main changes are:
1. The `aqua-config.yaml` file is replaced by a template to be installed. The aqua console is now mandatory to use aqua.
2. `$AQUA` removed from the `Configdir()` autosearch, an installation with the aqua console is mandatory to use aqua.
3. AQUA cli command to provide the installation path with `--path` option. This can substitute the `$AQUA` variable in scripts.
4. The catalog file is now split into `machine.yaml` and `catalog.yaml` to support machine dependency of data path and intake variables as kwargs into each catalog.

AQUA core complete list:
- More detailed documentation for Levante and Lumi installation (#1210)
- `aqua-config.yaml` replaced by a template to be installed on each machine (#1203)
- `$AQUA` removed from the `Configdir()` autosearch (#1208)
- AQUA cli command to provide the installation path with `--path` option (#1193)
- Restructure of the `machine` and `catalog` instances to support a catalog based development (#1186)
- AQUA installation via command line support a machine specification `aqua install lumi` (#1186)
- Introduction of `machine.yaml` file to support machine dependency of data path and intake variables as kwargs into each catalog (#1186)
- Removing all the AQUA catalogs from the repo, now using https://github.com/DestinE-Climate-DT/Climate-DT-catalog (#1200)

## [v0.9.1]

Main changes are:
1. Update of fdb libraries to be compatible with the FDB data bridge

AQUA core complete list:
- OutputNamer Class: Comprehensive Naming Scheme and Metadata Support (#998)
- Creation of png figures for AQUA explorer is local (#1189)

## [v0.9]

Main changes are:
1. AQUA has an `aqua` CLI entry point, that allow for installation/uninstallation, catalog add/remova/update, fixes and grids handling
2. Experiments placed half on HPC and half on DataBridge data can be accessed in continuous manner.

AQUA core complete list:
- AQUA entry point for installation and catalog maintanance and fixes/grids handling (#1131, #1134, #1146, #1168, #1169)
- Automatic switching between HPC and databridge FDB (#1054, #1190)
- CLI script for automatic multiple experiment analysis submission (#1160, #1175)

## [v0.8.2]

Main changes are: 
1. `aqua-grids.yaml` file split in multiple files into `grids` folder
2. Container for Levante

AQUA core complete list:
- Removing any machine name depencency from slurm files (#1135)
- Jinja replacement is added to the aqua-config.yaml (#1154)
- grid definitions split in multiple files (#1152)
- Add script to access the container on Levante HPC (#1151)
- Add support for IFS TL63 and TL159 grids (#1150)
- Swift links for tests and grids renewed (#1142)
- Removing the docker folder (#1137)
- Introducing a tool for benchmarking AQUA code (#1057)
- Define AQUA NEMO healpix grids as a function of their ORCA source (#1113)

AQUA diagnostics complete list:
- Tropical Rainfall: Improve Paths in Live Demonstration Notebook  (#1157)
- Atm global mean: produce seasonal bias plots by default (#1140)
- Tropical Rainfall: Notebook for the Live Demonstration (#1112)
- Teleconnections: MJO Hovmoller plot introduced as notebook (#247)
- Tropical Rainfall: Reduce Redundancy in Conversion Functions (#1096)

## [v0.8.1]

Main changes are: 
1. Fixes following internal D340.7.3.3 and D340.7.1.4 review 

AQUA core complete list:
- Tco399-eORCA025 control, historical and scenario runs added to Lumi catalog (#1070)
- ESA-CCI-L4 dataset added for Lumi and Levante catalogs (#1090)
- Various fixes to the documentation (#1106)
- Fixer for dimensions is now available (#1050)

AQUA diagnostics complete list:
- Timeseries: units can be overridden in the configuration file (#1098)
- Tropical Rainfall: Fixing the Bug in the CLI (#1100)

## [v0.8]

Main changes are:
1. Support for Python 3.12
2. Update in the catalog for Levante and introduction of Leonardo
3. Multiple diagnostics improvement to fullfil D340.7.3.3 and D340.7.1.4

AQUA core complete list:
- LRA for ICON avg_sos and avg_tos (#1076)
- LRA for IFS-NEMO, IFS-FESOM, ICON added to Levante catalog (#1072)
- IFS-FESOM storyline +2K added to the Lumi catalog (#1059)
- Allowing for jinja-based replacemente in load_yaml (#1045) 
- Support for Python 3.12 (#1052)
- Extending pytests (#1053)
- More efficient use of `_retrieve_plain` for acessing sample data (#1048)
- Introducing the catalog structure for Leonardo HPC (#1049)
- Introducing an rsync script between LUMI and levante for grids (#1044)
- Introducing a basic jinja-based catalog entry generator (#853)
- Adapt NextGEMS sources and fixes to the final DestinE governance (#1008, #1035)
- Remove  NextGEMS cycle2 sources (#1008)
- Avoid GSVSource multiple class instantiation in dask mode (#1051)

AQUA diagnostics complete list:
- Teleconnections: refactor of the documentation (#1061)
- Tropical rainfall: Updating the Documentation and Notebooks (#1083)
- Performance indices: minor improvements with the inclusion of mask and area files (#1076)
- Timeseries: Seasonal Cycle and Gregory plots save netcdf files (#1079)
- Tropical rainfall: minor modifications to the CLI and fixes to changes in the wrapper introduced in PR #1063 (#1074)
- Tropical rainfall: adding daily variability and precipitation profiles to the cli (#1063)
- Teleconnections: bootstrap evaluation of concordance with reference dataset (#1026)
- SSH: Improvement of the CLI (#1024) 
- Tropical rainfall: adding metadata and comparison with era5 and imerg to the plots, re-binning of the histograms and buffering of the data (#1014)
- Timeseries: refactor of the documentation (#1031)
- Radiation: boxplot can accomodate custom variables (#933)
- Seaice: convert to module, add Extent maps (#803)
- Seaice: Implement seaice Volume timeseries and thickness maps (#1043)

## [v0.7.3]

Main changes are:
1. IFS-FESOM NextGEMS4 and storylines simulations available in the catalog
2. Vertical chunking for GSV intake access
3. FDB monthly average data access is available
4. kwargs parsing of reader arguments (e.g. allowing for zoom and ensemble support)

AQUA core complete list:
- Add kwargs parsing of reader arguments, passing them to intake to substitute parameters (#757)
- Remove `zoom` and use kwargs instead (#757)
- Enabling the memory monitoring and (optional) full performance monitoring in LRA (#1010)
- Adding IFS_9-FESOM_5 NextGEMS4 simulation on levante (#1009)
- Function to plot multiple maps is introduced as `plot_maps()` and documented (#866)
- Adding the IFS-FESOM storylines simulation (#848)
- `file_is_complete()` accounts also for the mindate attribute (#1007)
- Introducing a `yearmonth` timestyle to access FDB data on monthly average (#1001)
- Adding expected time calculation for weight generation (#701)
- Vertical chunking for GSV intake access (#1003)

AQUA diagnostics complete list:
- Timeseries: Various bugfix and improvements for cli and formula (#1013, #1016, #1022)

## [v0.7.2]

Main changes are:
1. `mtpr` is used for precipitation in all the catalog entries
2. LRA CLI support for parallel SLURM submission and other improvements
3. ICON production simulations available in the catalog
4. `detrend()` method is available in the `Reader` class
5. All the diagnostics have dask support in their CLI

AQUA core complete list:
- Fix LRA sources to allow incomplete times for different vars (#994)
- Distributed dask option for diagnostic CLIs and wrapper (#981)
- Added documentation for `plot_timeseries`, `plot_seasonalcycle` and `plot_single_map_diff` (#975)
- Minimum date fixer feature / ICON net fluxes fix (#958)
- Unified logging for all diagnostics (#931)
- A `detrend()` method is added to the Reader class (#919)
- LRA file handling improvements (#849, #972)
- Updating fixer for ERA5 monthly and hourly data on Levante (#937)
- GSV pin to 1.0.0 (#950)
- Adding ICON production simulations (#925)
- LRA CLI for parallel SLURM submission support a max number of concurrent jobs and avoid same job to run (#955, #990)
- Renaming of EC-mean output figures in cli push tool for aqua-web (#930)
- Renaming the `tprate` variable into `mtpr` in all fixes (#944)

AQUA diagnostic complete list:
- Tropical rainfall: enhancements of plotting and performance, files path correction (#997)
- Timeseries: seasonal cycle runs as a separate cli in aqua-analysis for performance speed-up (#982)
- Timeseries: seasonal cycle is added if reference data are not available in some timespan (#974)
- Tropical rainfall: Removing unnecessary printing during the CLI, optimazing the CLi for low and high-resolution data (#963)
- Timeseries: Grergory plot TOA limits are dynamically chosen (#959)
- SSH: technical improvements including removal of hardcoded loglevel and timespan definition. (#677)
- SSH: ready with new data governance and option to plot difference plots added. (#677)
- Atmosferic Global Mean: added mean bias for the entire year in seasonal bias function (#947)
- Tropical Cyclones: working with IFS-NEMO and ICON, includes retrieval of orography from file (#1071).

## [v0.7.1]

Main changes are:
1. Complete update of the timeseries diagnostic
2. LRA CLI for parallel SLURM submission
3. SSP370 production scenario for IFS-NEMO available in the catalog

AQUA core complete list:
- Plot timeseries is now a framework function (#907)
- Improve the automatic parsing of date range according to schema from fdb (#928)
- LRA CLI for parallel SLURM submission (#909)
- Added graphics function to plot data and difference between two datasets on the same map (#892)
- Add IFS-NEMO ssp370 scenario (#906)

AQUA diagnostics complete list:
- Teleconnections: comparison with obs is done automatically in diagnostic CLI (#924)
- Teleconnections: capability to find index file if already present (#926)
- Timeseries: save flag introduced to save to enable/disable saving of the timeseries (#934)
- Improve the automatic parsing of date range according to schema from fdb (#928)
- Updated output filenames for atmglobalmean diagnostic (#921)
- Added graphics function to plot data and difference between two datasets on the same map (#892)
- Implemented `pyproject.toml` for global_time_series diagnostic (#920).
- Implemented `pyproject.toml` for tropical_rainfall diagnostic (#850).
- Updating CLi for tropical_rainfall diagnostic (#815)
- LRA cli for parallel SLURM submission (#909)
- Timeseries: seasonal cycle is available for the global timeseries (#912)
- Timeseries: refactory of Gregory plot as a class, comparison with multiple models and observations (#910)
- Add IFS-NEMO ssp370 scenario (#906)
- Timeseries: complete refactory of the timeseries as a class, comparison with multiple models and observations (#907)
- Plot timeseries is now a framework function (#907)

## [v0.7]

Main changes are:
1. Multiple updates to the diagnostics, both scientific and graphical, to work with more recent GSV data
2. `mtpr` is now used instead of `tprate` for precipitation
2. Documentation has been reorganized and integrated

Complete list:
- New utility `add_pdf_metadata` to add metadata to a pdf file (#898)
- Experiments `a0gg` and `a0jp` added to the IFS-NEMO catalog, and removal of `historical-1990-dev-lowres` (#889)
- Updated notebooks to ensure consistency across different machines by using observational datasets, and included a demo of aqua components for Lumi (#868)
- Scripts for pushing figures and docs to aqua-web (#880)
- Fixed catalog for historical-1990-dev-lowres source (#888, #895)
- data_models src files are now in the aqua/data_models folder, with minor modifications (#884)
- Warning options based on the `loglevel` (#852)
- Timeseries: formula bugfix and annual plot only for complete years (#876)
- mtpr instead of tprate derived from tp (#828)
- eccodes 2.34.0 does not accomodate for AQUA step approach, pin to <2.34.0 (#873)
- Bugfix of the `aqua-analysis` wrapper, now can work teleconnections on atmospheric and oceanic variables 
and the default path is an absolute one (#859, #862)
- Ocean3D: many fixes and adaptations to new data governance (#776)
- Bugfix of the `aqua-analysis` wrapper, now can work teleconnections on atmospheric and oceanic variables (#859)
- Radiation: adaptation to new data governance and many improvements (#727)
- Seaice: Sea ice extent has now seasonal cycle (#797)
- Fixing the paths in `cli/lumi-install/lumi_install.sh` (#856).
- Refactor of the documentation (#842, #871)
- The drop warning in `aqua/gsv/intake_gsv.py` (#844)
- Tropical cyclones diagnostic: working with new data governance (includes possibility to retrieve orography from file (#816)

## [v0.6.3]

Complete list:
- Setting last date for NaN fix for IFS-NEMO/IFS-FESOM to 1999-10-01 and cleaner merge of parent fixes (#819)
- Hotfix to set `intake==0.7.0` as default (#841)
- Timeseries: can add annual std and now default uncertainty is 2 std (#830)
- `retrieve_plain()` method now set off startdate and enddate (#829)
- Complete restructure of fixer to make use of `fixer_name`: set a default for each model and a `False` to disable it (#746)
- Added `center_time` option in the `timmean()` method to save the time coordinate in the middle of the time interval and create a Timmean module and related TimmeanMixin class (#811)
- Fixer to rename coordinates available (#822)
- Fixing new pandas timedelta definition: replacing H with h in all FDB catalog (#786)
- Change environment name from `aqua_common` to `aqua`(#805)
- Adding a run test label to trigger CI (#826)
- Tropical_rainfall: improve organization and maintainability, introducing nested classes (#814)
- Revisiting CERES fixes (#833)
- Timeseries: add bands for observation in Gregory plots (#837)

## [v0.6.2]

Complete list:
- Global time series plot annual and monthly timeseries together, improved Gregory plot (#809)
- Teleconnection can now take a time range as input and ylim in the index plot function (#799)
- LRA to use `auto` final time and `exclude_incomplete` (#791)
- Hotfix for v0.12.0 of the GSV_interface related to valid_time (#788)
- Global time series adapted to new data governance (#785)
- AtmoGlobalMean diagnostic improvements and adaptation to new data governance (#745 #789 #807 #812)
- Sea-ice diagnostic adapted to new data governance (#790)
- Implement a fix setting to NaN the data of the first step in each month (for IFS historical-1990) (#776)

## [v0.6.1]

Complete list:
- Teleconnection improvement to accept different variable names for ENSO (avg_tos instead of sst) (#778)
- ERA5 fixes compatible with new data governance (#772)
- Update the LRA generator (removing aggregation and improving) filecheck and fix entries for historical-1990-dev-lowres (#772)
- Updates of ECmean to work with production experiments (#773, #780)
- Automatic data start and end dates for FDB sources (#762)

## [v0.6]

Main changes are:
1. Inclusion in the catalog of the historical-1990 production simulations from IFS-NEMO and IFS-FESOM.
2. New fixes that targets the DestinE updated Data Governance

Complete list:
- IFS-FESOM historical-1990-dev-lowres with new data governance added to the catalog (#770)
- AtmoGlobalMean diagnostic improvements (#722)
- Teleconnections diagnostic improvements (#722)
- Read only one level for retrieving 3D array metadata, select single level for retrieve (#713)
- IFS-FESOM historical-1990-dev-lowres with new data governance added to the catalog
- Fix mismatch between var argument and variables specified in catalog for FDB (#761)
- Compact catalogs using yaml override syntax (#752)
- Fix loading source grid file before smmregrid weight generation (#756)

## [v0.5.2-beta]

Complete list:
-  A new fdb container is used to generate the correct AQUA container

## [v0.5.2-alpha]

Main changes are:
1. Coupled models IFS-NEMO and IFS-FESOM are now supported
2. Accessor to use functions and reader methods as if they were methods of xarray objects, see [notebook](https://github.com/DestinE-Climate-DT/AQUA/blob/main/notebooks/reader/accessor.ipynb)
3. Preliminary provenance information is now available in the history attribute of the output files
4. AQUA analysis wrapper is parallelized
5. A levelist can be provided in FDB sources, this will greatly speed up the data retrieve

Complete list:
- Fix reading only one sample variable and avoid _bnds variables (#743)
- Allow correct masked regridding after level selection. Add level selection also for not-FDB sources (#741)
- Read only one level for retrieving 3D array metadata, select specific levels for FDB retrieve (#713)
- Defining catalog entry for coupled models IFS-NEMO and IFS-FESOM (#720)
- Change fixer_name to fixer_name (#703)
- Reorganization of logging calls (#700)
- Accessor to use functions and reader methods as if they were methods of xarray objects (#716)
- Suggestions are printed if a model/exp/source is not found while inspecting the catalog (#721)
- Improvements in the single map plot function (#717)
- Minor metadata fixes (logger newline and keep "GRIB_" in attrs) (#715)
- LRA fix now correctly aggregating monthly data to yearly when a full year is available (#696)
- History update and refinement creating preliminary provenance information (plus AQUA emoji!) (#676)
- OPA lra compatible with no regrid.yaml (#692)
- Introducing fixer definitions not model/exp/source dependents to be specified at the metadata level (#681)
- AQUA analysis wrapper is parallelized and output folder is restructured (#684, #725)

## [v0.5.1]

Main changes are:
1. A new `Reader` method `info()` is available to print the catalog information
2. Grids are now stored online and a tool to deploy them on the `cli` folder is available

Complete list:
- Fix attributes of DataArrays read from FDB (#686)
- Reader.info() method to print the catalog information (#683)
- Simpler reader init() by reorganizing the calls to areas and regrid weights configuration and loading (#682)
- Optional autosearch for vert_coord (#682)
- plot_single_map adapted to different coordinate names and bugfixes (#680)
- Sea ice volume datasets for the Northern Hemisphere (PIOMAS) and the Southern Hemisphere (GIOMAS) (#598)
- Possibility of defining the regrid method from the grid definition (#678)
- Grids stored online and tool to deploy them on cli folder (#675)
- Global time series diagnostic improvements (#637)
- Teleconnections diagnostic improvements (#672)

## [v0.5]

Main changes are:
1. Refactor of the Reader() interface with less options at the init() level
2. Grids are now defined with the source metadata and not in a machine-dependent file
3. CLI wrapper is available to run all diagnostics in a single call
4. Refactoring of the streaming emulator with equal treatment for FDB or file sources

Complete list:
- Controlling the loglevel of the GSV interface (#665)
- Fix wrong fdb source (#657)
- Adding sample files and tests for NEMO 2D and 3D grids (#652)
- tprate not derived from tp for GSV sources (#653)
- Simplify reader init and retrieve providing less argument in initialization (#620)
- var='paramid' can be used to select variables in the retrieve method (#648)
- configdir is not searched based on util file position in the repo (#636)
- Cleaner mask treatment (Revision of mask structure in the reader #617)
- Fldmean fix if only one dimension is present for area selection (#640)
- Adding higher frequency ERA5 data on Levante and Lumi (#628)
- regrid.yaml files are removed, grid infos are now in the catalog metadata (#520, #622, #643)
- Load all available variables in FDB xarray/dask access (#619)
- Lint standard and enforced in CI (#616)
- Reader init split with methods (#523)
- Single map plot utility to be used by all diagnostics (#594)
- Script for automatic generation of Fdb catalog entries (IFS only) (#572)
- Fix loading of singularity mounting /projappl (#612)
- CLI wrapper parser (#599)
- Refactoring of streaming emulator (#593)
- Radiation CLI and diagnostic refinement (#537)
- Ocean3D CLI and diagnostic refinement (#578)
- AtmGlobalMean CLI and diagnostic refinement (#587)
- Tropical cyclones CLI refinements and TC module (#568, #645)
- Removing OPA, OPAgenerator and related tests from the AQUA (Remove OPA from AQUA #586)
- Renaming the experiments according to the DE340 AQUA syntax (Including dev-control-1990 in the source and rename the experiment according to DE340 scheme #556, #614, #618)
- Teleconnections diagnostic improvements (#571, #574, #576, #581, #592, #623)

## [v0.4]

Main changes are:
1. Update to all the diagnostics CLI
2. Refactor of the regridder so that `regrid.yaml`` is grid-based and not experiment-based
3. Xarray access to FDB sources
4. Refactor of the fixer so that merge/replace/default options are available
5. Remove of the `aqua` environment in favour of the `aqua_common` one. 

Complete list:
- Introduced color scheme for aqua logging (#567)
- CLI for sea diagnostic (#549)
- Add CLI for SSH diagnostic and some bug fixes (#540)
- Fix SSH diagnostic to be compatible with lates AQUA version (#538) 
- Helper function to identify vertical coordinates in a dataset (#552)
- Orography for tempest extremes TCs detection and update TCs CLI (Orography threshold included and CLI update #404)
- Improvement of performance indices CLI (Update of ECmean CLI #528)
- Fix to allow reading a list of multiple variables from FDB (#545)
- Further improvement of function to inspect the catalog (#533)
- Custom exceptions for AQUA (#518)
- Speed up of the `retrieve_plain` method (#524)
- Update documention for adding new data and setting up the container (Increase documentation coverage #519)
- CLI wrapper for the state-of-the-art diagnostics analysis (#517, #527, #525, #530, #534, #536, #539, #548, #549, #559)
- Refactor the regrid.yaml as grid-based instead of experiment-based (#291)
- aqua_common environment simplified and updated (#498)
- Update available variables in FDB catalogs on lumi (#514)
- Solve reversed latitudes bug for fixed data (#510)
- Switch to legacy eccodes tables based on intake source metadata (#493)
- Add GPM IMERG precipitation data to the catalog on levante (#505)
- Fix ocean3d diagnostic colorbars not being symmetric when missing values are present (#504) 
- FDB NEMO test access to data (#488)
- Xarray dask access to FDB (#476)
- Issue a warning when multiple gribcodes are associated to the same shortname (Cases for multiple eccodes grib codes #483)
- Allowing fixer to overwrite or merge default configuration (Increasing flexibiity of the fixer allowing for merge, replace and default options #480)
- Add new tests (Increase testing #250)
- Global time series diagnostic setup for multiple variables CLI (#474)
- Option to avoid incomplete chunk when averagin with timmean (Introduce check for chunk completeness in timmean() #466)
- Simplification of Fixer() workflow, more methods and less redundancy (Functionize fixer #478)
- Remove the `aqua` environment file, only `aqua_common` is left (#482)

## [v0.3]

Main changes are:
1. Fixer moved at `Reader()` level
2. Area selection available in `fldmean()` method
3. FDB/GSV access for IFS-NEMO development simulations
4. Configuration file `config-aqua.yaml` replaces `config.yaml`

Complete list:
- Templates in configuration yaml files (#469)
- Bug fixes for FDB access options (#463, #462)
- Add observational catalogs on Lumi (Update Lumi catalog #454)
- Automatic finding of cdo (#456)
- Area is fixed if data are fixed (Fixer applied to grid areas #442)
- Tests missing failure fix (Fix #436 CI workflow passes even if some tests fail #452)
- FDB/GSV access to IFS control and historical simulations (#434, #458)
- Climatology support restored in the Reader (Fix for climatology #445)
- Improvement function to inspect the catalog (Inspect_catalog improvement #446)
- Minor improvements of the gribber (Fix gribber fdb #427)
- Allow the LRA generator to work with generators and so with FDB (LRA from fdb on mafalda #430)
- Fixes only on selected variables (Fixer updates #428)
- Complete revision of the FDB/GSV access, allowing to access also recent experiments using variable step (#343)
- Teleconnections diagnostic adapted to new code improvements (Teleconnections Dev branch update #424, #465)
- Add support for area selection with fldmean (Fldmean box selection #409)
- Environment simplified, dependencies are now mostly on the pyproject file (A simpler environment.yml #286)
- Intake esm functionality added back (Fix intake-esm #287)
- Intake esm tests (Test also intake-esm #335)
- Yaml dependencies removed (Logger and yaml issues in util.py #334)
- Log history working for iterators as well (Logger and yaml issues in util.py #334)
- Util refactor (Utility refactor #405)
- Fixer at reader level (Fixes at Reader level #244)
- Uniform timmean (Uniform time after timmean and add option for time_bnds #419)
- FDB tests added (Add FDB 5.11, a local FDB with some test data #280, #432)
- Refactor of unit conversion and non-metpy cases (Flexible unit fix from YAML file #416)
- Refactor of the config file definition (Refactor of the configuration search #417)

## [v0.2.1]

- Add development control-1950 and historical-1990 experiments to the LRA (LRA for control-1950 and historical-1990 on Levante from v0.2 #455)

## [v0.2]

- Improve the LRA generator and worklow CLI (Streaming for the LRA #289)
- AQUA new common environment installation tool for LUMI added (#413)
- Added a bash script "load_aqua_lumi.sh" to load aqua environment in LUMI with containers (Adding an AQUA singularity container for LUMI #418)

## [v0.2-beta]

This is the `AQUA` version part of the Deliverable D340.7.1.2. 

- SSH diagnostic improvements (Linting SSH diagnostics #377, SSH diag: PDF file name changed #388)
- Timmean fix to uniform time axis (Fix for timmean() to uniform output time axis #381)
- New tests trigger routine (Tests trigger with label #385)
- Fix for tco1279 and FESOM (fix for masked tco1279 #390, psu fix for salinity #383)
- ECmean improvements (various improvement for ecmean #392)
- Seaice diagnostic improvements (Deliverable340.7.1.2 fix seaice #389, Linting Seaice diagnostics #376)
- Teleconnections diagnostic graphics module enhanced and various improvements (Teleconnections corrections for D340.7.1.2 #379, Fix import in teleconnections notebooks #395, Teleconnections fix docs #408)
- Tropical cyclones linting of the diagnostic (Linting tropical cyclones diagnostics #380, Improved plotting functions for tropical cyclones #391)
- Ocean diagnostics restructured in a single folder, sharing common functions and other improvements (Linting+Fixes Ocean diagnostics #374, Adding units for MLD plot in ocean3d package #406)
- Documentation fixes (Documentation fixes after review #403)
- Atmglobalmean and radiation diagnostic improvements (Atmglobalmean fix #371)
- MSWEP fixer bugfix (Change MSWEP datamodel #397, fixing of mswep #401)

## [v0.2-alpha]

This is the `AQUA` version that will be part of the Deliverable D340.7.1.2, sent to internal review. This is mostly done by the inclusion of twelve diagnostics within the AQUA framework

- Added teleconnections diagnostic (#308, #309, #318, #333, #352)
- Added tropical cyclones diagnostic (#310, #345)
- Added performance indices diagnostic based on ECmean tool (#57, #327) 
- Added sea ice diagnostic (#353, #368)
- Added global timeseries diagnostic (#358, #359)
- Added radiation analysis diagnostic (#301, #360)
- Added global mean bias diagnostic (#285, #371)
- Added SSH variability diagnostic (#367, #369)
- Added tropical rainfall diagnostic (#314)
- Added Ocean circulation diagnostic (#295)
- Added global ocean diagnosc (#164)
- Added global mean timeseries (#268)
- Multiple fixes in the Reader (#316, #324, #334)
- Avoid time duplicated in the Reader (#357)
- Enabling autodoc for diagnostics (#330)
- Data access improvement on Levante, including new datasets (#332, #355, #321)
- Added a common environment file (#363)
- Support for Lumi installation (#315)
- Added the `changelog` file

### Changed

- Dummy diagnostic is now in the `dummy` folder (previously was `dummy-diagnostic`)
- Tests and code is now working with python>=3.9 (previously python 3.11 was excluded)

## [v0.1-beta]

This is the `AQUA` version that will be part of the Deliverable D340.7.1.1.
This is mostly built on the `AQUA` `Reader` class which support for climate model data interpolation, spatial and temporal aggregation and conversion for a common GRIB-like data format.


- Low resolution archive documentation
- Fixed a bug in the `Gribber` class that was not reading the correct yaml catalog file

## v0.1-alpha

This is the AQUA pre-release to be sent to internal reviewers. 
Documentations is completed and notebooks are working.

[unreleased]: https://github.com/DestinE-Climate-DT/AQUA/compare/v0.13.1...HEAD
[v0.13.1]: https://github.com/DestinE-Climate-DT/AQUA/compare/v0.13.0...v0.13.1
[v0.13.0]: https://github.com/DestinE-Climate-DT/AQUA/compare/v0.13-beta...v0.13.0
[v0.13-beta]: https://github.com/DestinE-Climate-DT/AQUA/compare/v0.13-alpha...v0.13-beta
[v0.13-alpha]: https://github.com/DestinE-Climate-DT/AQUA/compare/v0.12.2...v0.13-alpha
[v0.12.2]: https://github.com/DestinE-Climate-DT/AQUA/compare/v0.12.1...v0.12.2
[v0.12.1]: https://github.com/DestinE-Climate-DT/AQUA/compare/v0.12...v0.12.1
[v0.12]: https://github.com/DestinE-Climate-DT/AQUA/compare/v0.11.3...v0.12
[v0.11.3]: https://github.com/DestinE-Climate-DT/AQUA/compare/v0.11.2...v0.11.3
[v0.11.2]: https://github.com/DestinE-Climate-DT/AQUA/compare/v0.11.1...v0.11.2
[v0.11.1]: https://github.com/DestinE-Climate-DT/AQUA/compare/v0.11...v0.11.1
[v0.11]: https://github.com/DestinE-Climate-DT/AQUA/compare/v0.10.3...v0.11
[v0.10.3]:https://github.com/DestinE-Climate-DT/AQUA/compare/v0.10.2...v0.10.3
[v0.10.2]: https://github.com/DestinE-Climate-DT/AQUA/compare/v0.10.1...v0.10.2
[v0.10.1]: https://github.com/DestinE-Climate-DT/AQUA/compare/v0.10...v0.10.1
[v0.10]: https://github.com/DestinE-Climate-DT/AQUA/compare/v0.9.2...v0.10
[v0.9.2]: https://github.com/DestinE-Climate-DT/AQUA/compare/v0.9.1...v0.9.2
[v0.9.1]: https://github.com/DestinE-Climate-DT/AQUA/compare/v0.9...v0.9.1
[v0.9]: https://github.com/DestinE-Climate-DT/AQUA/compare/v0.8.2...v0.9
[v0.8.2]: https://github.com/DestinE-Climate-DT/AQUA/compare/v0.8.1...v0.8.2
[v0.8.1]: https://github.com/DestinE-Climate-DT/AQUA/compare/v0.8...v0.8.1
[v0.8]: https://github.com/DestinE-Climate-DT/AQUA/compare/v0.7.3...v0.8
[v0.7.3]: https://github.com/DestinE-Climate-DT/AQUA/compare/v0.7.2...v0.7.3
[v0.7.2]: https://github.com/DestinE-Climate-DT/AQUA/compare/v0.7.1...v0.7.2
[v0.7.1]: https://github.com/DestinE-Climate-DT/AQUA/compare/v0.7...v0.7.1
[v0.7]: https://github.com/DestinE-Climate-DT/AQUA/compare/v0.6.3...v0.7
[v0.6.3]: https://github.com/DestinE-Climate-DT/AQUA/compare/v0.6.2...v0.6.3
[v0.6.2]: https://github.com/DestinE-Climate-DT/AQUA/compare/v0.6.1...v0.6.2
[v0.6.1]: https://github.com/DestinE-Climate-DT/AQUA/compare/v0.6...v0.6.1
[v0.6]: https://github.com/DestinE-Climate-DT/AQUA/compare/v0.5.2-beta...v0.6
[v0.5.2-beta]: https://github.com/DestinE-Climate-DT/AQUA/compare/v0.5.2-alpha...v0.5.2-beta
[v0.5.2-alpha]: https://github.com/DestinE-Climate-DT/AQUA/compare/v0.5.1...v0.5.2-alpha
[v0.5.1]: https://github.com/DestinE-Climate-DT/AQUA/compare/v0.5...v0.5.1
[v0.5]: https://github.com/DestinE-Climate-DT/AQUA/compare/v0.4...v0.5
[v0.4]: https://github.com/DestinE-Climate-DT/AQUA/compare/v0.3...v0.4
[v0.3]: https://github.com/DestinE-Climate-DT/AQUA/compare/v0.2.1...v0.3
[v0.2.1]: https://github.com/DestinE-Climate-DT/AQUA/compare/v0.2...v0.2.1
[v0.2]: https://github.com/DestinE-Climate-DT/AQUA/compare/v0.2-beta...v0.2
[v0.2-beta]: https://github.com/DestinE-Climate-DT/AQUA/compare/v0.2-alpha...v0.2-beta
[v0.2-alpha]: https://github.com/DestinE-Climate-DT/AQUA/compare/v0.1-beta...v0.2-alpha
[v0.1-beta]: https://github.com/DestinE-Climate-DT/AQUA/compare/v0.1-alpha...v0.1-beta<|MERGE_RESOLUTION|>--- conflicted
+++ resolved
@@ -8,11 +8,7 @@
 Unreleased in the current development version (target v0.14):
 
 AQUA core complete list:
-<<<<<<< HEAD
-=======
-
 - Enable publication of documentation on ReadTheDocs (#1699, #1716)
->>>>>>> 224f6170
 - Adapt Catgen test to the new number of sources for ICON (#1708)
 - Added tests for the Hovmoller plot routine (#1532)
 - push_s3 compatibility with boto3>=1.36.0 (#1704)
