# Changelog

All notable changes to this project will be documented in this file.
The format is based on [Keep a Changelog](https://keepachangelog.com/en/1.0.0/)

## [Unreleased]

Unreleased in the current development version:
<<<<<<< HEAD
- `$AQUA` removed from the `Configdir()` autosearch (#1208)
- `aqua-config.yaml` replaced by a template to be installed on each machine (#1203)
=======
- `aqua-config.yaml` replaced by a template to be installed on each machine (#1203)
- `$AQUA` removed from the `Configdir()` autosearch (#1208)
>>>>>>> 88360584
- AQUA cli command to provide the installation path with `--path` option (#1193)
- Restructure of the `machine` and `catalog` instances to support a catalog based development (#1186)
- AQUA installation via command line support a machine specification `aqua install lumi` (#1186)
- Introduction of `machine.yaml` file to support machine dependency of data path and intake variables as kwargs into each catalog (#1186)

## [v0.9.1]

Main changes are:
1. Update of fdb libraries to be compatible with the FDB data bridge

AQUA core complete list:
- OutputNamer Class: Comprehensive Naming Scheme and Metadata Support (#998)
- Creation of png figures for AQUA explorer is local (#1189)

## [v0.9]

Main changes are:
1. AQUA has an `aqua` CLI entry point, that allow for installation/uninstallation, catalog add/remova/update, fixes and grids handling
2. Experiments placed half on HPC and half on DataBridge data can be accessed in continuous manner.

AQUA core complete list:
- AQUA entry point for installation and catalog maintanance and fixes/grids handling (#1131, #1134, #1146, #1168, #1169)
- Automatic switching between HPC and databridge FDB (#1054, #1190)
- CLI script for automatic multiple experiment analysis submission (#1160, #1175)

## [v0.8.2]

Main changes are: 
1. `aqua-grids.yaml` file split in multiple files into `grids` folder
2. Container for Levante

AQUA core complete list:
- Removing any machine name depencency from slurm files (#1135)
- Jinja replacement is added to the aqua-config.yaml (#1154)
- grid definitions split in multiple files (#1152)
- Add script to access the container on Levante HPC (#1151)
- Add support for IFS TL63 and TL159 grids (#1150)
- Swift links for tests and grids renewed (#1142)
- Removing the docker folder (#1137)
- Introducing a tool for benchmarking AQUA code (#1057)
- Define AQUA NEMO healpix grids as a function of their ORCA source (#1113)

AQUA diagnostics complete list:
- Tropical Rainfall: Improve Paths in Live Demonstration Notebook  (#1157)
- Atm global mean: produce seasonal bias plots by default (#1140)
- Tropical Rainfall: Notebook for the Live Demonstration (#1112)
- Teleconnections: MJO Hovmoller plot introduced as notebook (#247)
- Tropical Rainfall: Reduce Redundancy in Conversion Functions (#1096)

## [v0.8.1]

Main changes are: 
1. Fixes following internal D340.7.3.3 and D340.7.1.4 review 

AQUA core complete list:
- Tco399-eORCA025 control, historical and scenario runs added to Lumi catalog (#1070)
- ESA-CCI-L4 dataset added for Lumi and Levante catalogues (#1090)
- Various fixes to the documentation (#1106)
- Fixer for dimensions is now available (#1050)

AQUA diagnostics complete list:
- Timeseries: units can be overridden in the configuration file (#1098)
- Tropical Rainfall: Fixing the Bug in the CLI (#1100)

## [v0.8]

Main changes are:
1. Support for Python 3.12
2. Update in the catalog for Levante and introduction of Leonardo
3. Multiple diagnostics improvement to fullfil D340.7.3.3 and D340.7.1.4

AQUA core complete list:
- LRA for ICON avg_sos and avg_tos (#1076)
- LRA for IFS-NEMO, IFS-FESOM, ICON added to Levante catalog (#1072)
- IFS-FESOM storyline +2K added to the Lumi catalog (#1059)
- Allowing for jinja-based replacemente in load_yaml (#1045) 
- Support for Python 3.12 (#1052)
- Extending pytests (#1053)
- More efficient use of `_retrieve_plain` for acessing sample data (#1048)
- Introducing the catalogue structure for Leonardo HPC (#1049)
- Introducing an rsync script between LUMI and levante for grids (#1044)
- Introducing a basic jinja-based catalog entry generator (#853)
- Adapt NextGEMS sources and fixes to the final DestinE governance (#1008, #1035)
- Remove  NextGEMS cycle2 sources (#1008)
- Avoid GSVSource multiple class instantiation in dask mode (#1051)

AQUA diagnostics complete list:
- Teleconnections: refactor of the documentation (#1061)
- Tropical rainfall: Updating the Documentation and Notebooks (#1083)
- Performance indices: minor improvements with the inclusion of mask and area files (#1076)
- Timeseries: Seasonal Cycle and Gregory plots save netcdf files (#1079)
- Tropical rainfall: minor modifications to the CLI and fixes to changes in the wrapper introduced in PR #1063 (#1074)
- Tropical rainfall: adding daily variability and precipitation profiles to the cli (#1063)
- Teleconnections: bootstrap evaluation of concordance with reference dataset (#1026)
- SSH: Improvement of the CLI (#1024) 
- Tropical rainfall: adding metadata and comparison with era5 and imerg to the plots, re-binning of the histograms and buffering of the data (#1014)
- Timeseries: refactor of the documentation (#1031)
- Radiation: boxplot can accomodate custom variables (#933)
- Seaice: convert to module, add Extent maps (#803)
- Seaice: Implement seaice Volume timeseries and thickness maps (#1043)

## [v0.7.3]

Main changes are:
1. IFS-FESOM NextGEMS4 and storylines simulations available in the catalogue
2. Vertical chunking for GSV intake access
3. FDB monthly average data access is available
4. kwargs parsing of reader arguments (e.g. allowing for zoom and ensemble support)

AQUA core complete list:
- Add kwargs parsing of reader arguments, passing them to intake to substitute parameters (#757)
- Remove `zoom` and use kwargs instead (#757)
- Enabling the memory monitoring and (optional) full performance monitoring in LRA (#1010)
- Adding IFS_9-FESOM_5 NextGEMS4 simulation on levante (#1009)
- Function to plot multiple maps is introduced as `plot_maps()` and documented (#866)
- Adding the IFS-FESOM storylines simulation (#848)
- `file_is_complete()` accounts also for the mindate attribute (#1007)
- Introducing a `yearmonth` timestyle to access FDB data on monthly average (#1001)
- Adding expected time calculation for weight generation (#701)
- Vertical chunking for GSV intake access (#1003)

AQUA diagnostics complete list:
- Timeseries: Various bugfix and improvements for cli and formula (#1013, #1016, #1022)

## [v0.7.2]

Main changes are:
1. `mtpr` is used for precipitation in all the catalogue entries
2. LRA CLI support for parallel SLURM submission and other improvements
3. ICON production simulations available in the catalogue
4. `detrend()` method is available in the `Reader` class
5. All the diagnostics have dask support in their CLI

AQUA core complete list:
- Fix LRA sources to allow incomplete times for different vars (#994)
- Distributed dask option for diagnostic CLIs and wrapper (#981)
- Added documentation for `plot_timeseries`, `plot_seasonalcycle` and `plot_single_map_diff` (#975)
- Minimum date fixer feature / ICON net fluxes fix (#958)
- Unified logging for all diagnostics (#931)
- A `detrend()` method is added to the Reader class (#919)
- LRA file handling improvements (#849, #972)
- Updating fixer for ERA5 monthly and hourly data on Levante (#937)
- GSV pin to 1.0.0 (#950)
- Adding ICON production simulations (#925)
- LRA CLI for parallel SLURM submission support a max number of concurrent jobs and avoid same job to run (#955, #990)
- Renaming of EC-mean output figures in cli push tool for aqua-web (#930)
- Renaming the `tprate` variable into `mtpr` in all fixes (#944)

AQUA diagnostic complete list:
- Tropical rainfall: enhancements of plotting and performance, files path correction (#997)
- Timeseries: seasonal cycle runs as a separate cli in aqua-analysis for performance speed-up (#982)
- Timeseries: seasonal cycle is added if reference data are not available in some timespan (#974)
- Tropical rainfall: Removing unnecessary printing during the CLI, optimazing the CLi for low and high-resolution data (#963)
- Timeseries: Grergory plot TOA limits are dynamically chosen (#959)
- SSH: technical improvements including removal of hardcoded loglevel and timespan definition. (#677)
- SSH: ready with new data governance and option to plot difference plots added. (#677)
- Atmosferic Global Mean: added mean bias for the entire year in seasonal bias function (#947)
- Tropical Cyclones: working with IFS-NEMO and ICON, includes retrieval of orography from file (#1071).

## [v0.7.1]

Main changes are:
1. Complete update of the timeseries diagnostic
2. LRA CLI for parallel SLURM submission
3. SSP370 production scenario for IFS-NEMO available in the catalogue

AQUA core complete list:
- Plot timeseries is now a framework function (#907)
- Improve the automatic parsing of date range according to schema from fdb (#928)
- LRA CLI for parallel SLURM submission (#909)
- Added graphics function to plot data and difference between two datasets on the same map (#892)
- Add IFS-NEMO ssp370 scenario (#906)

AQUA diagnostics complete list:
- Teleconnections: comparison with obs is done automatically in diagnostic CLI (#924)
- Teleconnections: capability to find index file if already present (#926)
- Timeseries: save flag introduced to save to enable/disable saving of the timeseries (#934)
- Improve the automatic parsing of date range according to schema from fdb (#928)
- Updated output filenames for atmglobalmean diagnostic (#921)
- Added graphics function to plot data and difference between two datasets on the same map (#892)
- Implemented `pyproject.toml` for global_time_series diagnostic (#920).
- Implemented `pyproject.toml` for tropical_rainfall diagnostic (#850).
- Updating CLi for tropical_rainfall diagnostic (#815)
- LRA cli for parallel SLURM submission (#909)
- Timeseries: seasonal cycle is available for the global timeseries (#912)
- Timeseries: refactory of Gregory plot as a class, comparison with multiple models and observations (#910)
- Add IFS-NEMO ssp370 scenario (#906)
- Timeseries: complete refactory of the timeseries as a class, comparison with multiple models and observations (#907)
- Plot timeseries is now a framework function (#907)

## [v0.7]

Main changes are:
1. Multiple updates to the diagnostics, both scientific and graphical, to work with more recent GSV data
2. `mtpr` is now used instead of `tprate` for precipitation
2. Documentation has been reorganized and integrated

Complete list:
- New utility `add_pdf_metadata` to add metadata to a pdf file (#898)
- Experiments `a0gg` and `a0jp` added to the IFS-NEMO catalog, and removal of `historical-1990-dev-lowres` (#889)
- Updated notebooks to ensure consistency across different machines by using observational datasets, and included a demo of aqua components for Lumi (#868)
- Scripts for pushing figures and docs to aqua-web (#880)
- Fixed catalogue for historical-1990-dev-lowres source (#888, #895)
- data_models src files are now in the aqua/data_models folder, with minor modifications (#884)
- Warning options based on the `loglevel` (#852)
- Timeseries: formula bugfix and annual plot only for complete years (#876)
- mtpr instead of tprate derived from tp (#828)
- eccodes 2.34.0 does not accomodate for AQUA step approach, pin to <2.34.0 (#873)
- Bugfix of the `aqua-analysis` wrapper, now can work teleconnections on atmospheric and oceanic variables 
and the default path is an absolute one (#859, #862)
- Ocean3D: many fixes and adaptations to new data governance (#776)
- Bugfix of the `aqua-analysis` wrapper, now can work teleconnections on atmospheric and oceanic variables (#859)
- Radiation: adaptation to new data governance and many improvements (#727)
- Seaice: Sea ice extent has now seasonal cycle (#797)
- Fixing the paths in `cli/lumi-install/lumi_install.sh` (#856).
- Refactor of the documentation (#842, #871)
- The drop warning in `aqua/gsv/intake_gsv.py` (#844)
- Tropical cyclones diagnostic: working with new data governance (includes possibility to retrieve orography from file (#816)

## [v0.6.3]

Complete list:
- Setting last date for NaN fix for IFS-NEMO/IFS-FESOM to 1999-10-01 and cleaner merge of parent fixes (#819)
- Hotfix to set `intake==0.7.0` as default (#841)
- Timeseries: can add annual std and now default uncertainty is 2 std (#830)
- `retrieve_plain()` method now set off startdate and enddate (#829)
- Complete restructure of fixer to make use of `fixer_name`: set a default for each model and a `False` to disable it (#746)
- Added `center_time` option in the `timmean()` method to save the time coordinate in the middle of the time interval and create a Timmean module and related TimmeanMixin class (#811)
- Fixer to rename coordinates available (#822)
- Fixing new pandas timedelta definition: replacing H with h in all FDB catalog (#786)
- Change environment name from `aqua_common` to `aqua`(#805)
- Adding a run test label to trigger CI (#826)
- Tropical_rainfall: improve organization and maintainability, introducing nested classes (#814)
- Revisiting CERES fixes (#833)
- Timeseries: add bands for observation in Gregory plots (#837)

## [v0.6.2]

Complete list:
- Global time series plot annual and monthly timeseries together, improved Gregory plot (#809)
- Teleconnection can now take a time range as input and ylim in the index plot function (#799)
- LRA to use `auto` final time and `exclude_incomplete` (#791)
- Hotfix for v0.12.0 of the GSV_interface related to valid_time (#788)
- Global time series adapted to new data governance (#785)
- AtmoGlobalMean diagnostic improvements and adaptation to new data governance (#745 #789 #807 #812)
- Sea-ice diagnostic adapted to new data governance (#790)
- Implement a fix setting to NaN the data of the first step in each month (for IFS historical-1990) (#776)

## [v0.6.1]

Complete list:
- Teleconnection improvement to accept different variable names for ENSO (avg_tos instead of sst) (#778)
- ERA5 fixes compatible with new data governance (#772)
- Update the LRA generator (removing aggregation and improving) filecheck and fix entries for historical-1990-dev-lowres (#772)
- Updates of ECmean to work with production experiments (#773, #780)
- Automatic data start and end dates for FDB sources (#762)

## [v0.6]

Main changes are:
1. Inclusion in the catalog of the historical-1990 production simulations from IFS-NEMO and IFS-FESOM.
2. New fixes that targets the DestinE updated Data Governance

Complete list:
- IFS-FESOM historical-1990-dev-lowres with new data governance added to the catalogue (#770)
- AtmoGlobalMean diagnostic improvements (#722)
- Teleconnections diagnostic improvements (#722)
- Read only one level for retrieving 3D array metadata, select single level for retrieve (#713)
- IFS-FESOM historical-1990-dev-lowres with new data governance added to the catalogue
- Fix mismatch between var argument and variables specified in catalogue for FDB (#761)
- Compact catalogues using yaml override syntax (#752)
- Fix loading source grid file before smmregrid weight generation (#756)

## [v0.5.2-beta]

Complete list:
-  A new fdb container is used to generate the correct AQUA container

## [v0.5.2-alpha]

Main changes are:
1. Coupled models IFS-NEMO and IFS-FESOM are now supported
2. Accessor to use functions and reader methods as if they were methods of xarray objects, see [notebook](https://github.com/DestinE-Climate-DT/AQUA/blob/main/notebooks/reader/accessor.ipynb)
3. Preliminary provenance information is now available in the history attribute of the output files
4. AQUA analysis wrapper is parallelized
5. A levelist can be provided in FDB sources, this will greatly speed up the data retrieve

Complete list:
- Fix reading only one sample variable and avoid _bnds variables (#743)
- Allow correct masked regridding after level selection. Add level selection also for not-FDB sources (#741)
- Read only one level for retrieving 3D array metadata, select specific levels for FDB retrieve (#713)
- Defining catalog entry for coupled models IFS-NEMO and IFS-FESOM (#720)
- Change fixer_name to fixer_name (#703)
- Reorganization of logging calls (#700)
- Accessor to use functions and reader methods as if they were methods of xarray objects (#716)
- Suggestions are printed if a model/exp/source is not found while inspecting the catalogue (#721)
- Improvements in the single map plot function (#717)
- Minor metadata fixes (logger newline and keep "GRIB_" in attrs) (#715)
- LRA fix now correctly aggregating monthly data to yearly when a full year is available (#696)
- History update and refinement creating preliminary provenance information (plus AQUA emoji!) (#676)
- OPA lra compatible with no regrid.yaml (#692)
- Introducing fixer definitions not model/exp/source dependents to be specified at the metadata level (#681)
- AQUA analysis wrapper is parallelized and output folder is restructured (#684, #725)

## [v0.5.1]

Main changes are:
1. A new `Reader` method `info()` is available to print the catalogue information
2. Grids are now stored online and a tool to deploy them on the `cli` folder is available

Complete list:
- Fix attributes of DataArrays read from FDB (#686)
- Reader.info() method to print the catalogue information (#683)
- Simpler reader init() by reorganizing the calls to areas and regrid weights configuration and loading (#682)
- Optional autosearch for vert_coord (#682)
- plot_single_map adapted to different coordinate names and bugfixes (#680)
- Sea ice volume datasets for the Northern Hemisphere (PIOMAS) and the Southern Hemisphere (GIOMAS) (#598)
- Possibility of defining the regrid method from the grid definition (#678)
- Grids stored online and tool to deploy them on cli folder (#675)
- Global time series diagnostic improvements (#637)
- Teleconnections diagnostic improvements (#672)

## [v0.5]

Main changes are:
1. Refactor of the Reader() interface with less options at the init() level
2. Grids are now defined with the source metadata and not in a machine-dependent file
3. CLI wrapper is available to run all diagnostics in a single call
4. Refactoring of the streaming emulator with equal treatment for FDB or file sources

Complete list:
- Controlling the loglevel of the GSV interface (#665)
- Fix wrong fdb source (#657)
- Adding sample files and tests for NEMO 2D and 3D grids (#652)
- tprate not derived from tp for GSV sources (#653)
- Simplify reader init and retrieve providing less argument in initialization (#620)
- var='paramid' can be used to select variables in the retrieve method (#648)
- configdir is not searched based on util file position in the repo (#636)
- Cleaner mask treatment (Revision of mask structure in the reader #617)
- Fldmean fix if only one dimension is present for area selection (#640)
- Adding higher frequency ERA5 data on Levante and Lumi (#628)
- regrid.yaml files are removed, grid infos are now in the catalogue metadata (#520, #622, #643)
- Load all available variables in FDB xarray/dask access (#619)
- Lint standard and enforced in CI (#616)
- Reader init split with methods (#523)
- Single map plot utility to be used by all diagnostics (#594)
- Script for automatic generation of Fdb catalog entries (IFS only) (#572)
- Fix loading of singularity mounting /projappl (#612)
- CLI wrapper parser (#599)
- Refactoring of streaming emulator (#593)
- Radiation CLI and diagnostic refinement (#537)
- Ocean3D CLI and diagnostic refinement (#578)
- AtmGlobalMean CLI and diagnostic refinement (#587)
- Tropical cyclones CLI refinements and TC module (#568, #645)
- Removing OPA, OPAgenerator and related tests from the AQUA (Remove OPA from AQUA #586)
- Renaming the experiments according to the DE340 AQUA syntax (Including dev-control-1990 in the source and rename the experiment according to DE340 scheme #556, #614, #618)
- Teleconnections diagnostic improvements (#571, #574, #576, #581, #592, #623)

## [v0.4]

Main changes are:
1. Update to all the diagnostics CLI
2. Refactor of the regridder so that `regrid.yaml`` is grid-based and not experiment-based
3. Xarray access to FDB sources
4. Refactor of the fixer so that merge/replace/default options are available
5. Remove of the `aqua` environment in favour of the `aqua_common` one. 

Complete list:
- Introduced color scheme for aqua logging (#567)
- CLI for sea diagnostic (#549)
- Add CLI for SSH diagnostic and some bug fixes (#540)
- Fix SSH diagnostic to be compatible with lates AQUA version (#538) 
- Helper function to identify vertical coordinates in a dataset (#552)
- Orography for tempest extremes TCs detection and update TCs CLI (Orography threshold included and CLI update #404)
- Improvement of performance indices CLI (Update of ECmean CLI #528)
- Fix to allow reading a list of multiple variables from FDB (#545)
- Further improvement of function to inspect the catalogue (#533)
- Custom exceptions for AQUA (#518)
- Speed up of the `retrieve_plain` method (#524)
- Update documention for adding new data and setting up the container (Increase documentation coverage #519)
- CLI wrapper for the state-of-the-art diagnostics analysis (#517, #527, #525, #530, #534, #536, #539, #548, #549, #559)
- Refactor the regrid.yaml as grid-based instead of experiment-based (#291)
- aqua_common environment simplified and updated (#498)
- Update available variables in FDB catalogues on lumi (#514)
- Solve reversed latitudes bug for fixed data (#510)
- Switch to legacy eccodes tables based on intake source metadata (#493)
- Add GPM IMERG precipitation data to the catalogue on levante (#505)
- Fix ocean3d diagnostic colorbars not being symmetric when missing values are present (#504) 
- FDB NEMO test access to data (#488)
- Xarray dask access to FDB (#476)
- Issue a warning when multiple gribcodes are associated to the same shortname (Cases for multiple eccodes grib codes #483)
- Allowing fixer to overwrite or merge default configuration (Increasing flexibiity of the fixer allowing for merge, replace and default options #480)
- Add new tests (Increase testing #250)
- Global time series diagnostic setup for multiple variables CLI (#474)
- Option to avoid incomplete chunk when averagin with timmean (Introduce check for chunk completeness in timmean() #466)
- Simplification of Fixer() workflow, more methods and less redundancy (Functionize fixer #478)
- Remove the `aqua` environment file, only `aqua_common` is left (#482)

## [v0.3]

Main changes are:
1. Fixer moved at `Reader()` level
2. Area selection available in `fldmean()` method
3. FDB/GSV access for IFS-NEMO development simulations
4. Configuration file `config-aqua.yaml` replaces `config.yaml`

Complete list:
- Templates in configuration yaml files (#469)
- Bug fixes for FDB access options (#463, #462)
- Add observational catalogs on Lumi (Update Lumi catalog #454)
- Automatic finding of cdo (#456)
- Area is fixed if data are fixed (Fixer applied to grid areas #442)
- Tests missing failure fix (Fix #436 CI workflow passes even if some tests fail #452)
- FDB/GSV access to IFS control and historical simulations (#434, #458)
- Climatology support restored in the Reader (Fix for climatology #445)
- Improvement function to inspect the catalogue (Inspect_catalogue improvement #446)
- Minor improvements of the gribber (Fix gribber fdb #427)
- Allow the LRA generator to work with generators and so with FDB (LRA from fdb on mafalda #430)
- Fixes only on selected variables (Fixer updates #428)
- Complete revision of the FDB/GSV access, allowing to access also recent experiments using variable step (#343)
- Teleconnections diagnostic adapted to new code improvements (Teleconnections Dev branch update #424, #465)
- Add support for area selection with fldmean (Fldmean box selection #409)
- Environment simplified, dependencies are now mostly on the pyproject file (A simpler environment.yml #286)
- Intake esm functionality added back (Fix intake-esm #287)
- Intake esm tests (Test also intake-esm #335)
- Yaml dependencies removed (Logger and yaml issues in util.py #334)
- Log history working for iterators as well (Logger and yaml issues in util.py #334)
- Util refactor (Utility refactor #405)
- Fixer at reader level (Fixes at Reader level #244)
- Uniform timmean (Uniform time after timmean and add option for time_bnds #419)
- FDB tests added (Add FDB 5.11, a local FDB with some test data #280, #432)
- Refactor of unit conversion and non-metpy cases (Flexible unit fix from YAML file #416)
- Refactor of the config file definition (Refactor of the configuration search #417)

## [v0.2.1]

- Add development control-1950 and historical-1990 experiments to the LRA (LRA for control-1950 and historical-1990 on Levante from v0.2 #455)

## [v0.2]

- Improve the LRA generator and worklow CLI (Streaming for the LRA #289)
- AQUA new common environment installation tool for LUMI added (#413)
- Added a bash script "load_aqua_lumi.sh" to load aqua environment in LUMI with containers (Adding an AQUA singularity container for LUMI #418)

## [v0.2-beta]

This is the `AQUA` version part of the Deliverable D340.7.1.2. 

- SSH diagnostic improvements (Linting SSH diagnostics #377, SSH diag: PDF file name changed #388)
- Timmean fix to uniform time axis (Fix for timmean() to uniform output time axis #381)
- New tests trigger routine (Tests trigger with label #385)
- Fix for tco1279 and FESOM (fix for masked tco1279 #390, psu fix for salinity #383)
- ECmean improvements (various improvement for ecmean #392)
- Seaice diagnostic improvements (Deliverable340.7.1.2 fix seaice #389, Linting Seaice diagnostics #376)
- Teleconnections diagnostic graphics module enhanced and various improvements (Teleconnections corrections for D340.7.1.2 #379, Fix import in teleconnections notebooks #395, Teleconnections fix docs #408)
- Tropical cyclones linting of the diagnostic (Linting tropical cyclones diagnostics #380, Improved plotting functions for tropical cyclones #391)
- Ocean diagnostics restructured in a single folder, sharing common functions and other improvements (Linting+Fixes Ocean diagnostics #374, Adding units for MLD plot in ocean3d package #406)
- Documentation fixes (Documentation fixes after review #403)
- Atmglobalmean and radiation diagnostic improvements (Atmglobalmean fix #371)
- MSWEP fixer bugfix (Change MSWEP datamodel #397, fixing of mswep #401)

## [v0.2-alpha]

This is the `AQUA` version that will be part of the Deliverable D340.7.1.2, sent to internal review. This is mostly done by the inclusion of twelve diagnostics within the AQUA framework

- Added teleconnections diagnostic (#308, #309, #318, #333, #352)
- Added tropical cyclones diagnostic (#310, #345)
- Added performance indices diagnostic based on ECmean tool (#57, #327) 
- Added sea ice diagnostic (#353, #368)
- Added global timeseries diagnostic (#358, #359)
- Added radiation analysis diagnostic (#301, #360)
- Added global mean bias diagnostic (#285, #371)
- Added SSH variability diagnostic (#367, #369)
- Added tropical rainfall diagnostic (#314)
- Added Ocean circulation diagnostic (#295)
- Added global ocean diagnosc (#164)
- Added global mean timeseries (#268)
- Multiple fixes in the Reader (#316, #324, #334)
- Avoid time duplicated in the Reader (#357)
- Enabling autodoc for diagnostics (#330)
- Data access improvement on Levante, including new datasets (#332, #355, #321)
- Added a common environment file (#363)
- Support for Lumi installation (#315)
- Added the `changelog` file

### Changed

- Dummy diagnostic is now in the `dummy` folder (previously was `dummy-diagnostic`)
- Tests and code is now working with python>=3.9 (previously python 3.11 was excluded)

## [v0.1-beta]

This is the `AQUA` version that will be part of the Deliverable D340.7.1.1.
This is mostly built on the `AQUA` `Reader` class which support for climate model data interpolation, spatial and temporal aggregation and conversion for a common GRIB-like data format.


- Low resolution archive documentation
- Fixed a bug in the `Gribber` class that was not reading the correct yaml catalogue file

## v0.1-alpha

This is the AQUA pre-release to be sent to internal reviewers. 
Documentations is completed and notebooks are working.

[unreleased]: https://github.com/DestinE-Climate-DT/AQUA/compare/v0.9.1...HEAD
[v0.9.1]: https://github.com/DestinE-Climate-DT/AQUA/compare/v0.9...v0.9.1
[v0.9]: https://github.com/DestinE-Climate-DT/AQUA/compare/v0.8.2...v0.9
[v0.8.2]: https://github.com/DestinE-Climate-DT/AQUA/compare/v0.8.1...v0.8.2
[v0.8.1]: https://github.com/DestinE-Climate-DT/AQUA/compare/v0.8...v0.8.1
[v0.8]: https://github.com/DestinE-Climate-DT/AQUA/compare/v0.7.3...v0.8
[v0.7.3]: https://github.com/DestinE-Climate-DT/AQUA/compare/v0.7.2...v0.7.3
[v0.7.2]: https://github.com/DestinE-Climate-DT/AQUA/compare/v0.7.1...v0.7.2
[v0.7.1]: https://github.com/DestinE-Climate-DT/AQUA/compare/v0.7...v0.7.1
[v0.7]: https://github.com/DestinE-Climate-DT/AQUA/compare/v0.6.3...v0.7
[v0.6.3]: https://github.com/DestinE-Climate-DT/AQUA/compare/v0.6.2...v0.6.3
[v0.6.2]: https://github.com/DestinE-Climate-DT/AQUA/compare/v0.6.1...v0.6.2
[v0.6.1]: https://github.com/DestinE-Climate-DT/AQUA/compare/v0.6...v0.6.1
[v0.6]: https://github.com/DestinE-Climate-DT/AQUA/compare/v0.5.2-beta...v0.6
[v0.5.2-beta]: https://github.com/DestinE-Climate-DT/AQUA/compare/v0.5.2-alpha...v0.5.2-beta
[v0.5.2-alpha]: https://github.com/DestinE-Climate-DT/AQUA/compare/v0.5.1...v0.5.2-alpha
[v0.5.1]: https://github.com/DestinE-Climate-DT/AQUA/compare/v0.5...v0.5.1
[v0.5]: https://github.com/DestinE-Climate-DT/AQUA/compare/v0.4...v0.5
[v0.4]: https://github.com/DestinE-Climate-DT/AQUA/compare/v0.3...v0.4
[v0.3]: https://github.com/DestinE-Climate-DT/AQUA/compare/v0.2.1...v0.3
[v0.2.1]: https://github.com/DestinE-Climate-DT/AQUA/compare/v0.2...v0.2.1
[v0.2]: https://github.com/DestinE-Climate-DT/AQUA/compare/v0.2-beta...v0.2
[v0.2-beta]: https://github.com/DestinE-Climate-DT/AQUA/compare/v0.2-alpha...v0.2-beta
[v0.2-alpha]: https://github.com/DestinE-Climate-DT/AQUA/compare/v0.1-beta...v0.2-alpha
[v0.1-beta]: https://github.com/DestinE-Climate-DT/AQUA/compare/v0.1-alpha...v0.1-beta<|MERGE_RESOLUTION|>--- conflicted
+++ resolved
@@ -6,13 +6,8 @@
 ## [Unreleased]
 
 Unreleased in the current development version:
-<<<<<<< HEAD
-- `$AQUA` removed from the `Configdir()` autosearch (#1208)
-- `aqua-config.yaml` replaced by a template to be installed on each machine (#1203)
-=======
 - `aqua-config.yaml` replaced by a template to be installed on each machine (#1203)
 - `$AQUA` removed from the `Configdir()` autosearch (#1208)
->>>>>>> 88360584
 - AQUA cli command to provide the installation path with `--path` option (#1193)
 - Restructure of the `machine` and `catalog` instances to support a catalog based development (#1186)
 - AQUA installation via command line support a machine specification `aqua install lumi` (#1186)
