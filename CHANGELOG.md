--- conflicted
+++ resolved
@@ -8,11 +8,7 @@
 Unreleased in the current development version:
 
 - Fixed catalogue for historical-1990-dev-lowres source (#888)
-<<<<<<< HEAD
-- Data_models src files are now in the aqua/data_models folder, with minor modifications (#884)
-=======
 - data_models src files are now in the aqua/data_models folder, with minor modifications (#884)
->>>>>>> f3fa1a7d
 - Warning options based on the `loglevel` (#852)
 - Timeseries: formula bugfix and annual plot only for complete years (#876)
 - mtpr instead of tprate derived from tp (#828)
