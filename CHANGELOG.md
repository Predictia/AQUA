--- conflicted
+++ resolved
@@ -7,15 +7,12 @@
 
 Unreleased is the current development version.
 
-<<<<<<< HEAD
 - Sea ice volume datasets for the Northern Hemisphere (PIOMAS) and the Southern Hemisphere (GIOMAS) (#598)
-=======
 - Lint standard and enforced in CI (#616)
 - Reader init split with methods (#523)
 - Single map plot utility (#594)
 - Script for automatic generation of Fdb catalog entries (#572)
 - Fix loading of singularity mounting /projappl (#612)
->>>>>>> a86b1cdf
 - CLI wrapper parser (#599)
 - Refactoring of streaming emulator (#593)
 - Radiation CLI and diagnostic refinement (#537)
