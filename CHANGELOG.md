# Changelog

All notable changes to this project will be documented in this file.
The format is based on [Keep a Changelog](https://keepachangelog.com/en/1.1.0/)

## [Unreleased]

Unreleased in the current development version (target v0.18.0):
Removed:
-  removed old OutputSaver (#2146) 

Workflow modifications:
- `aqua-analysis.py` is now an entry point `aqua analysis` in the AQUA console, with the same syntax as before.

AQUA core complete list:
<<<<<<< HEAD
- Fix loaded areas as dataset (#2174)
=======
- Few graphical adjustments in multiple_maps (#2159)
>>>>>>> 38f472c9
- Fix fldstat coordinate treatment (#2147)
- Fixer applied when units name changes is required and no factor is found (#2128)
- Update aqua-analysis config for refactored diagnostics (#2144)
- Fixed incompatible coordinate transformatiosn (#2137)
- Added Nord4 support in the `load-aqua-container.sh` script (#2130)
- Add `aqua analysis` to replace the `aqua-analysis.py` script, with a more flexible CLI interface (#2065)
- Bugfix in `plot_seasonalcycles()` trying to use a non-existing `time` coordinate (#2114)
- Add `norm` keyword argument to the `plot_single_map` to allow non-linear colorbar normalisation (#2107)
- `draw_manual_gridlines()` utility function to draw gridlines on cartopy maps (#2105)
- `apply_circular_window()` utility function to apply a circular window to cartopy maps (#2100)

AQUA diagnostics complete list:
- Boxplots: add support for reader_kwargs (#2149)
- Global Biases: add the `diagnostic_name` option in config file (#2159)
- Gregory: refined the reference label generation (#2157)
- Remove old seaice diagnostic scripts (#2152)
- Timeseries: fix lazy calculation of seasonal cycles (#2143)
- Boxplots: fix output dir (#2136) 
- Boxplots: add tests and update docs (#2129)
- Seaice: refactored `seaice` diagnostic with cli, relative `config_seaice.yaml` and `regions_definition.yaml` files. Add updated tests for the diagnostic. Introduce bias plot with custom projections. Extend some graphics functions features (e.g. `add_land` in `single_map.py` or fig,ax definition of `plot_seasonalcycle`  in `timeseries.py`). Enhance utils functions (e.g. `set_map_title`; add `merge_attrs` in `sci_util.py`). Add `int_month_name` in `time.py` and `strlist_to_phrase` for grammar-consistent descriptions (#1684, #2140, #2165)
- Stratification: Stratification class to create density and mixed layer depth data, notebook and tests added. (#2093)
- Radiation: complete refactor of the diagnostic, now based on the `Boxplots` diagnostic and the  `boxplot ` function in graphics (#2007)
- SeasonalCycles: fix a bug which was preventing to plot when no reference data is provided (#2114)

## [v0.17.0]

Main changes are:
1. Support for realizations for `aqua-analysis`, `aqua-push` and a set of diagnostics (Timeseries, Global Biases, Teleconnections, Ecmean)
2. Support for data-portfolio v2.0.0
3. LRA output tree refactored accomodating for realization, statistic and frequency

Removed:
-  removed Reader.info() method (#2076) 

Workflow modifications:
- `machine` and `author` are mandatory fields in the catalog generator config file.
- Data portfolio required is v2.0.0, no API changes are involved in this change.
- Add possibility to change the 'default' realization in Catalog Generator config file.
- AQUA analysis can take a `--realization` option to enable the analysis of a specific realization.

AQUA core complete list:
- Introduce a tentative command to generate grids from sources, `aqua grids build` based on `GridBuilder` class (#2066)
- Support for data-portfolio v2.0.0: updated catalog generator, pinned gsv to v2.12.0. Machine now required in config. (#2092)
- Add possibility to change the 'default' realization in Catalog Generator config file (#2058) 
- `aqua add <catalog>` option in the AQUA console can use GITHUB_TOKEN and GITHUB_USER environment variables to authenticate with GitHub API (#2081)
- Added a `aqua update -c all` option in the AQUA console to update all the catalogs intalled from the Climate-DT repository (#2081)
- `Reader` can filter kwargs so that a parameter not available in the intake source is removed and not passed to the intake driver (#2074)
- Adapt catgen to changes in data-portfolio v1.3.2 (#2076)
- Add `get_projection()` utility function for selection of Cartopy map projections (#2068)
- Tools to push to dashboard support ensemble realizations (#2070)
- `aqua-analysis.py` now supports a `--realization` option to enable the analysis of a specific realization (#2041, #2090)
- Separate new histogram function in the framework (#2061)
- Introducing `timsum()` method to compute cumulative sum (#2059)
- `EvaluateFormula` class to replace the `eval_formula` function with extra provenance features (#2042)
- Solve fixer issue leading to wrong target variable names (#2057)
- Upgrade to `smmregrid=0.1.2`, which fixes coastal erosion in conservative regridding (#1963)
- Refactor LRA of output and catalog entry creatro with `OutputPathBuilder` and `CatalogEntryBuilder` classes (#1932)
- LRA cli support realization, stat and frequency (#1932)
- Update to the new STACv2 API for Lumi (#2039)
- `aqua add` and `aqua avail` commands now support a `--repository` option to specify a different repository to explore (#2037)
- `AQUA_CONFIG` environment variable can be set to customize the path of the configuration files in `aqua-analysis.py` (#2027)
- Development base container updated to stack 7.0.2.8 (#2022, #2025)
- `Trender()` class provide also coefficients and normalize them (#1991)
- Catalog entry builder functionality for diagnostics included in OutputSaver Class (#2086)

AQUA diagnostics complete list:
- Sea-ice extent and volume: bugs related to use of legacy reader functionality (#2111)
- Ocean Trends: Trends class to create trend data along with zonal trend, notebook and tests added. (#1990)
- Global Biases: allow GlobalBias to take projection as argument (#2036)
- ECmean: diagnostics refactored to use `OutputSaver` and new common configuration file (#2012)
- ECmean: dependency to 0.1.15 (#2012)
- Timeseries, Global Biases, Teleconnections, Ecmean: `--realization` option to select a specific realization in the CLI (#2041)
- Global Biases: add try-except block in cli (#2069)
- Global Biases: handling of formulae and Cloud Radiative Forcing Computation (#2031)
- Global Biases: pressure levels plot works correctly with the CLI (#2027)
- Timeseries: `diagnostic_name` option to override the default name in the CLI (#2027)
- Global Biases: output directory is now correctly set in the cli (#2027)
- Timeseries: `center_time` option to center the time axis is exposed in the CLI (#2028)
- Timeseries: fix the missing variable name in some netcdf output (#2023)
- Diagnostic core: new `_select_region` method in `Diagnostic`, wrapped by `select_region` to select a region also on custom datasets (#2020, #2032)

## [v0.16.0]

Removed:
- Removed source or experiment specific fixes; only the `fixer_name` is now supported.

Workflow modifications:
- Due to a bug in Singularity, `--no-mount /etc/localtime` has to be implemented into the AQUA container call 
- `push_analysis.sh` now updates and pushes to LUMI-O the file `experiments.yaml`, which is used by the 
  dashboard to know which experiments to list. The file is downloaded from the object store, updated and 
  pushed back. Additionally it exit with different error codes if the bucket is missing or the S3 credential
  are not correct.

AQUA core complete list:
- Update to the new STAC API for Lumi (#2017)
- Added the `aqua grids set` command to set the paths block in the `aqua-config.yaml` file, overwriting the default values (#2003)
- Derivation of metadata from eccodes is done with a builtin python method instead of definiton file inspection (#2009, #2014)
- `h5py` installed from pypi. Hard pin to version 3.12.1 removed in favor of a lower limit to the version (#2002)
- `aqua-analysis` can accept a `--regrid` argument in order to activate the regrid on each diagnostics supporting it (#1947)
- `--no-mount /etc/localtime` option added to the `load_aqua_container.sh` script for all HPC (#1975)
- Upgrade to eccodes==2.41.0 (#1890)
- Fix HPC2020 (ECMWF) installation (#1994)
- `plot_timeseries` can handle multiple references and ensemble mean and std (#1988, #1999)
- Support for CDO 2.5.0, modified test files accordingly (v6) (#1987)
- Remove DOCKER secrets and prepare ground for dependabot action e.g introduce AQUA_GITHUB_PAT (#1983)
- `Trender()` class to include both `trend()` and `detrend()` method (#1980)
- `cartopy_offlinedata` is added on container and path is set in cli call, to support MN5 no internet for coastlines download (#1960)
- plot_single_map() can now handle high nlevels with a decreased cbar ticks density (#1940)
- plot_single_map() now can avoid coastlines to support paleoclimate maps (#1940)
- Fixes to support EC-EARTH4 conversion to GRIB2 (#1940)
- Added support for TL63, TL255, eORCA1, ORCA2 grids for EC-EARTH4 model (#1940)
- `FldStat()` as independent module for area-weighted operations (#1835)
- Refactor of `Fixer()`, now independent from the `Reader()` and supported by classes `FixerDataModel` and `FixerOperator` (#1929) 
- Update and push to lumi-o the a file listing experiments needed by the dashboard (#1950)
- Integration of HEALPix data with `plot_single_map()` (#1897)
- Use scientific notation in multiple maps plotting to avoid label overlapping (#1953)

AQUA diagnostics complete list:
- Diagnostic core: a `diagnostic_name` is now available in the configuration file to override the default name (#2000)
- Ecmean, GlobalBiases, Teleconnections: regrid functionality correctly working in cli (#2006)
- Diagnostic core: updated docs for `OutputSaver` (#2010)
- Diagnostic core: save_netcdf() is now based on the new OutputSaver (#1965)
- Diagnostic core: raise an error if retrieve() returns an empty dataset (#1997)
- GlobalBiases: major refactor (#1803, #1993)
- Ocean Drift: using the `_set_region` method from the `Diagnostic` class (#1981)
- Diagnostic core: new `_set_region` method in `Diagnostic` class to find region name, lon and lat limits (#1979)
- Timeseries: regions are now in the `definitions` folder (not `interface` anymore) (#1884)
- Teleconnections: complete refactor according to the Diagnostic, PlotDiagnostic schema (#1884)
- Radiations: timeseries correctly working for exps with enddate before 2000 (#1940)
- Diagnostic core: new `round_startdate` and `round_enddate` functions for time management (#1940)
- Timeseries: fix in the new cli wich was ignoring the regrid option and had bad time handling (#1940)
- Timeseries: Use new OutputSaver in Timeseries diagnostics (#1948, #2000)
- Diagnostic core: new `select_region` to crop a region based on `_set_region` and `area_selection` method (#1984)

## [v0.15.0]

Main changes are:
- Polytope support 
- Plotting routines support cartopy projections and matplotlib styles
- Major refactor of AQUA core functionalities: Regridder, Datamodel, OutputSaver, Timstat  
- Major refactor of Timeseries, SeasonalCycle, GregoryPlot diagnostics

Removed:
- `aqua.slurm` has been removed.

Workflow modifications:
- `push_analysis.sh` (and the tool `push_s3.py` which it calls) now both return proper error codes if the transfer fails. 0 = ok, 1 = credentials not valid, 2 = bucket not found. This would allow the workflow to check return codes. As an alternative, connectivity could be tested before attempting to run push_analysis by pushing a small file (e.g. with `python push_s3.py aqua-web ping.txt`))

AQUA core complete list:
- Add FDB_HOME to debug logs (#1914)
- Enabling support for DestinE STAC API to detect `bridge_start_date`and `bridge_end_date` (#1895)
- Return codes for push_s3 and push_analysis utilities (#1903)
- Polytope support (#1893)
- Additional stats for LRA and other refinements (#1886) 
- New OutputSaver class (#1837)
- Introduce a `Timstat()` module independent from the `Reader()` (#1832)
- Adapt Catalog Generator to Data-Portfolio v1.3.0 (#1848)
- Introduction of a internal AQUA data model able to guess coordinates and convert toward required target data convention definition (#1862, #1877, #1883)
- Custom `paths` in the `config-aqua.yaml` can now be defined and will take priority over the catalog paths (#1809)
- Remove deprecated `aqua.slurm` module (#1860)
- Refactor of `plot_maps()` and `plot_maps_diff()` functions with projection support and use their single map version internally (#1865)
- Refactor of `plot_single_map()` and `plot_single_map_diff()` functions with projection support (#1854)
- Refactor time handling: replacement of `datetime` objects and of `pd.Timestamp` lists (#1828)
- Fix the `regrid_method` option in the Reader (#1859)
- Add a GitHub Token for downloading ClimateDT catalogs (#1855)
- Ignore `nonlocal` complaints by flake8 (#1855)
- WOCE-ARGO ocean dataset grids and fixes added (#1846)
- Upgrade of base container to FDB 5.15.11 (#1845)
- Matplotlib styles can be set in the configuration file (#1729)
- Graphics refactoring for timeseries plot functions (#1729, #1841)
- Major refactor of the regrid options, with new modular `Regridder()` class replacing `Regrid()` mixin (#1768)
- Refactor of the `retrieve_plain()` function with contextmanager and smmregrid GridInspector (#1768)

AQUA diagnostics complete list:
- Diagnostic core: refinement of OutputSaver metadata and name handling (#1901)
- Diagnostic core: refactor of the documentation folder structure (#1891)
- Timeseries: complete refactor of the timeseries diagnostic according to the Diagnostic, PlotDiagnostic schema (#1712, #1896)

## [v0.14.0]

Main changes are:
- AQUA is now open source
- Documentation is now available on ReadTheDocs
- Attributes added by AQUA are now "AQUA_" prefixed
- A core diagnostic class has been introduced

Removed:
- Support for python==3.9 has been dropped.
- Generators option from the Reader has been removed.

Workflow modifications:
- `aqua_analysis.py`: all the config files are used from the `AQUA_CONFIG` folder. This allows individual run modification kept in the `AQUA_CONFIG` folder for reproducibility.
- `makes_contents.py`: can now take a config file as an argument to generate the `content.yaml` file.
- `push_analysis.sh`: now has an option to rsync the figures to a specified location. Extra flags have been added (see Dashboard section in the documentation).

AQUA core complete list:
- Updated AQUA development container to micromamba 2.0.7 (#1834)
- Updated base container to eccodes 2.40 (#1833)
- Added Healpix zoom 7 grid for ICON R02B08 native oceanic grid (#1823)
- Remove generators from Reader (#1791)
- Fix tcc grib code and add some cmor codes in the convention file (#1800)
- Add a regrid option to cli of relevant diagnostics (#1792)
- Limit estimation of time for weight generation only to regular lon/lat grids (#1786)
- LRA generation can operate spatial subsection (#1711)
- Attributes added by AQUA are now "AQUA_" prefixed (#1790)
- Remove zarr pin (#1794)
- Dropping support for python==3.9 (#1778, #1797)
- Reader intake-xarray sources can select a coder for time decoding (#1778)
- Document use of AQUA on ECMWF HPC2020 (#1782)
- Added history logging for lat-lon in area selection (#1479)
- Cleaner workflow and pytest/coverage configuration (#1755, #1758)
- catalog, model, exp, source info are now stored in the DataArray attributes (#1753)
- Avoid infinite hanging during bridge access (#1733, #1738)
- Enable dependabot to monitor dependencies every month (#1748)
- `eccodes` bump to 2.40.0 (#1747)
- Integrate codecov to monitor coverage and test analytics and remove old bot (#1736, #1737, #1755, #1819)
- Reinitialize `GSVRetriever` instance only when needed (#1733)
- Enable the option to read FDB data info from file, and refactor start/end hpc/bridge dates handling (#1732, #1743, #1762)
- Fix `push_analysis.sh` options and `aqua_analysis.py` config paths (#1723, #1754)
- Enable zip compression for LRA yearly files (#1726)
- Enable publication of documentation on ReadTheDocs (#1699, #1716)
- Adapt Catgen test to the new number of sources for ICON (#1708)
- Added tests for the Hovmoller plot routine (#1532)
- `push_s3` compatibility with `boto3>=1.36.0` (#1704)
- Rsync option for push_analysis.sh (#1689)
- Multiple updates to allow for AQUA open source, including Dockerfiles, actions, dependencies and containers (#1574)

AQUA diagnostics complete list:
- Ensemble: config file structure and tests (#1630)
- Ocean3d: Tests for the Ocean3d diagnostic (#1780)
- Diagnostic core: A common function to check and convert variable units is provided as `convert_data_units()` (#1806)
- Ocean3d: Bug fix to regridding of observations in cli (#1811)
- Diagnostic core: the `retrieve()` method uses internally a `_retrieve()` method that returns instead of updating attributes (#1763)
- Diagnostic core: documentation about class and config file structure (#1790)
- Diagnostic core: A common function to load the diagnostic config file is provided (#1750)
- Global bias: add test (#1675)
- Diagnostic core: Add additional command-line arguments for configuration and processing options (#1745)
- Global bias: Handling plev and using scientific notation in contour plots (#1649)
- Ecmean: Fix net surface radiative flux and wind stresses in ecmean (#1696)
- Diagnostic core: A common parser and fuctions to open/close the dask cluster are provided (#1703)

## [v0.13.1]

Main changes are:
1. Ocean3d major refactoring

AQUA core complete list:
- Fixer delete option accepts non-lists (#1687)
- Ansi color 8-bit fix for logger (#1671)
- Hotfix for unmatched string in catgen (#1672)
- Test for aqua-analysis.py (#1664)
- Fix in the catgen now correctly generating an automatic description if not provided (#1662)

AQUA diagnostics complete list:
- Diagnostic core: added a Diagnostic class to be inherited by all diagnostics (#1681)
- Timeseries: hotfix of problems with the catalog usage in output saving (#1669)
- Tropical Rainfall: Update of the precomputed histograms paths for lumi and MN5 (#1661)
- Ocean3d: Trend is calculating using polyfit. Restructed the mixed layer depth function. (#1651)
- Global bias: hotfix for regrid option (#1670)

## [v0.13.0]

Main changes are:
1. Grids updated to work with operational O-25.1
2. Compliance of the catalog generator to the O-25.1 data portfolio
3. New 'Biases and Radiation' diagnostics replace the old 'AtmGlobalMean and Radiation'
4. Push of figures to LUMI-O and improvements for aqua-web

Deprecated:
- `aqua-analysis.sh` script is deprecated and has been removed. Use `aqua-analysis.py` instead.
- `cli_dummy.py` script is deprecated and will be removed in the next release. Use the `cli_checker.py` instead.
 
AQUA core complete list:
- More general checksum checker for grids and observations ( #1550)
- Output dir including catalogue for aqua-analysis.py (#1640)
- Grids for O-25.1 cycle are added in the grids folder (they are v3) (#1647)
- `deltat` for fixer can now be specified in source metadata and not only in fixes (#1626)
- LRA generator integrates ``--rebuild`` flag to regenerate areas and weights. The `--autosubmit` option is removed (#1623)
- Hotfix for catgen tests (#1648)
- Experiment and dashboard metadata are now created with the catalog generator (#1637)
- Safety checks according to data frequency for HPC, bridge and request start/end dates in intake GSV (#1636, #1655)
- Experiment metadata for aqua-web and dashboard from catalog entry (#1633)
- Automatic identification of ocean grid in the catalog generator (#1621)
- `OutputSaver` can deduce the catalog name from the model, exp (#1627)
- Pin zarr<3.0.0 to avoid breaking changes (#1625)
- Units utility are now functions and not methods of FixerMixin (#1558)
- New `cli_checker.py` tool to check the existance of the required model in the catalog and rebuild the area files (#1619)
- Update the catalog generator to align with changes in the data portfolio (#1593)
- Adding ICON phase2 hpx6 and hpz9 grids (#1596)
- Push figures to LUMI-O for dashboard (#1582, #1607)
- Bridge_start_date and expver switching (#1597)
- Include all available figure metadata in content.json for dashboard/aqua-web (#1573)
- Upgrade LUMI module to 24.03 and to eccodes 2.39.0

AQUA diagnostics complete list:
- Old AtmoGlobalMean and Radiation diagnostics removed (#1622)
- `--catalog` is accepted by all the diagnostics altough it is not used by all of them yet (#1619)
- Timeseries: enabled region selection in the CLI (#1564)
- Ocean3d: Bugfix of values for Ocean trend function (#1583)
- Biases and Radiation: Refactoring of Bias and Radiation Diagnostics (#1243)
- Biases and Radiation: Fix Seasonal Bias Output in global_biases for NetCDF Saving Compatibility and other fixes (#1585, #1604, #1628)
- Biases and Radiation: Adding `save_netcdf` flag and function (#1510)
- Biases and Radiation: Integrating Updated OutputSaver (#1487)

## [v0.13-beta]

Main changes are:
1. All the diagnostics are now compatible with the new fixes and eccodes version.
2. Full compatibility with HealPix grids and the new CDO version.
3. Major improvements in the Ocean3D diagnostic.

AQUA core complete list:
- Safety checks and error messages on FDB folders (#1512)
- Refreshed internal `to_list` function (#1512)
- Reorganizing and extending CI/CD catalog with 5 years of hpz3 data from ERA5 (atm) and FESOM (oce) (#1552)
- Version info in a separate module (#1546) 
- Corrected `tcc` units to % (#1551)
- Fix pdf attributes (#1547)
- Catgen fixes (#1536)
- Introduced fixer for ClimateDT phase 2 (#1536)
- `aqua_analysis.py` using a common central dask cluster (#1525)
- Added the `cdo_options: "--force"` to the definitions of the oceanic HealPix grids (#1539)

AQUA diagnostic complete list:
- ECmean: Integrating the performance indices and global mean within the `aqua_diagnostics` module (#1556)
- Teleconnections: The `teleconnections` diagnostic is now integrated in the `aqua_diagnostics` module (#1352)
- Teleconnections: OutputSaver for the teleconnections diagnostic (#1567, #1570)
- Ocean3d: Fix to improve memory usage and cli (#1490)
- Seaice: Fix to read sithick as fallback instead of sivol (#1543)
- Ocean3d: Minor fix to allow to read new variable names (#1540)
- Timeseries: The `timeseries` diagnostic is now integrated in the `aqua_diagnostics` module (#1340)
- Timeseries: Integrating Updated OutputSaver (#1492)

## [v0.13-alpha]

Main changes are:
1. A refactor of the fixes, with a new common main convention table is available, based on eccodes.
2. Diagnostics are updated to work with the new fixes and the new eccodes version. This is not yet complete and will be finalized in the next release.
3. The FDB reader always rely on paramids, so that support for eccodes 2.39.0 and backward compatibility is ensured.

AQUA core complete list:
- push-analysis.sh maintenance (#1555)
- Added the `cdo_options: "--force"` to the definitions of the HealPix grids (#1527)
- Removing default fixes (#1519)
- Support for eccodes=2.39.0 with full fixes refactoring (#1519)
- Dashboard: Moved making of contents yaml to local hpc (#1470)
- Support for new smmregrid==0.1.0 including simpler weights and area generation (#1395)
- Removing cdo pin for more recent versions (#1395)
- Change `bridge_end_date` convention (#1498)
- `catgen` to support data bridge options (#1499)
- Enhance OutputSaver with Improved File Handling, Logging, and NetCDF Write Modes (#1495)
- Introduction a specific pipeline and tests for `catgen` utiliy (#1505)
- Remove pin on xarray (#1507)
- FDB reader internally always asks for paramids (#1491, #1508, #1529)
- Introduction of a convention table for the fixer, in order to create a more general fixer (#1488, #1506)
- Refactor of `cli_lra_parallel_slurm.py` to work with container via jinja (#1497) 
- Convert `aqua-analysis.sh` to Python with Subprocess and Multiprocessing Support (#1354, #1521)
- New base container for aqua-container (#1441)
- Autodetection of latest AQUA in `load-aqua-container.sh` script (#1437)
- Update Metadata Handling for NetCDF, PDF, and PNG Outputs (#1430)
- Add instructions to install AQUA on MN5 (#1468)
- Introduce `grids-checker.py` tool to verify presence and checksum of the grid files (#1486)

AQUA diagnostic complete list:
- Tropical Cyclones: Adaptation to IFS-FESOM and tool to compute orography from data (#1393)
- Seaice: Hotfix for sea ice plots (#1432)

## [v0.12.2]

Main changes are: 
1. Single container script to be used on Lumi, MN5 and Levante

AQUA core complete list:
- Introduce `timeshift` option for the fixer to roll forward/back the time axis (#1411)
- Centralize and refactor in single script the tool to load AQUA container (#1413)
- Add extra maintenance options to submit-aqua-web (#1415)
- Update push-analysis.sh removing dependency on full AQUA and option not to convert to png (#1419)
- Pin to xarray<2024.09 to prevent bug in polyfit requires temporary (#1420)
- Remove spurious dimensions when running `fldmean()` (#1423)

AQUA diagnostic complete list:
- Refactor of plotThickness method in the sea ice diagnostic (#1427)


## [v0.12.1]

AQUA core complete list:
- Allow multiple realizations in fdb-catalog-generator (#1335)
- Fix the container loading script in order to avoid load of local libraries (#1399)
- Fix using AQUA container for submit-aqua-web, do not wipe old figures by default (#1387)
- New `timstat` module which opens complement `timmean()` with `timmax()`, `timmin()` and `timstd()` methods (#1391)
- Fix installation to avoid mismatch between `hdf5` and `h5py` libraries (#1408)

## [v0.12]

Main changes are:
1. AQUA installation now requires a mandatory machine name.
2. The `aqua` source code has been moved to the `src` folder. The change is transparent to the user.
3. A diagnostic module, called `aqua.diagnostics`, is under development. The module is not yet active, diagnostics are still available with the previous structure.

AQUA core complete list:
- Mixed updates to support data for NextGEMS cycle4 hackathon (#1375)
- Preprocess functionality added to the `Reader` class (#1298)
- The AQUAthon material has been moved under the `notebooks` folder (#1342)
- `aqua` source code has been moved to the `src` folder (#1332)
- A diagnostic module, called `aqua.diagnostics`, has been created under the `src` folder (#1332, #1341)
- LRA generator tool support for multiple relizations (#1357, #1375)
- LRA generator requires `catalog` as a mandatory argument (#1357)
- AQUA console revisiting, adding `avail` method and `update` method (#1346)
- AQUA install now requires mandatory machine name (#1346)
- Fix to make keyword step optional in request (#1360)

## [v0.11.3]

AQUA core complete list:
- LRA, both from CLI and worklow, is part of the AQUA console and can be run with `aqua lra $options` (#1294)
- FDB catalog generator is part of the AQUA console and can be run with `aqua catgen $options` (#1294)
- Coordinate unit overriding is now possible via the `tgt_units` argument (#1320)
- Full support for python>=3.9 (#1325)
- Pin of (python) eccodes<2.37.0 in pyproject due to recent changes in binary/python structure (#1325)

AQUA diagnostic complete list:
- Radiation: Bugfix in the CLI for the radiation diagnostic (#1319)

## [v0.11.2]

AQUA core complete list:
- Renaming of FESOM grids to include original resolution name (#1312)
- Bugfix of the fdb-catalog-generator tool that was not correctly assigning NEMO grids (#1309)
- Bugfix of the GSV intake driver that was not handling correctly metadata jinja replacement (#1304) 
- Bugfix of _merge_fixes() method when the parent fix has no vars specified (#1310)
- Safety check for the netcdf driver providing more informative error when files are not found (#1307, #1313)

AQUA diagnostic complete list:
- Tropical Rainfall: Fix Minor Issues in Tropical Precipitation CLI Metadata and Formatting (#1266)

## [v0.11.1]

Attention: If you are accessing FDB experiments, we suggest to not use versions older than this release.

Main changes are:
1. AQUA works with FDB written with ecCodes versions > 2.35 as well as lower.
2. Timeseries and Seasonal cyle can now be evaluated also on a specific region 

AQUA core complete list:
- ecCodes now pinned to >=2.36.0 and tool for fixing older definition files (#1302)

AQUA diagnostic complete list:
- Timeseries: a region can be selected for Timeseries and Seasonal Cycle with the `lon_limits` and `lat_limits` arguments (#1299)
- Timeseries: the cli argument for extending the time range is now extend (previously expand) (#1299)
- Timeseries: all the available diagnostics support the catalog argument (#1299)

## [v0.11]

Attention: this version is not compatible with catalog entries with ecCodes >= 2.35.0.

1. LRA supports multi-catalog structure
2. ecCodes temporarily restricted to < 2.34

AQUA core complete list:
- Refactor the fdb-catalog-generator tool to work with data-portfolio repository (#1275)
- Introduce a function to convert NetCDF to Zarr and zarr catalog entry for LRA (#1068)
- Suppress the warning of missing catalogs in the AQUA console `add` command (#1288)
- Lumi installation is completely updated to LUMI/23.09 modules (#1290)
- gsv_intake switches eccodes also for shortname definitions (#1279)
- Increase compatibility between LRA generator and multi-catalog (#1278)
- Allow for intake string replacement within LRA-generated catalogs (#1278)
- Avoid warning for missing intake variable default when calling the `Reader()` (#1287)

AQUA diagnostic complete list:
- Teleconnections: catalog feature bugfix (#1276)

## [v0.10.3]

Attention: this version is not compatible with catalog entries with ecCodes < 2.35.0.

Main changes are:
1. support for ecCodes >= 2.35.0 (to be used with caution, not working with exps with eccodes < 2.35.0)
2. fdb_path is deprecated in favour of fdb_home

AQUA core complete list:
- Restructure fixes folder and files (#1271)
- Removed eccodes pin, better handling of tables in get_eccodes_attr (#1269)
- Added test for diagnostics integration to AQUA installation process (#1244)
- Bugfix for the monthly frequency data with monthly cumulated fluxes (#1255)
- fdb_path becomes optional and deprecated in favour of fdb_home (#1262)
- Branch support for tool to push analysis to explorer (#1273)

AQUA diagnostic complete list:
- ECmean documentation updates (#1264)

## [v0.10.2]

Main changes are:
1. aqua-analysis script can be configured with an external yaml file
2. AQUA installation process now includes diagnostics integration

AQUA core complete list:
- Rename OutputNamer to OutputSaver and add catalog name (#1259)
- Hotfix for rare situation with 3D data but no vertical chunking defined (#1252)
- External yaml file to configure aqua-analysis (#1246)
- Adding diagnostics integration to AQUA installation process (#1229)

AQUA diagnostic complete list:
- Teleconnections: adding the catalog feature to the diagnostic (#1247)
- ECmean upgrades for the CLI (#1241)
- ECmean enables the computation of global mean diagostic (#1241)

## [v0.10.1]

AQUA core complete list:
- Fixer for monthly frequency data with monthly cumulated fluxes (#1201)
- Catalogs can be installed from the external repository (#1182)
- Added grid for NEMO multiIO r100 (#1227)
- Reorganized analysis output in catalog/model/exp structure (#1218)

## [v0.10]

Main changes are:
1. The catalog is externalized and AQUA supports multiple catalogs. It is now mandatory to use the aqua console to add a new catalog to the AQUA installation.

AQUA core complete list:
- Catalog is externalized to a separate repository (#1200)
- AQUA is now capable of accessing multiple catalogs at the same time (#1205)
- MN5 container for AQUA (#1213)

## [v0.9.2]

Main changes are:
1. The `aqua-config.yaml` file is replaced by a template to be installed. The aqua console is now mandatory to use aqua.
2. `$AQUA` removed from the `Configdir()` autosearch, an installation with the aqua console is mandatory to use aqua.
3. AQUA cli command to provide the installation path with `--path` option. This can substitute the `$AQUA` variable in scripts.
4. The catalog file is now split into `machine.yaml` and `catalog.yaml` to support machine dependency of data path and intake variables as kwargs into each catalog.

AQUA core complete list:
- More detailed documentation for Levante and Lumi installation (#1210)
- `aqua-config.yaml` replaced by a template to be installed on each machine (#1203)
- `$AQUA` removed from the `Configdir()` autosearch (#1208)
- AQUA cli command to provide the installation path with `--path` option (#1193)
- Restructure of the `machine` and `catalog` instances to support a catalog based development (#1186)
- AQUA installation via command line support a machine specification `aqua install lumi` (#1186)
- Introduction of `machine.yaml` file to support machine dependency of data path and intake variables as kwargs into each catalog (#1186)
- Removing all the AQUA catalogs from the repo, now using https://github.com/DestinE-Climate-DT/Climate-DT-catalog (#1200)

## [v0.9.1]

Main changes are:
1. Update of fdb libraries to be compatible with the FDB data bridge

AQUA core complete list:
- OutputNamer Class: Comprehensive Naming Scheme and Metadata Support (#998)
- Creation of png figures for AQUA explorer is local (#1189)

## [v0.9]

Main changes are:
1. AQUA has an `aqua` CLI entry point, that allow for installation/uninstallation, catalog add/remova/update, fixes and grids handling
2. Experiments placed half on HPC and half on DataBridge data can be accessed in continuous manner.

AQUA core complete list:
- AQUA entry point for installation and catalog maintanance and fixes/grids handling (#1131, #1134, #1146, #1168, #1169)
- Automatic switching between HPC and databridge FDB (#1054, #1190)
- CLI script for automatic multiple experiment analysis submission (#1160, #1175)

## [v0.8.2]

Main changes are: 
1. `aqua-grids.yaml` file split in multiple files into `grids` folder
2. Container for Levante

AQUA core complete list:
- Removing any machine name depencency from slurm files (#1135)
- Jinja replacement is added to the aqua-config.yaml (#1154)
- grid definitions split in multiple files (#1152)
- Add script to access the container on Levante HPC (#1151)
- Add support for IFS TL63 and TL159 grids (#1150)
- Swift links for tests and grids renewed (#1142)
- Removing the docker folder (#1137)
- Introducing a tool for benchmarking AQUA code (#1057)
- Define AQUA NEMO healpix grids as a function of their ORCA source (#1113)

AQUA diagnostics complete list:
- Tropical Rainfall: Improve Paths in Live Demonstration Notebook  (#1157)
- Atm global mean: produce seasonal bias plots by default (#1140)
- Tropical Rainfall: Notebook for the Live Demonstration (#1112)
- Teleconnections: MJO Hovmoller plot introduced as notebook (#247)
- Tropical Rainfall: Reduce Redundancy in Conversion Functions (#1096)

## [v0.8.1]

Main changes are: 
1. Fixes following internal D340.7.3.3 and D340.7.1.4 review 

AQUA core complete list:
- Tco399-eORCA025 control, historical and scenario runs added to Lumi catalog (#1070)
- ESA-CCI-L4 dataset added for Lumi and Levante catalogs (#1090)
- Various fixes to the documentation (#1106)
- Fixer for dimensions is now available (#1050)

AQUA diagnostics complete list:
- Timeseries: units can be overridden in the configuration file (#1098)
- Tropical Rainfall: Fixing the Bug in the CLI (#1100)

## [v0.8]

Main changes are:
1. Support for Python 3.12
2. Update in the catalog for Levante and introduction of Leonardo
3. Multiple diagnostics improvement to fullfil D340.7.3.3 and D340.7.1.4

AQUA core complete list:
- LRA for ICON avg_sos and avg_tos (#1076)
- LRA for IFS-NEMO, IFS-FESOM, ICON added to Levante catalog (#1072)
- IFS-FESOM storyline +2K added to the Lumi catalog (#1059)
- Allowing for jinja-based replacemente in load_yaml (#1045) 
- Support for Python 3.12 (#1052)
- Extending pytests (#1053)
- More efficient use of `_retrieve_plain` for acessing sample data (#1048)
- Introducing the catalog structure for Leonardo HPC (#1049)
- Introducing an rsync script between LUMI and levante for grids (#1044)
- Introducing a basic jinja-based catalog entry generator (#853)
- Adapt NextGEMS sources and fixes to the final DestinE governance (#1008, #1035)
- Remove  NextGEMS cycle2 sources (#1008)
- Avoid GSVSource multiple class instantiation in dask mode (#1051)

AQUA diagnostics complete list:
- Teleconnections: refactor of the documentation (#1061)
- Tropical rainfall: Updating the Documentation and Notebooks (#1083)
- Performance indices: minor improvements with the inclusion of mask and area files (#1076)
- Timeseries: Seasonal Cycle and Gregory plots save netcdf files (#1079)
- Tropical rainfall: minor modifications to the CLI and fixes to changes in the wrapper introduced in PR #1063 (#1074)
- Tropical rainfall: adding daily variability and precipitation profiles to the cli (#1063)
- Teleconnections: bootstrap evaluation of concordance with reference dataset (#1026)
- SSH: Improvement of the CLI (#1024) 
- Tropical rainfall: adding metadata and comparison with era5 and imerg to the plots, re-binning of the histograms and buffering of the data (#1014)
- Timeseries: refactor of the documentation (#1031)
- Radiation: boxplot can accomodate custom variables (#933)
- Seaice: convert to module, add Extent maps (#803)
- Seaice: Implement seaice Volume timeseries and thickness maps (#1043)

## [v0.7.3]

Main changes are:
1. IFS-FESOM NextGEMS4 and storylines simulations available in the catalog
2. Vertical chunking for GSV intake access
3. FDB monthly average data access is available
4. kwargs parsing of reader arguments (e.g. allowing for zoom and ensemble support)

AQUA core complete list:
- Add kwargs parsing of reader arguments, passing them to intake to substitute parameters (#757)
- Remove `zoom` and use kwargs instead (#757)
- Enabling the memory monitoring and (optional) full performance monitoring in LRA (#1010)
- Adding IFS_9-FESOM_5 NextGEMS4 simulation on levante (#1009)
- Function to plot multiple maps is introduced as `plot_maps()` and documented (#866)
- Adding the IFS-FESOM storylines simulation (#848)
- `file_is_complete()` accounts also for the mindate attribute (#1007)
- Introducing a `yearmonth` timestyle to access FDB data on monthly average (#1001)
- Adding expected time calculation for weight generation (#701)
- Vertical chunking for GSV intake access (#1003)

AQUA diagnostics complete list:
- Timeseries: Various bugfix and improvements for cli and formula (#1013, #1016, #1022)

## [v0.7.2]

Main changes are:
1. `mtpr` is used for precipitation in all the catalog entries
2. LRA CLI support for parallel SLURM submission and other improvements
3. ICON production simulations available in the catalog
4. `detrend()` method is available in the `Reader` class
5. All the diagnostics have dask support in their CLI

AQUA core complete list:
- Fix LRA sources to allow incomplete times for different vars (#994)
- Distributed dask option for diagnostic CLIs and wrapper (#981)
- Added documentation for `plot_timeseries`, `plot_seasonalcycle` and `plot_single_map_diff` (#975)
- Minimum date fixer feature / ICON net fluxes fix (#958)
- Unified logging for all diagnostics (#931)
- A `detrend()` method is added to the Reader class (#919)
- LRA file handling improvements (#849, #972)
- Updating fixer for ERA5 monthly and hourly data on Levante (#937)
- GSV pin to 1.0.0 (#950)
- Adding ICON production simulations (#925)
- LRA CLI for parallel SLURM submission support a max number of concurrent jobs and avoid same job to run (#955, #990)
- Renaming of EC-mean output figures in cli push tool for aqua-web (#930)
- Renaming the `tprate` variable into `mtpr` in all fixes (#944)

AQUA diagnostic complete list:
- Tropical rainfall: enhancements of plotting and performance, files path correction (#997)
- Timeseries: seasonal cycle runs as a separate cli in aqua-analysis for performance speed-up (#982)
- Timeseries: seasonal cycle is added if reference data are not available in some timespan (#974)
- Tropical rainfall: Removing unnecessary printing during the CLI, optimazing the CLi for low and high-resolution data (#963)
- Timeseries: Grergory plot TOA limits are dynamically chosen (#959)
- SSH: technical improvements including removal of hardcoded loglevel and timespan definition. (#677)
- SSH: ready with new data governance and option to plot difference plots added. (#677)
- Atmosferic Global Mean: added mean bias for the entire year in seasonal bias function (#947)
- Tropical Cyclones: working with IFS-NEMO and ICON, includes retrieval of orography from file (#1071).

## [v0.7.1]

Main changes are:
1. Complete update of the timeseries diagnostic
2. LRA CLI for parallel SLURM submission
3. SSP370 production scenario for IFS-NEMO available in the catalog

AQUA core complete list:
- Plot timeseries is now a framework function (#907)
- Improve the automatic parsing of date range according to schema from fdb (#928)
- LRA CLI for parallel SLURM submission (#909)
- Added graphics function to plot data and difference between two datasets on the same map (#892)
- Add IFS-NEMO ssp370 scenario (#906)

AQUA diagnostics complete list:
- Teleconnections: comparison with obs is done automatically in diagnostic CLI (#924)
- Teleconnections: capability to find index file if already present (#926)
- Timeseries: save flag introduced to save to enable/disable saving of the timeseries (#934)
- Improve the automatic parsing of date range according to schema from fdb (#928)
- Updated output filenames for atmglobalmean diagnostic (#921)
- Added graphics function to plot data and difference between two datasets on the same map (#892)
- Implemented `pyproject.toml` for global_time_series diagnostic (#920).
- Implemented `pyproject.toml` for tropical_rainfall diagnostic (#850).
- Updating CLi for tropical_rainfall diagnostic (#815)
- LRA cli for parallel SLURM submission (#909)
- Timeseries: seasonal cycle is available for the global timeseries (#912)
- Timeseries: refactory of Gregory plot as a class, comparison with multiple models and observations (#910)
- Add IFS-NEMO ssp370 scenario (#906)
- Timeseries: complete refactory of the timeseries as a class, comparison with multiple models and observations (#907)
- Plot timeseries is now a framework function (#907)

## [v0.7]

Main changes are:
1. Multiple updates to the diagnostics, both scientific and graphical, to work with more recent GSV data
2. `mtpr` is now used instead of `tprate` for precipitation
2. Documentation has been reorganized and integrated

Complete list:
- New utility `add_pdf_metadata` to add metadata to a pdf file (#898)
- Experiments `a0gg` and `a0jp` added to the IFS-NEMO catalog, and removal of `historical-1990-dev-lowres` (#889)
- Updated notebooks to ensure consistency across different machines by using observational datasets, and included a demo of aqua components for Lumi (#868)
- Scripts for pushing figures and docs to aqua-web (#880)
- Fixed catalog for historical-1990-dev-lowres source (#888, #895)
- data_models src files are now in the aqua/data_models folder, with minor modifications (#884)
- Warning options based on the `loglevel` (#852)
- Timeseries: formula bugfix and annual plot only for complete years (#876)
- mtpr instead of tprate derived from tp (#828)
- eccodes 2.34.0 does not accomodate for AQUA step approach, pin to <2.34.0 (#873)
- Bugfix of the `aqua-analysis` wrapper, now can work teleconnections on atmospheric and oceanic variables 
and the default path is an absolute one (#859, #862)
- Ocean3D: many fixes and adaptations to new data governance (#776)
- Bugfix of the `aqua-analysis` wrapper, now can work teleconnections on atmospheric and oceanic variables (#859)
- Radiation: adaptation to new data governance and many improvements (#727)
- Seaice: Sea ice extent has now seasonal cycle (#797)
- Fixing the paths in `cli/lumi-install/lumi_install.sh` (#856).
- Refactor of the documentation (#842, #871)
- The drop warning in `aqua/gsv/intake_gsv.py` (#844)
- Tropical cyclones diagnostic: working with new data governance (includes possibility to retrieve orography from file (#816)

## [v0.6.3]

Complete list:
- Setting last date for NaN fix for IFS-NEMO/IFS-FESOM to 1999-10-01 and cleaner merge of parent fixes (#819)
- Hotfix to set `intake==0.7.0` as default (#841)
- Timeseries: can add annual std and now default uncertainty is 2 std (#830)
- `retrieve_plain()` method now set off startdate and enddate (#829)
- Complete restructure of fixer to make use of `fixer_name`: set a default for each model and a `False` to disable it (#746)
- Added `center_time` option in the `timmean()` method to save the time coordinate in the middle of the time interval and create a Timmean module and related TimmeanMixin class (#811)
- Fixer to rename coordinates available (#822)
- Fixing new pandas timedelta definition: replacing H with h in all FDB catalog (#786)
- Change environment name from `aqua_common` to `aqua`(#805)
- Adding a run test label to trigger CI (#826)
- Tropical_rainfall: improve organization and maintainability, introducing nested classes (#814)
- Revisiting CERES fixes (#833)
- Timeseries: add bands for observation in Gregory plots (#837)

## [v0.6.2]

Complete list:
- Global time series plot annual and monthly timeseries together, improved Gregory plot (#809)
- Teleconnection can now take a time range as input and ylim in the index plot function (#799)
- LRA to use `auto` final time and `exclude_incomplete` (#791)
- Hotfix for v0.12.0 of the GSV_interface related to valid_time (#788)
- Global time series adapted to new data governance (#785)
- AtmoGlobalMean diagnostic improvements and adaptation to new data governance (#745 #789 #807 #812)
- Sea-ice diagnostic adapted to new data governance (#790)
- Implement a fix setting to NaN the data of the first step in each month (for IFS historical-1990) (#776)

## [v0.6.1]

Complete list:
- Teleconnection improvement to accept different variable names for ENSO (avg_tos instead of sst) (#778)
- ERA5 fixes compatible with new data governance (#772)
- Update the LRA generator (removing aggregation and improving) filecheck and fix entries for historical-1990-dev-lowres (#772)
- Updates of ECmean to work with production experiments (#773, #780)
- Automatic data start and end dates for FDB sources (#762)

## [v0.6]

Main changes are:
1. Inclusion in the catalog of the historical-1990 production simulations from IFS-NEMO and IFS-FESOM.
2. New fixes that targets the DestinE updated Data Governance

Complete list:
- IFS-FESOM historical-1990-dev-lowres with new data governance added to the catalog (#770)
- AtmoGlobalMean diagnostic improvements (#722)
- Teleconnections diagnostic improvements (#722)
- Read only one level for retrieving 3D array metadata, select single level for retrieve (#713)
- IFS-FESOM historical-1990-dev-lowres with new data governance added to the catalog
- Fix mismatch between var argument and variables specified in catalog for FDB (#761)
- Compact catalogs using yaml override syntax (#752)
- Fix loading source grid file before smmregrid weight generation (#756)

## [v0.5.2-beta]

Complete list:
-  A new fdb container is used to generate the correct AQUA container

## [v0.5.2-alpha]

Main changes are:
1. Coupled models IFS-NEMO and IFS-FESOM are now supported
2. Accessor to use functions and reader methods as if they were methods of xarray objects, see [notebook](https://github.com/DestinE-Climate-DT/AQUA/blob/main/notebooks/reader/accessor.ipynb)
3. Preliminary provenance information is now available in the history attribute of the output files
4. AQUA analysis wrapper is parallelized
5. A levelist can be provided in FDB sources, this will greatly speed up the data retrieve

Complete list:
- Fix reading only one sample variable and avoid _bnds variables (#743)
- Allow correct masked regridding after level selection. Add level selection also for not-FDB sources (#741)
- Read only one level for retrieving 3D array metadata, select specific levels for FDB retrieve (#713)
- Defining catalog entry for coupled models IFS-NEMO and IFS-FESOM (#720)
- Change fixer_name to fixer_name (#703)
- Reorganization of logging calls (#700)
- Accessor to use functions and reader methods as if they were methods of xarray objects (#716)
- Suggestions are printed if a model/exp/source is not found while inspecting the catalog (#721)
- Improvements in the single map plot function (#717)
- Minor metadata fixes (logger newline and keep "GRIB_" in attrs) (#715)
- LRA fix now correctly aggregating monthly data to yearly when a full year is available (#696)
- History update and refinement creating preliminary provenance information (plus AQUA emoji!) (#676)
- OPA lra compatible with no regrid.yaml (#692)
- Introducing fixer definitions not model/exp/source dependents to be specified at the metadata level (#681)
- AQUA analysis wrapper is parallelized and output folder is restructured (#684, #725)

## [v0.5.1]

Main changes are:
1. A new `Reader` method `info()` is available to print the catalog information
2. Grids are now stored online and a tool to deploy them on the `cli` folder is available

Complete list:
- Fix attributes of DataArrays read from FDB (#686)
- Reader.info() method to print the catalog information (#683)
- Simpler reader init() by reorganizing the calls to areas and regrid weights configuration and loading (#682)
- Optional autosearch for vert_coord (#682)
- plot_single_map adapted to different coordinate names and bugfixes (#680)
- Sea ice volume datasets for the Northern Hemisphere (PIOMAS) and the Southern Hemisphere (GIOMAS) (#598)
- Possibility of defining the regrid method from the grid definition (#678)
- Grids stored online and tool to deploy them on cli folder (#675)
- Global time series diagnostic improvements (#637)
- Teleconnections diagnostic improvements (#672)

## [v0.5]

Main changes are:
1. Refactor of the Reader() interface with less options at the init() level
2. Grids are now defined with the source metadata and not in a machine-dependent file
3. CLI wrapper is available to run all diagnostics in a single call
4. Refactoring of the streaming emulator with equal treatment for FDB or file sources

Complete list:
- Controlling the loglevel of the GSV interface (#665)
- Fix wrong fdb source (#657)
- Adding sample files and tests for NEMO 2D and 3D grids (#652)
- tprate not derived from tp for GSV sources (#653)
- Simplify reader init and retrieve providing less argument in initialization (#620)
- var='paramid' can be used to select variables in the retrieve method (#648)
- configdir is not searched based on util file position in the repo (#636)
- Cleaner mask treatment (Revision of mask structure in the reader #617)
- Fldmean fix if only one dimension is present for area selection (#640)
- Adding higher frequency ERA5 data on Levante and Lumi (#628)
- regrid.yaml files are removed, grid infos are now in the catalog metadata (#520, #622, #643)
- Load all available variables in FDB xarray/dask access (#619)
- Lint standard and enforced in CI (#616)
- Reader init split with methods (#523)
- Single map plot utility to be used by all diagnostics (#594)
- Script for automatic generation of Fdb catalog entries (IFS only) (#572)
- Fix loading of singularity mounting /projappl (#612)
- CLI wrapper parser (#599)
- Refactoring of streaming emulator (#593)
- Radiation CLI and diagnostic refinement (#537)
- Ocean3D CLI and diagnostic refinement (#578)
- AtmGlobalMean CLI and diagnostic refinement (#587)
- Tropical cyclones CLI refinements and TC module (#568, #645)
- Removing OPA, OPAgenerator and related tests from the AQUA (Remove OPA from AQUA #586)
- Renaming the experiments according to the DE340 AQUA syntax (Including dev-control-1990 in the source and rename the experiment according to DE340 scheme #556, #614, #618)
- Teleconnections diagnostic improvements (#571, #574, #576, #581, #592, #623)

## [v0.4]

Main changes are:
1. Update to all the diagnostics CLI
2. Refactor of the regridder so that `regrid.yaml`` is grid-based and not experiment-based
3. Xarray access to FDB sources
4. Refactor of the fixer so that merge/replace/default options are available
5. Remove of the `aqua` environment in favour of the `aqua_common` one. 

Complete list:
- Introduced color scheme for aqua logging (#567)
- CLI for sea diagnostic (#549)
- Add CLI for SSH diagnostic and some bug fixes (#540)
- Fix SSH diagnostic to be compatible with lates AQUA version (#538) 
- Helper function to identify vertical coordinates in a dataset (#552)
- Orography for tempest extremes TCs detection and update TCs CLI (Orography threshold included and CLI update #404)
- Improvement of performance indices CLI (Update of ECmean CLI #528)
- Fix to allow reading a list of multiple variables from FDB (#545)
- Further improvement of function to inspect the catalog (#533)
- Custom exceptions for AQUA (#518)
- Speed up of the `retrieve_plain` method (#524)
- Update documention for adding new data and setting up the container (Increase documentation coverage #519)
- CLI wrapper for the state-of-the-art diagnostics analysis (#517, #527, #525, #530, #534, #536, #539, #548, #549, #559)
- Refactor the regrid.yaml as grid-based instead of experiment-based (#291)
- aqua_common environment simplified and updated (#498)
- Update available variables in FDB catalogs on lumi (#514)
- Solve reversed latitudes bug for fixed data (#510)
- Switch to legacy eccodes tables based on intake source metadata (#493)
- Add GPM IMERG precipitation data to the catalog on levante (#505)
- Fix ocean3d diagnostic colorbars not being symmetric when missing values are present (#504) 
- FDB NEMO test access to data (#488)
- Xarray dask access to FDB (#476)
- Issue a warning when multiple gribcodes are associated to the same shortname (Cases for multiple eccodes grib codes #483)
- Allowing fixer to overwrite or merge default configuration (Increasing flexibiity of the fixer allowing for merge, replace and default options #480)
- Add new tests (Increase testing #250)
- Global time series diagnostic setup for multiple variables CLI (#474)
- Option to avoid incomplete chunk when averagin with timmean (Introduce check for chunk completeness in timmean() #466)
- Simplification of Fixer() workflow, more methods and less redundancy (Functionize fixer #478)
- Remove the `aqua` environment file, only `aqua_common` is left (#482)

## [v0.3]

Main changes are:
1. Fixer moved at `Reader()` level
2. Area selection available in `fldmean()` method
3. FDB/GSV access for IFS-NEMO development simulations
4. Configuration file `config-aqua.yaml` replaces `config.yaml`

Complete list:
- Templates in configuration yaml files (#469)
- Bug fixes for FDB access options (#463, #462)
- Add observational catalogs on Lumi (Update Lumi catalog #454)
- Automatic finding of cdo (#456)
- Area is fixed if data are fixed (Fixer applied to grid areas #442)
- Tests missing failure fix (Fix #436 CI workflow passes even if some tests fail #452)
- FDB/GSV access to IFS control and historical simulations (#434, #458)
- Climatology support restored in the Reader (Fix for climatology #445)
- Improvement function to inspect the catalog (Inspect_catalog improvement #446)
- Minor improvements of the gribber (Fix gribber fdb #427)
- Allow the LRA generator to work with generators and so with FDB (LRA from fdb on mafalda #430)
- Fixes only on selected variables (Fixer updates #428)
- Complete revision of the FDB/GSV access, allowing to access also recent experiments using variable step (#343)
- Teleconnections diagnostic adapted to new code improvements (Teleconnections Dev branch update #424, #465)
- Add support for area selection with fldmean (Fldmean box selection #409)
- Environment simplified, dependencies are now mostly on the pyproject file (A simpler environment.yml #286)
- Intake esm functionality added back (Fix intake-esm #287)
- Intake esm tests (Test also intake-esm #335)
- Yaml dependencies removed (Logger and yaml issues in util.py #334)
- Log history working for iterators as well (Logger and yaml issues in util.py #334)
- Util refactor (Utility refactor #405)
- Fixer at reader level (Fixes at Reader level #244)
- Uniform timmean (Uniform time after timmean and add option for time_bnds #419)
- FDB tests added (Add FDB 5.11, a local FDB with some test data #280, #432)
- Refactor of unit conversion and non-metpy cases (Flexible unit fix from YAML file #416)
- Refactor of the config file definition (Refactor of the configuration search #417)

## [v0.2.1]

- Add development control-1950 and historical-1990 experiments to the LRA (LRA for control-1950 and historical-1990 on Levante from v0.2 #455)

## [v0.2]

- Improve the LRA generator and worklow CLI (Streaming for the LRA #289)
- AQUA new common environment installation tool for LUMI added (#413)
- Added a bash script "load_aqua_lumi.sh" to load aqua environment in LUMI with containers (Adding an AQUA singularity container for LUMI #418)

## [v0.2-beta]

This is the `AQUA` version part of the Deliverable D340.7.1.2. 

- SSH diagnostic improvements (Linting SSH diagnostics #377, SSH diag: PDF file name changed #388)
- Timmean fix to uniform time axis (Fix for timmean() to uniform output time axis #381)
- New tests trigger routine (Tests trigger with label #385)
- Fix for tco1279 and FESOM (fix for masked tco1279 #390, psu fix for salinity #383)
- ECmean improvements (various improvement for ecmean #392)
- Seaice diagnostic improvements (Deliverable340.7.1.2 fix seaice #389, Linting Seaice diagnostics #376)
- Teleconnections diagnostic graphics module enhanced and various improvements (Teleconnections corrections for D340.7.1.2 #379, Fix import in teleconnections notebooks #395, Teleconnections fix docs #408)
- Tropical cyclones linting of the diagnostic (Linting tropical cyclones diagnostics #380, Improved plotting functions for tropical cyclones #391)
- Ocean diagnostics restructured in a single folder, sharing common functions and other improvements (Linting+Fixes Ocean diagnostics #374, Adding units for MLD plot in ocean3d package #406)
- Documentation fixes (Documentation fixes after review #403)
- Atmglobalmean and radiation diagnostic improvements (Atmglobalmean fix #371)
- MSWEP fixer bugfix (Change MSWEP datamodel #397, fixing of mswep #401)

## [v0.2-alpha]

This is the `AQUA` version that will be part of the Deliverable D340.7.1.2, sent to internal review. This is mostly done by the inclusion of twelve diagnostics within the AQUA framework

- Added teleconnections diagnostic (#308, #309, #318, #333, #352)
- Added tropical cyclones diagnostic (#310, #345)
- Added performance indices diagnostic based on ECmean tool (#57, #327) 
- Added sea ice diagnostic (#353, #368)
- Added global timeseries diagnostic (#358, #359)
- Added radiation analysis diagnostic (#301, #360)
- Added global mean bias diagnostic (#285, #371)
- Added SSH variability diagnostic (#367, #369)
- Added tropical rainfall diagnostic (#314)
- Added Ocean circulation diagnostic (#295)
- Added global ocean diagnosc (#164)
- Added global mean timeseries (#268)
- Multiple fixes in the Reader (#316, #324, #334)
- Avoid time duplicated in the Reader (#357)
- Enabling autodoc for diagnostics (#330)
- Data access improvement on Levante, including new datasets (#332, #355, #321)
- Added a common environment file (#363)
- Support for Lumi installation (#315)
- Added the `changelog` file

### Changed

- Dummy diagnostic is now in the `dummy` folder (previously was `dummy-diagnostic`)
- Tests and code is now working with python>=3.9 (previously python 3.11 was excluded)

## [v0.1-beta]

This is the `AQUA` version that will be part of the Deliverable D340.7.1.1.
This is mostly built on the `AQUA` `Reader` class which support for climate model data interpolation, spatial and temporal aggregation and conversion for a common GRIB-like data format.


- Low resolution archive documentation
- Fixed a bug in the `Gribber` class that was not reading the correct yaml catalog file

## v0.1-alpha

This is the AQUA pre-release to be sent to internal reviewers. 
Documentations is completed and notebooks are working.

[unreleased]: https://github.com/DestinE-Climate-DT/AQUA/compare/v0.17.0...HEAD
[v0.17.0]: https://github.com/DestinE-Climate-DT/AQUA/compare/v0.16.0...v0.17.0
[v0.16.0]: https://github.com/DestinE-Climate-DT/AQUA/compare/v0.15.0...v0.16.0
[v0.15.0]: https://github.com/DestinE-Climate-DT/AQUA/compare/v0.14.0...v0.15.0
[v0.14.0]: https://github.com/DestinE-Climate-DT/AQUA/compare/v0.13.1...v0.14.0
[v0.13.1]: https://github.com/DestinE-Climate-DT/AQUA/compare/v0.13.0...v0.13.1
[v0.13.0]: https://github.com/DestinE-Climate-DT/AQUA/compare/v0.13-beta...v0.13.0
[v0.13-beta]: https://github.com/DestinE-Climate-DT/AQUA/compare/v0.13-alpha...v0.13-beta
[v0.13-alpha]: https://github.com/DestinE-Climate-DT/AQUA/compare/v0.12.2...v0.13-alpha
[v0.12.2]: https://github.com/DestinE-Climate-DT/AQUA/compare/v0.12.1...v0.12.2
[v0.12.1]: https://github.com/DestinE-Climate-DT/AQUA/compare/v0.12...v0.12.1
[v0.12]: https://github.com/DestinE-Climate-DT/AQUA/compare/v0.11.3...v0.12
[v0.11.3]: https://github.com/DestinE-Climate-DT/AQUA/compare/v0.11.2...v0.11.3
[v0.11.2]: https://github.com/DestinE-Climate-DT/AQUA/compare/v0.11.1...v0.11.2
[v0.11.1]: https://github.com/DestinE-Climate-DT/AQUA/compare/v0.11...v0.11.1
[v0.11]: https://github.com/DestinE-Climate-DT/AQUA/compare/v0.10.3...v0.11
[v0.10.3]:https://github.com/DestinE-Climate-DT/AQUA/compare/v0.10.2...v0.10.3
[v0.10.2]: https://github.com/DestinE-Climate-DT/AQUA/compare/v0.10.1...v0.10.2
[v0.10.1]: https://github.com/DestinE-Climate-DT/AQUA/compare/v0.10...v0.10.1
[v0.10]: https://github.com/DestinE-Climate-DT/AQUA/compare/v0.9.2...v0.10
[v0.9.2]: https://github.com/DestinE-Climate-DT/AQUA/compare/v0.9.1...v0.9.2
[v0.9.1]: https://github.com/DestinE-Climate-DT/AQUA/compare/v0.9...v0.9.1
[v0.9]: https://github.com/DestinE-Climate-DT/AQUA/compare/v0.8.2...v0.9
[v0.8.2]: https://github.com/DestinE-Climate-DT/AQUA/compare/v0.8.1...v0.8.2
[v0.8.1]: https://github.com/DestinE-Climate-DT/AQUA/compare/v0.8...v0.8.1
[v0.8]: https://github.com/DestinE-Climate-DT/AQUA/compare/v0.7.3...v0.8
[v0.7.3]: https://github.com/DestinE-Climate-DT/AQUA/compare/v0.7.2...v0.7.3
[v0.7.2]: https://github.com/DestinE-Climate-DT/AQUA/compare/v0.7.1...v0.7.2
[v0.7.1]: https://github.com/DestinE-Climate-DT/AQUA/compare/v0.7...v0.7.1
[v0.7]: https://github.com/DestinE-Climate-DT/AQUA/compare/v0.6.3...v0.7
[v0.6.3]: https://github.com/DestinE-Climate-DT/AQUA/compare/v0.6.2...v0.6.3
[v0.6.2]: https://github.com/DestinE-Climate-DT/AQUA/compare/v0.6.1...v0.6.2
[v0.6.1]: https://github.com/DestinE-Climate-DT/AQUA/compare/v0.6...v0.6.1
[v0.6]: https://github.com/DestinE-Climate-DT/AQUA/compare/v0.5.2-beta...v0.6
[v0.5.2-beta]: https://github.com/DestinE-Climate-DT/AQUA/compare/v0.5.2-alpha...v0.5.2-beta
[v0.5.2-alpha]: https://github.com/DestinE-Climate-DT/AQUA/compare/v0.5.1...v0.5.2-alpha
[v0.5.1]: https://github.com/DestinE-Climate-DT/AQUA/compare/v0.5...v0.5.1
[v0.5]: https://github.com/DestinE-Climate-DT/AQUA/compare/v0.4...v0.5
[v0.4]: https://github.com/DestinE-Climate-DT/AQUA/compare/v0.3...v0.4
[v0.3]: https://github.com/DestinE-Climate-DT/AQUA/compare/v0.2.1...v0.3
[v0.2.1]: https://github.com/DestinE-Climate-DT/AQUA/compare/v0.2...v0.2.1
[v0.2]: https://github.com/DestinE-Climate-DT/AQUA/compare/v0.2-beta...v0.2
[v0.2-beta]: https://github.com/DestinE-Climate-DT/AQUA/compare/v0.2-alpha...v0.2-beta
[v0.2-alpha]: https://github.com/DestinE-Climate-DT/AQUA/compare/v0.1-beta...v0.2-alpha
[v0.1-beta]: https://github.com/DestinE-Climate-DT/AQUA/compare/v0.1-alpha...v0.1-beta<|MERGE_RESOLUTION|>--- conflicted
+++ resolved
@@ -13,11 +13,8 @@
 - `aqua-analysis.py` is now an entry point `aqua analysis` in the AQUA console, with the same syntax as before.
 
 AQUA core complete list:
-<<<<<<< HEAD
 - Fix loaded areas as dataset (#2174)
-=======
 - Few graphical adjustments in multiple_maps (#2159)
->>>>>>> 38f472c9
 - Fix fldstat coordinate treatment (#2147)
 - Fixer applied when units name changes is required and no factor is found (#2128)
 - Update aqua-analysis config for refactored diagnostics (#2144)
