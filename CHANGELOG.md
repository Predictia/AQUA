--- conflicted
+++ resolved
@@ -7,9 +7,7 @@
 
 Unreleased is the current development version.
 
-<<<<<<< HEAD
 - Script for automatic generation of Fdb catalog entries (#572)
-=======
 - Fix loading of singularity mounting /projappl (#612)
 - CLI wrapper parser (#599)
 - Refactoring of streaming emulator (#593)
@@ -21,7 +19,6 @@
 - Renaming the experiments according to the DE340 AQUA syntax (Including dev-control-1990 in the source and rename the experiment according to DE340 scheme #556, #614)
 - Allow specifying grid in catalogue metadata (#520)
 - Teleconnections diagnostic improvements (#571, #574, #576, #581, #592)
->>>>>>> 3a887a96
 
 ## [v0.4]
 
