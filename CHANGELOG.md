# Changelog

All notable changes to this project will be documented in this file.
The format is based on [Keep a Changelog](https://keepachangelog.com/en/1.0.0/)

## [Unreleased]

Unreleased is the current development version.

<<<<<<< HEAD
- var='paramid' can be used to select variables in the retriee method (#648)
=======
- Tropical cyclons improvements (#645)
>>>>>>> 40059eda
- configdir is not searched based on util file position in the repo (#636)
- Cleaner mask treatment (Revision of mask structure in the reader #617)
- Fldmean fix if only one dimension is present for area selection (#640)
- Adding higher frequency ERA5 data on Levante and Lumi (#628)
- regrid.yaml files are removed, grid infos are now in the catalogue metadata (#622, #643)
- Load all available variables in FDB xarray/dask access (#619)
- Lint standard and enforced in CI (#616)
- Reader init split with methods (#523)
- Single map plot utility (#594)
- Script for automatic generation of Fdb catalog entries (#572)
- Fix loading of singularity mounting /projappl (#612)
- CLI wrapper parser (#599)
- Refactoring of streaming emulator (#593)
- Radiation CLI and diagnostic refinement (#537)
- Ocean3D CLI and diagnostic refinement (#578)
- AtmGlobalMean CLI and diagnostic refinement (#587)
- Tropical cyclones CLI refinements and TC module (#568)
- Removing OPA, OPAgenerator and related tests from the AQUA (Remove OPA from AQUA #586)
- Renaming the experiments according to the DE340 AQUA syntax (Including dev-control-1990 in the source and rename the experiment according to DE340 scheme #556, #614, #618)
- Allow specifying grid in catalogue metadata (#520)
- Teleconnections diagnostic improvements (#571, #574, #576, #581, #592, #623)

## [v0.4]

Main changes are:
1. Update to all the diagnostics CLI
2. Refactor of the regridder so that `regrid.yaml`` is grid-based and not experiment-based
3. Xarray access to FDB sources
4. Refactor of the fixer so that merge/replace/default options are available
5. Remove of the `aqua` environment in favour of the `aqua_common` one. 

Complete list:
- Introduced color scheme for aqua logging (#567)
- CLI for sea diagnostic (#549)
- Add CLI for SSH diagnostic and some bug fixes (#540)
- Fix SSH diagnostic to be compatible with lates AQUA version (#538) 
- Helper function to identify vertical coordinates in a dataset (#552)
- Orography for tempest extremes TCs detection and update TCs CLI (Orography threshold included and CLI update #404)
- Improvement of performance indices CLI (Update of ECmean CLI #528)
- Fix to allow reading a list of multiple variables from FDB (#545)
- Further improvement of function to inspect the catalogue (#533)
- Custom exceptions for AQUA (#518)
- Speed up of the `retrieve_plain` method (#524)
- Update documention for adding new data and setting up the container (Increase documentation coverage #519)
- CLI wrapper for the state-of-the-art diagnostics analysis (#517, #527, #525, #530, #534, #536, #539, #548, #549, #559)
- Refactor the regrid.yaml as grid-based instead of experiment-based (#291)
- aqua_common environment simplified and updated (#498)
- Update available variables in FDB catalogues on lumi (#514)
- Solve reversed latitudes bug for fixed data (#510)
- Switch to legacy eccodes tables based on intake source metadata (#493)
- Add GPM IMERG precipitation data to the catalogue on levante (#505)
- Fix ocean3d diagnostic colorbars not being symmetric when missing values are present (#504) 
- FDB NEMO test access to data (#488)
- Xarray dask access to FDB (#476)
- Issue a warning when multiple gribcodes are associated to the same shortname (Cases for multiple eccodes grib codes #483)
- Allowing fixer to overwrite or merge default configuration (Increasing flexibiity of the fixer allowing for merge, replace and default options #480)
- Add new tests (Increase testing #250)
- Global time series diagnostic setup for multiple variables CLI (#474)
- Option to avoid incomplete chunk when averagin with timmean (Introduce check for chunk completeness in timmean() #466)
- Simplification of Fixer() workflow, more methods and less redundancy (Functionize fixer #478)
- Remove the `aqua` environment file, only `aqua_common` is left (#482)

## [v0.3]

Main changes are:
1. Fixer moved at `Reader()` level
2. Area selection available in `fldmean()` method
3. FDB/GSV access for IFS-NEMO development simulations
4. Configuration file `config-aqua.yaml` replaces `config.yaml`

Complete list:
- Templates in configuration yaml files (#469)
- Bug fixes for FDB access options (#463, #462)
- Add observational catalogs on Lumi (Update Lumi catalog #454)
- Automatic finding of cdo (#456)
- Area is fixed if data are fixed (Fixer applied to grid areas #442)
- Tests missing failure fix (Fix #436 CI workflow passes even if some tests fail #452)
- FDB/GSV access to IFS control and historical simulations (#434, #458)
- Climatology support restored in the Reader (Fix for climatology #445)
- Improvement function to inspect the catalogue (Inspect_catalogue improvement #446)
- Minor improvements of the gribber (Fix gribber fdb #427)
- Allow the LRA generator to work with generators and so with FDB (LRA from fdb on mafalda #430)
- Fixes only on selected variables (Fixer updates #428)
- Complete revision of the FDB/GSV access, allowing to access also recent experiments using variable step (#343)
- Teleconnections diagnostic adapted to new code improvements (Teleconnections Dev branch update #424, #465)
- Add support for area selection with fldmean (Fldmean box selection #409)
- Environment simplified, dependencies are now mostly on the pyproject file (A simpler environment.yml #286)
- Intake esm functionality added back (Fix intake-esm #287)
- Intake esm tests (Test also intake-esm #335)
- Yaml dependencies removed (Logger and yaml issues in util.py #334)
- Log history working for iterators as well (Logger and yaml issues in util.py #334)
- Util refactor (Utility refactor #405)
- Fixer at reader level (Fixes at Reader level #244)
- Uniform timmean (Uniform time after timmean and add option for time_bnds #419)
- FDB tests added (Add FDB 5.11, a local FDB with some test data #280, #432)
- Refactor of unit conversion and non-metpy cases (Flexible unit fix from YAML file #416)
- Refactor of the config file definition (Refactor of the configuration search #417)

## [v0.2.1]

- Add development control-1950 and historical-1990 experiments to the LRA (LRA for control-1950 and historical-1990 on Levante from v0.2 #455)

## [v0.2]

- Improve the LRA generator and worklow CLI (Streaming for the LRA #289)
- AQUA new common environment installation tool for LUMI added (#413)
- Added a bash script "load_aqua_lumi.sh" to load aqua environment in LUMI with containers (Adding an AQUA singularity container for LUMI #418)

## [v0.2-beta]

This is the `AQUA` version part of the Deliverable D340.7.1.2. 

- SSH diagnostic improvements (Linting SSH diagnostics #377, SSH diag: PDF file name changed #388)
- Timmean fix to uniform time axis (Fix for timmean() to uniform output time axis #381)
- New tests trigger routine (Tests trigger with label #385)
- Fix for tco1279 and FESOM (fix for masked tco1279 #390, psu fix for salinity #383)
- ECmean improvements (various improvement for ecmean #392)
- Seaice diagnostic improvements (Deliverable340.7.1.2 fix seaice #389, Linting Seaice diagnostics #376)
- Teleconnections diagnostic graphics module enhanced and various improvements (Teleconnections corrections for D340.7.1.2 #379, Fix import in teleconnections notebooks #395, Teleconnections fix docs #408)
- Tropical cyclones linting of the diagnostic (Linting tropical cyclones diagnostics #380, Improved plotting functions for tropical cyclones #391)
- Ocean diagnostics restructured in a single folder, sharing common functions and other improvements (Linting+Fixes Ocean diagnostics #374, Adding units for MLD plot in ocean3d package #406)
- Documentation fixes (Documentation fixes after review #403)
- Atmglobalmean and radiation diagnostic improvements (Atmglobalmean fix #371)
- MSWEP fixer bugfix (Change MSWEP datamodel #397, fixing of mswep #401)

## [v0.2-alpha]

This is the `AQUA` version that will be part of the Deliverable D340.7.1.2, sent to internal review. This is mostly done by the inclusion of twelve diagnostics within the AQUA framework

- Added teleconnections diagnostic (#308, #309, #318, #333, #352)
- Added tropical cyclones diagnostic (#310, #345)
- Added performance indices diagnostic based on ECmean tool (#57, #327) 
- Added sea ice diagnostic (#353, #368)
- Added global timeseries diagnostic (#358, #359)
- Added radiation analysis diagnostic (#301, #360)
- Added global mean bias diagnostic (#285, #371)
- Added SSH variability diagnostic (#367, #369)
- Added tropical rainfall diagnostic (#314)
- Added Ocean circulation diagnostic (#295)
- Added global ocean diagnosc (#164)
- Added global mean timeseries (#268)
- Multiple fixes in the Reader (#316, #324, #334)
- Avoid time duplicated in the Reader (#357)
- Enabling autodoc for diagnostics (#330)
- Data access improvement on Levante, including new datasets (#332, #355, #321)
- Added a common environment file (#363)
- Support for Lumi installation (#315)
- Added the `changelog` file

### Changed

- Dummy diagnostic is now in the `dummy` folder (previously was `dummy-diagnostic`)
- Tests and code is now working with python>=3.9 (previously python 3.11 was excluded)

## [v0.1-beta]

This is the `AQUA` version that will be part of the Deliverable D340.7.1.1.
This is mostly built on the `AQUA` `Reader` class which support for climate model data interpolation, spatial and temporal aggregation and conversion for a common GRIB-like data format.


- Low resolution archive documentation
- Fixed a bug in the `Gribber` class that was not reading the correct yaml catalogue file

## v0.1-alpha

This is the AQUA pre-release to be sent to internal reviewers. 
Documentations is completed and notebooks are working.

[unreleased]: https://github.com/oloapinivad/AQUA/compare/v0.4...HEAD
[v0.4]: https://github.com/oloapinivad/AQUA/compare/v0.3...v0.4
[v0.3]: https://github.com/oloapinivad/AQUA/compare/v0.2.1...v0.3
[v0.2.1]: https://github.com/oloapinivad/AQUA/compare/v0.2...v0.2.1
[v0.2]: https://github.com/oloapinivad/AQUA/compare/v0.2-beta...v0.2
[v0.2-beta]: https://github.com/oloapinivad/AQUA/compare/v0.2-alpha...v0.2-beta
[v0.2-alpha]: https://github.com/oloapinivad/AQUA/compare/v0.1-beta...v0.2-alpha
[v0.1-beta]: https://github.com/oloapinivad/AQUA/compare/v0.1-alpha...v0.1-beta<|MERGE_RESOLUTION|>--- conflicted
+++ resolved
@@ -7,11 +7,8 @@
 
 Unreleased is the current development version.
 
-<<<<<<< HEAD
 - var='paramid' can be used to select variables in the retriee method (#648)
-=======
 - Tropical cyclons improvements (#645)
->>>>>>> 40059eda
 - configdir is not searched based on util file position in the repo (#636)
 - Cleaner mask treatment (Revision of mask structure in the reader #617)
 - Fldmean fix if only one dimension is present for area selection (#640)
