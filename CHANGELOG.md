--- conflicted
+++ resolved
@@ -8,13 +8,10 @@
 Unreleased in the current development version:
 
 AQUA core complete list:
-<<<<<<< HEAD
 - Safety checks and error messages on FDB folders (#1512)
 - Refreshed internal `to_list` function (#1512)
-=======
 - Added the `cdo_options: "--force"` to the definitions of the oceanic HealPix grids (#1539)
->>>>>>> e9721a05
-
+- 
 ## [v0.13-alpha]
 
 Main changes are:
