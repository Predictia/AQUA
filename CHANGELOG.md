--- conflicted
+++ resolved
@@ -7,11 +7,8 @@
 
 Unreleased is the current development version.
 
-<<<<<<< HEAD
 - Improvement of performance indices CLI (Update of ECmean CLI #528)
-=======
 - Fix to allow reading a list of multiple variables from FDB (#545)
->>>>>>> f562b45e
 - Further improvement of function to inspect the catalogue (#533)
 - Custom exceptions for AQUA (#518)
 - Speed up of the `retrieve_plain` method (#524)
