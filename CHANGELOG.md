--- conflicted
+++ resolved
@@ -7,16 +7,12 @@
 
 Unreleased is the current development version.
 
-<<<<<<< HEAD
 - Refactor the regrid.yaml as grid-based instead of experiment-based (#291)
-- Add GPM IMERG precipitation data to the catalogue on levante
-=======
 - aqua_common environment simplified and updated (#498)
 - Update available variables in FDB catalogues on lumi (#514)
 - Solve reversed latitudes bug for fixed data (#510)
 - Switch to legacy eccodes tables based on intake source metadata (#493)
 - Add GPM IMERG precipitation data to the catalogue on levante (#505)
->>>>>>> 1704bcdf
 - Fix ocean3d diagnostic colorbars not being symmetric when missing values are present (#504) 
 - FDB NEMO test access to data (#488)
 - Xarray dask access to FDB (#476)
