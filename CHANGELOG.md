--- conflicted
+++ resolved
@@ -8,11 +8,8 @@
 Unreleased in the current development version:
 
 AQUA core complete list:
-<<<<<<< HEAD
-- Support for python 3.12 (#1052)
-=======
+- Support for Python 3.12 (#1052)
 - Extending pytests (#1053)
->>>>>>> 93f8d504
 - More efficient use of `_retrieve_plain` for acessing sample data (#1048)
 - Introducing the catalogue structure for Leonardo HPC (#1049)
 - Introducing an rsync script between LUMI and levante for grids (#1044)
