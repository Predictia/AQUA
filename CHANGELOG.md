--- conflicted
+++ resolved
@@ -7,12 +7,9 @@
 
 Unreleased is the current development version.
 
-<<<<<<< HEAD
 - Sea ice volume datasets for the Northern Hemisphere (PIOMAS) and the Southern Hemisphere (GIOMAS) (#598)
-=======
 - Possibility of defining the regrid method frome the grid definition (#678)
 - Grids stored online and tool to deploy them on cli folder (#675)
->>>>>>> 0fbfc4ba
 - Global time series diagnostic improvements (#637)
 - Teleconnections diagnostic improvements (#672)
 
