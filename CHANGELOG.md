# Changelog

All notable changes to this project will be documented in this file.
The format is based on [Keep a Changelog](https://keepachangelog.com/en/1.0.0/)

## [Unreleased]

Unreleased in the current development version:

<<<<<<< HEAD
- Add kwargs parsing of reader arguments, passing them to intake to substitute parameters (#757)
- Remove `zoom` and use kwargs instead (#757)
=======
- Teleconnections: comparison with obs is done automatically in diagnostic CLI (#924)
- Teleconnections: capability to find index file if already present (#926)
- Timeseries: save flag introduced to save to enable/disable saving of the timeseries (#934)
- Improve the automatic parsing of date range according to schema from fdb (#928)
- Updated output filenames for atmglobalmean diagnostic (#921)
>>>>>>> 050fd705
- Added graphics function to plot data and difference between two datasets on the same map (#892)
- Implemented `pyproject.toml` for global_time_series diagnostic (#920).
- Implemented `pyproject.toml` for tropical_rainfall diagnostic (#850).
- Updating CLi for tropical_rainfall diagnostic (#815)
- LRA cli for parallel SLURM submission (#909)
- Timeseries: seasonal cycle is available for the global timeseries (#912)
- Timeseries: refactory of Gregory plot as a class, comparison with multiple models and observations (#910)
- Add IFS-NEMO ssp370 scenario (#906)
- Timeseries: complete refactory of the timeseries as a class, comparison with multiple models and observations (#907)
- Plot timeseries is now a framework function (#907)

## [v0.7]

Main changes are:
1. Multiple updates to the diagnostics, both scientific and graphical, to work with more recent GSV data
2. `mtpr` is now used instead of `tprate` for precipitation
2. Documentation has been reorganized and integrated

Complete list:
- New utility `add_pdf_metadata` to add metadata to a pdf file (#898)
- Experiments `a0gg` and `a0jp` added to the IFS-NEMO catalog, and removal of `historical-1990-dev-lowres` (#889)
- Updated notebooks to ensure consistency across different machines by using observational datasets, and included a demo of aqua components for Lumi (#868)
- Scripts for pushing figures and docs to aqua-web (#880)
- Fixed catalogue for historical-1990-dev-lowres source (#888, #895)
- data_models src files are now in the aqua/data_models folder, with minor modifications (#884)
- Warning options based on the `loglevel` (#852)
- Timeseries: formula bugfix and annual plot only for complete years (#876)
- mtpr instead of tprate derived from tp (#828)
- eccodes 2.34.0 does not accomodate for AQUA step approach, pin to <2.34.0 (#873)
- Bugfix of the `aqua-analysis` wrapper, now can work teleconnections on atmospheric and oceanic variables 
and the default path is an absolute one (#859, #862)
- Ocean3D: many fixes and adaptations to new data governance (#776)
- Bugfix of the `aqua-analysis` wrapper, now can work teleconnections on atmospheric and oceanic variables (#859)
- Radiation: adaptation to new data governance and many improvements (#727)
- Seaice: Sea ice extent has now seasonal cycle (#797)
- Fixing the paths in `cli/lumi-install/lumi_install.sh` (#856).
- Refactor of the documentation (#842, #871)
- The drop warning in `aqua/gsv/intake_gsv.py` (#844)
- Tropical cyclones diagnostic: working with new data governance (includes possibility to retrieve orography from file (#816)

## [v0.6.3]

Complete list:
- Setting last date for NaN fix for IFS-NEMO/IFS-FESOM to 1999-10-01 and cleaner merge of parent fixes (#819)
- Hotfix to set `intake==0.7.0` as default (#841)
- Timeseries: can add annual std and now default uncertainty is 2 std (#830)
- `retrieve_plain()` method now set off startdate and enddate (#829)
- Complete restructure of fixer to make use of `fixer_name`: set a default for each model and a `False` to disable it (#746)
- Added `center_time` option in the `timmean()` method to save the time coordinate in the middle of the time interval and create a Timmean module and related TimmeanMixin class (#811)
- Fixer to rename coordinates available (#822)
- Fixing new pandas timedelta definition: replacing H with h in all FDB catalog (#786)
- Change environment name from `aqua_common` to `aqua`(#805)
- Adding a run test label to trigger CI (#826)
- Tropical_rainfall: improve organization and maintainability, introducing nested classes (#814)
- Revisiting CERES fixes (#833)
- Timeseries: add bands for observation in Gregory plots (#837)

## [v0.6.2]

Complete list:
- Global time series plot annual and monthly timeseries together, improved Gregory plot (#809)
- Teleconnection can now take a time range as input and ylim in the index plot function (#799)
- LRA to use `auto` final time and `exclude_incomplete` (#791)
- Hotfix for v0.12.0 of the GSV_interface related to valid_time (#788)
- Global time series adapted to new data governance (#785)
- AtmoGlobalMean diagnostic improvements and adaptation to new data governance (#745 #789 #807 #812)
- Sea-ice diagnostic adapted to new data governance (#790)
- Implement a fix setting to NaN the data of the first step in each month (for IFS historical-1990) (#776)

## [v0.6.1]

Complete list:
- Teleconnection improvement to accept different variable names for ENSO (avg_tos instead of sst) (#778)
- ERA5 fixes compatible with new data governance (#772)
- Update the LRA generator (removing aggregation and improving) filecheck and fix entries for historical-1990-dev-lowres (#772)
- Updates of ECmean to work with production experiments (#773, #780)
- Automatic data start and end dates for FDB sources (#762)

## [v0.6]

Main changes are:
1. Inclusion in the catalog of the historical-1990 production simulations from IFS-NEMO and IFS-FESOM.
2. New fixes that targets the DestinE updated Data Governance

Complete list:
- IFS-FESOM historical-1990-dev-lowres with new data governance added to the catalogue (#770)
- AtmoGlobalMean diagnostic improvements (#722)
- Teleconnections diagnostic improvements (#722)
- Read only one level for retrieving 3D array metadata, select single level for retrieve (#713)
- IFS-FESOM historical-1990-dev-lowres with new data governance added to the catalogue
- Fix mismatch between var argument and variables specified in catalogue for FDB (#761)
- Compact catalogues using yaml override syntax (#752)
- Fix loading source grid file before smmregrid weight generation (#756)

## [v0.5.2-beta]

Complete list:
-  A new fdb container is used to generate the correct AQUA container

## [v0.5.2-alpha]

Main changes are:
1. Coupled models IFS-NEMO and IFS-FESOM are now supported
2. Accessor to use functions and reader methods as if they were methods of xarray objects, see [notebook](https://github.com/DestinE-Climate-DT/AQUA/blob/main/notebooks/reader/accessor.ipynb)
3. Preliminary provenance information is now available in the history attribute of the output files
4. AQUA analysis wrapper is parallelized
5. A levelist can be provided in FDB sources, this will greatly speed up the data retrieve

Complete list:
- Fix reading only one sample variable and avoid _bnds variables (#743)
- Allow correct masked regridding after level selection. Add level selection also for not-FDB sources (#741)
- Read only one level for retrieving 3D array metadata, select specific levels for FDB retrieve (#713)
- Defining catalog entry for coupled models IFS-NEMO and IFS-FESOM (#720)
- Change fixer_name to fixer_name (#703)
- Reorganization of logging calls (#700)
- Accessor to use functions and reader methods as if they were methods of xarray objects (#716)
- Suggestions are printed if a model/exp/source is not found while inspecting the catalogue (#721)
- Improvements in the single map plot function (#717)
- Minor metadata fixes (logger newline and keep "GRIB_" in attrs) (#715)
- LRA fix now correctly aggregating monthly data to yearly when a full year is available (#696)
- History update and refinement creating preliminary provenance information (plus AQUA emoji!) (#676)
- OPA lra compatible with no regrid.yaml (#692)
- Introducing fixer definitions not model/exp/source dependents to be specified at the metadata level (#681)
- AQUA analysis wrapper is parallelized and output folder is restructured (#684, #725)

## [v0.5.1]

Main changes are:
1. A new `Reader` method `info()` is available to print the catalogue information
2. Grids are now stored online and a tool to deploy them on the `cli` folder is available

Complete list:
- Fix attributes of DataArrays read from FDB (#686)
- Reader.info() method to print the catalogue information (#683)
- Simpler reader init() by reorganizing the calls to areas and regrid weights configuration and loading (#682)
- Optional autosearch for vert_coord (#682)
- plot_single_map adapted to different coordinate names and bugfixes (#680)
- Sea ice volume datasets for the Northern Hemisphere (PIOMAS) and the Southern Hemisphere (GIOMAS) (#598)
- Possibility of defining the regrid method from the grid definition (#678)
- Grids stored online and tool to deploy them on cli folder (#675)
- Global time series diagnostic improvements (#637)
- Teleconnections diagnostic improvements (#672)

## [v0.5]

Main changes are:
1. Refactor of the Reader() interface with less options at the init() level
2. Grids are now defined with the source metadata and not in a machine-dependent file
3. CLI wrapper is available to run all diagnostics in a single call
4. Refactoring of the streaming emulator with equal treatment for FDB or file sources

Complete list:
- Controlling the loglevel of the GSV interface (#665)
- Fix wrong fdb source (#657)
- Adding sample files and tests for NEMO 2D and 3D grids (#652)
- tprate not derived from tp for GSV sources (#653)
- Simplify reader init and retrieve providing less argument in initialization (#620)
- var='paramid' can be used to select variables in the retrieve method (#648)
- configdir is not searched based on util file position in the repo (#636)
- Cleaner mask treatment (Revision of mask structure in the reader #617)
- Fldmean fix if only one dimension is present for area selection (#640)
- Adding higher frequency ERA5 data on Levante and Lumi (#628)
- regrid.yaml files are removed, grid infos are now in the catalogue metadata (#520, #622, #643)
- Load all available variables in FDB xarray/dask access (#619)
- Lint standard and enforced in CI (#616)
- Reader init split with methods (#523)
- Single map plot utility to be used by all diagnostics (#594)
- Script for automatic generation of Fdb catalog entries (IFS only) (#572)
- Fix loading of singularity mounting /projappl (#612)
- CLI wrapper parser (#599)
- Refactoring of streaming emulator (#593)
- Radiation CLI and diagnostic refinement (#537)
- Ocean3D CLI and diagnostic refinement (#578)
- AtmGlobalMean CLI and diagnostic refinement (#587)
- Tropical cyclones CLI refinements and TC module (#568, #645)
- Removing OPA, OPAgenerator and related tests from the AQUA (Remove OPA from AQUA #586)
- Renaming the experiments according to the DE340 AQUA syntax (Including dev-control-1990 in the source and rename the experiment according to DE340 scheme #556, #614, #618)
- Teleconnections diagnostic improvements (#571, #574, #576, #581, #592, #623)

## [v0.4]

Main changes are:
1. Update to all the diagnostics CLI
2. Refactor of the regridder so that `regrid.yaml`` is grid-based and not experiment-based
3. Xarray access to FDB sources
4. Refactor of the fixer so that merge/replace/default options are available
5. Remove of the `aqua` environment in favour of the `aqua_common` one. 

Complete list:
- Introduced color scheme for aqua logging (#567)
- CLI for sea diagnostic (#549)
- Add CLI for SSH diagnostic and some bug fixes (#540)
- Fix SSH diagnostic to be compatible with lates AQUA version (#538) 
- Helper function to identify vertical coordinates in a dataset (#552)
- Orography for tempest extremes TCs detection and update TCs CLI (Orography threshold included and CLI update #404)
- Improvement of performance indices CLI (Update of ECmean CLI #528)
- Fix to allow reading a list of multiple variables from FDB (#545)
- Further improvement of function to inspect the catalogue (#533)
- Custom exceptions for AQUA (#518)
- Speed up of the `retrieve_plain` method (#524)
- Update documention for adding new data and setting up the container (Increase documentation coverage #519)
- CLI wrapper for the state-of-the-art diagnostics analysis (#517, #527, #525, #530, #534, #536, #539, #548, #549, #559)
- Refactor the regrid.yaml as grid-based instead of experiment-based (#291)
- aqua_common environment simplified and updated (#498)
- Update available variables in FDB catalogues on lumi (#514)
- Solve reversed latitudes bug for fixed data (#510)
- Switch to legacy eccodes tables based on intake source metadata (#493)
- Add GPM IMERG precipitation data to the catalogue on levante (#505)
- Fix ocean3d diagnostic colorbars not being symmetric when missing values are present (#504) 
- FDB NEMO test access to data (#488)
- Xarray dask access to FDB (#476)
- Issue a warning when multiple gribcodes are associated to the same shortname (Cases for multiple eccodes grib codes #483)
- Allowing fixer to overwrite or merge default configuration (Increasing flexibiity of the fixer allowing for merge, replace and default options #480)
- Add new tests (Increase testing #250)
- Global time series diagnostic setup for multiple variables CLI (#474)
- Option to avoid incomplete chunk when averagin with timmean (Introduce check for chunk completeness in timmean() #466)
- Simplification of Fixer() workflow, more methods and less redundancy (Functionize fixer #478)
- Remove the `aqua` environment file, only `aqua_common` is left (#482)

## [v0.3]

Main changes are:
1. Fixer moved at `Reader()` level
2. Area selection available in `fldmean()` method
3. FDB/GSV access for IFS-NEMO development simulations
4. Configuration file `config-aqua.yaml` replaces `config.yaml`

Complete list:
- Templates in configuration yaml files (#469)
- Bug fixes for FDB access options (#463, #462)
- Add observational catalogs on Lumi (Update Lumi catalog #454)
- Automatic finding of cdo (#456)
- Area is fixed if data are fixed (Fixer applied to grid areas #442)
- Tests missing failure fix (Fix #436 CI workflow passes even if some tests fail #452)
- FDB/GSV access to IFS control and historical simulations (#434, #458)
- Climatology support restored in the Reader (Fix for climatology #445)
- Improvement function to inspect the catalogue (Inspect_catalogue improvement #446)
- Minor improvements of the gribber (Fix gribber fdb #427)
- Allow the LRA generator to work with generators and so with FDB (LRA from fdb on mafalda #430)
- Fixes only on selected variables (Fixer updates #428)
- Complete revision of the FDB/GSV access, allowing to access also recent experiments using variable step (#343)
- Teleconnections diagnostic adapted to new code improvements (Teleconnections Dev branch update #424, #465)
- Add support for area selection with fldmean (Fldmean box selection #409)
- Environment simplified, dependencies are now mostly on the pyproject file (A simpler environment.yml #286)
- Intake esm functionality added back (Fix intake-esm #287)
- Intake esm tests (Test also intake-esm #335)
- Yaml dependencies removed (Logger and yaml issues in util.py #334)
- Log history working for iterators as well (Logger and yaml issues in util.py #334)
- Util refactor (Utility refactor #405)
- Fixer at reader level (Fixes at Reader level #244)
- Uniform timmean (Uniform time after timmean and add option for time_bnds #419)
- FDB tests added (Add FDB 5.11, a local FDB with some test data #280, #432)
- Refactor of unit conversion and non-metpy cases (Flexible unit fix from YAML file #416)
- Refactor of the config file definition (Refactor of the configuration search #417)

## [v0.2.1]

- Add development control-1950 and historical-1990 experiments to the LRA (LRA for control-1950 and historical-1990 on Levante from v0.2 #455)

## [v0.2]

- Improve the LRA generator and worklow CLI (Streaming for the LRA #289)
- AQUA new common environment installation tool for LUMI added (#413)
- Added a bash script "load_aqua_lumi.sh" to load aqua environment in LUMI with containers (Adding an AQUA singularity container for LUMI #418)

## [v0.2-beta]

This is the `AQUA` version part of the Deliverable D340.7.1.2. 

- SSH diagnostic improvements (Linting SSH diagnostics #377, SSH diag: PDF file name changed #388)
- Timmean fix to uniform time axis (Fix for timmean() to uniform output time axis #381)
- New tests trigger routine (Tests trigger with label #385)
- Fix for tco1279 and FESOM (fix for masked tco1279 #390, psu fix for salinity #383)
- ECmean improvements (various improvement for ecmean #392)
- Seaice diagnostic improvements (Deliverable340.7.1.2 fix seaice #389, Linting Seaice diagnostics #376)
- Teleconnections diagnostic graphics module enhanced and various improvements (Teleconnections corrections for D340.7.1.2 #379, Fix import in teleconnections notebooks #395, Teleconnections fix docs #408)
- Tropical cyclones linting of the diagnostic (Linting tropical cyclones diagnostics #380, Improved plotting functions for tropical cyclones #391)
- Ocean diagnostics restructured in a single folder, sharing common functions and other improvements (Linting+Fixes Ocean diagnostics #374, Adding units for MLD plot in ocean3d package #406)
- Documentation fixes (Documentation fixes after review #403)
- Atmglobalmean and radiation diagnostic improvements (Atmglobalmean fix #371)
- MSWEP fixer bugfix (Change MSWEP datamodel #397, fixing of mswep #401)

## [v0.2-alpha]

This is the `AQUA` version that will be part of the Deliverable D340.7.1.2, sent to internal review. This is mostly done by the inclusion of twelve diagnostics within the AQUA framework

- Added teleconnections diagnostic (#308, #309, #318, #333, #352)
- Added tropical cyclones diagnostic (#310, #345)
- Added performance indices diagnostic based on ECmean tool (#57, #327) 
- Added sea ice diagnostic (#353, #368)
- Added global timeseries diagnostic (#358, #359)
- Added radiation analysis diagnostic (#301, #360)
- Added global mean bias diagnostic (#285, #371)
- Added SSH variability diagnostic (#367, #369)
- Added tropical rainfall diagnostic (#314)
- Added Ocean circulation diagnostic (#295)
- Added global ocean diagnosc (#164)
- Added global mean timeseries (#268)
- Multiple fixes in the Reader (#316, #324, #334)
- Avoid time duplicated in the Reader (#357)
- Enabling autodoc for diagnostics (#330)
- Data access improvement on Levante, including new datasets (#332, #355, #321)
- Added a common environment file (#363)
- Support for Lumi installation (#315)
- Added the `changelog` file

### Changed

- Dummy diagnostic is now in the `dummy` folder (previously was `dummy-diagnostic`)
- Tests and code is now working with python>=3.9 (previously python 3.11 was excluded)

## [v0.1-beta]

This is the `AQUA` version that will be part of the Deliverable D340.7.1.1.
This is mostly built on the `AQUA` `Reader` class which support for climate model data interpolation, spatial and temporal aggregation and conversion for a common GRIB-like data format.


- Low resolution archive documentation
- Fixed a bug in the `Gribber` class that was not reading the correct yaml catalogue file

## v0.1-alpha

This is the AQUA pre-release to be sent to internal reviewers. 
Documentations is completed and notebooks are working.

[unreleased]: https://github.com/DestinE-Climate-DT/AQUA/compare/v0.7...HEAD
[v0.7]: https://github.com/DestinE-Climate-DT/AQUA/compare/v0.6.3...v0.7
[v0.6.3]: https://github.com/DestinE-Climate-DT/AQUA/compare/v0.6.2...v0.6.3
[v0.6.2]: https://github.com/DestinE-Climate-DT/AQUA/compare/v0.6.1...v0.6.2
[v0.6.1]: https://github.com/DestinE-Climate-DT/AQUA/compare/v0.6...v0.6.1
[v0.6]: https://github.com/DestinE-Climate-DT/AQUA/compare/v0.5.2-beta...v0.6
[v0.5.2-beta]: https://github.com/DestinE-Climate-DT/AQUA/compare/v0.5.2-alpha...v0.5.2-beta
[v0.5.2-alpha]: https://github.com/DestinE-Climate-DT/AQUA/compare/v0.5.1...v0.5.2-alpha
[v0.5.1]: https://github.com/DestinE-Climate-DT/AQUA/compare/v0.5...v0.5.1
[v0.5]: https://github.com/DestinE-Climate-DT/AQUA/compare/v0.4...v0.5
[v0.4]: https://github.com/DestinE-Climate-DT/AQUA/compare/v0.3...v0.4
[v0.3]: https://github.com/DestinE-Climate-DT/AQUA/compare/v0.2.1...v0.3
[v0.2.1]: https://github.com/DestinE-Climate-DT/AQUA/compare/v0.2...v0.2.1
[v0.2]: https://github.com/DestinE-Climate-DT/AQUA/compare/v0.2-beta...v0.2
[v0.2-beta]: https://github.com/DestinE-Climate-DT/AQUA/compare/v0.2-alpha...v0.2-beta
[v0.2-alpha]: https://github.com/DestinE-Climate-DT/AQUA/compare/v0.1-beta...v0.2-alpha
[v0.1-beta]: https://github.com/DestinE-Climate-DT/AQUA/compare/v0.1-alpha...v0.1-beta<|MERGE_RESOLUTION|>--- conflicted
+++ resolved
@@ -7,16 +7,13 @@
 
 Unreleased in the current development version:
 
-<<<<<<< HEAD
 - Add kwargs parsing of reader arguments, passing them to intake to substitute parameters (#757)
 - Remove `zoom` and use kwargs instead (#757)
-=======
 - Teleconnections: comparison with obs is done automatically in diagnostic CLI (#924)
 - Teleconnections: capability to find index file if already present (#926)
 - Timeseries: save flag introduced to save to enable/disable saving of the timeseries (#934)
 - Improve the automatic parsing of date range according to schema from fdb (#928)
 - Updated output filenames for atmglobalmean diagnostic (#921)
->>>>>>> 050fd705
 - Added graphics function to plot data and difference between two datasets on the same map (#892)
 - Implemented `pyproject.toml` for global_time_series diagnostic (#920).
 - Implemented `pyproject.toml` for tropical_rainfall diagnostic (#850).
