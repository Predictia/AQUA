--- conflicted
+++ resolved
@@ -31,12 +31,9 @@
 - `Trender()` class provide also coefficients and normalize them (#1991)
 
 AQUA diagnostics complete list:
-<<<<<<< HEAD
 - Global Biases: allow GlobalBias to take projection as argument (#2036)
-=======
 - ECmean: diagnostics refactored to use `OutputSaver` and new common configuration file (#2012)
 - ECmean: dependency to 0.1.15 (#2012)
->>>>>>> 9a1b0b34
 - Timeseries, Global Biases, Teleconnections, Ecmean: `--realization` option to select a specific realization in the CLI (#2041)
 - Global Biases: add try-except block in cli (#2069)
 - Global Biases: handling of formulae and Cloud Radiative Forcing Computation (#2031)
