# Changelog

All notable changes to this project will be documented in this file.
The format is based on [Keep a Changelog](https://keepachangelog.com/en/1.0.0/)

## [Unreleased]

Unreleased is the current development version.

- Environment simplified, dependencies are now mostly on the pyproject file (A simpler environment.yml #286)
- Intake esm functionality added back (Fix intake-esm #287)
- Intake esm tests (Test also intake-esm #335)
- Yaml dependencies removed (Logger and yaml issues in util.py #334)
- Log history working for iterators as well (Logger and yaml issues in util.py #334)
- Util refactor (Utility refactor #405)
- Fixer at reader level (Fixes at Reader level #244)
<<<<<<< HEAD
- FDB tests added (Add FDB 5.11, a local FDB with some test data #280)
- AQUA new common environment installation tool for LUMI added (Adding aqua_common environment for LUMI #413)
- Refactor of unit conversion and non-metpy cases (Flexible unit fix from YAML file #416)
=======
- AQUA new common environment installation tool for LUMI added (#413)
- Refactor of the config file definition (Refactor of the configuration search #417)
>>>>>>> 22824e4d

## [v0.2-beta]

This is the `AQUA` version part of the Deliverable D340.7.1.2. 

- SSH diagnostic improvements (Linting SSH diagnostics #377, SSH diag: PDF file name changed #388)
- Timmean fix to uniform time axis (Fix for timmean() to uniform output time axis #381)
- New tests trigger routine (Tests trigger with label #385)
- Fix for tco1279 and FESOM (fix for masked tco1279 #390, psu fix for salinity #383)
- ECmean improvements (various improvement for ecmean #392)
- Seaice diagnostic improvements (Deliverable340.7.1.2 fix seaice #389, Linting Seaice diagnostics #376)
- Teleconnections diagnostic graphics module enhanced and various improvements (Teleconnections corrections for D340.7.1.2 #379, Fix import in teleconnections notebooks #395, Teleconnections fix docs #408)
- Tropical cyclones linting of the diagnostic ([WIP] Linting tropical cyclones diagnostics #380, Improved plotting functions for tropical cyclones #391)
- Ocean diagnostics restructured in a single folder, sharing common functions and other improvements (Linting+Fixes Ocean diagnostics #374, Adding units for MLD plot in ocean3d package #406)
- Documentation fixes (Documentation fixes after review #403)
- Atmglobalmean and radiation diagnostic improvements (Atmglobalmean fix #371)
- MSWEP fixer bugfix (Change MSWEP datamodel #397, fixing of mswep #401)

## [v0.2-alpha]

This is the `AQUA` version that will be part of the Deliverable D340.7.1.2, sent to internal review. This is mostly done by the inclusion of twelve diagnostics within the AQUA framework

- Added teleconnections diagnostic (#308, #309, #318, #333, #352)
- Added tropical cyclones diagnostic (#310, #345)
- Added performance indices diagnostic based on ECmean tool (#57, #327) 
- Added sea ice diagnostic (#353, #368)
- Added global timeseries diagnostic (#358, #359)
- Added radiation analysis diagnostic (#301, #360)
- Added global mean bias diagnostic (#285, #371)
- Added SSH variability diagnostic (#367, #369)
- Added tropical rainfall diagnostic (#314)
- Added Ocean circulation diagnostic (#295)
- Added global ocean diagnosc (#164)
- Added global mean timeseries (#268)
- Multiple fixes in the Reader (#316, #324, #334)
- Avoid time duplicated in the Reader (#357)
- Enabling autodoc for diagnostics (#330)
- Data access improvement on Levante, including new datasets (#332, #355, #321)
- Added a common environment file (#363)
- Support for Lumi installation (#315)
- Added the `changelog` file

### Changed

- Dummy diagnostic is now in the `dummy` folder (previously was `dummy-diagnostic`)
- Tests and code is now working with python>=3.9 (previously python 3.11 was excluded)

## [v0.1-beta]

This is the `AQUA` version that will be part of the Deliverable D340.7.1.1.
This is mostly built on the `AQUA` `Reader` class which support for climate model data interpolation, spatial and temporal aggregation and conversion for a common GRIB-like data format.


- Low resolution archive documentation
- Fixed a bug in the `Gribber` class that was not reading the correct yaml catalogue file

## v0.1-alpha

This is the AQUA pre-release to be sent to internal reviewers. 
Documentations is completed and notebooks are working.

[unreleased]: https://github.com/oloapinivad/AQUA/compare/v0.2-beta...HEAD
[v0.2-beta]: https://github.com/oloapinivad/AQUA/compare/v0.2-alpha...v0.2-beta
[v0.2-alpha]: https://github.com/oloapinivad/AQUA/compare/v0.1-beta...v0.2-alpha
[v0.1-beta]: https://github.com/oloapinivad/AQUA/compare/v0.1-alpha...v0.1-beta<|MERGE_RESOLUTION|>--- conflicted
+++ resolved
@@ -14,14 +14,10 @@
 - Log history working for iterators as well (Logger and yaml issues in util.py #334)
 - Util refactor (Utility refactor #405)
 - Fixer at reader level (Fixes at Reader level #244)
-<<<<<<< HEAD
 - FDB tests added (Add FDB 5.11, a local FDB with some test data #280)
 - AQUA new common environment installation tool for LUMI added (Adding aqua_common environment for LUMI #413)
 - Refactor of unit conversion and non-metpy cases (Flexible unit fix from YAML file #416)
-=======
-- AQUA new common environment installation tool for LUMI added (#413)
 - Refactor of the config file definition (Refactor of the configuration search #417)
->>>>>>> 22824e4d
 
 ## [v0.2-beta]
 
