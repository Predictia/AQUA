# Changelog

All notable changes to this project will be documented in this file.
The format is based on [Keep a Changelog](https://keepachangelog.com/en/1.0.0/)

## [Unreleased]

Unreleased in the current development version:

Deprecated:
- `aqua-analysis.sh` script is deprecated and has been removed. Use `aqua-analysis.py` instead.
- `cli_dummy.py` script is deprecated and will be removed in the next release. Use the `cli_checker.py` instead.
 
AQUA core complete list:
<<<<<<< HEAD
- More general checksum checker for grids and observations ( #1550)
=======
- Hotfix for catgen tests (#1648)
>>>>>>> 004e3066
- Experiment and dashboard metadata are now created with the catalog generator (#1637)
- Safety checks for dates according to frequency for HPC and bridge in intake GSV (#1636)
- Experiment metadata for aqua-web and dashboard from catalog entry (#1633)
- Automatic identification of ocean grid in the catalog generator (#1621)
- `OutputSaver` can deduce the catalog name from the model, exp (#1627)
- Pin zarr<3.0.0 to avoid breaking changes (#1625)
- LRA generator integrates ``-rebuild`` option to regenerate areas and weights. The `--autosubmit` option is removed (#1623)
- Units utility are now functions and not methods of FixerMixin (#1558)
- New `cli_checker.py` tool to check the existance of the required model in the catalog and rebuild the area files (#1619)
- Update the catalog generator to align with changes in the data portfolio (#1593)
- Adding ICON phase2 hpx6 and hpz9 grids (#1596)
- Push figures to LUMI-O for dashboard (#1582, #1607)
- Bridge_start_date and expver switching (#1597)
- Include all available figure metadata in content.json for dashboard/aqua-web (#1573)
- Upgrade LUMI module to 24.03 and to eccodes 2.39.0

AQUA diagnostics complete list:
- Old AtmoGlobalMean and Radiation diagnostics removed (#1622)
- `--catalog` is accepted by all the diagnostics altough it is not used by all of them yet (#1619)
- Timeseries: enabled region selection in the CLI (#1564)
- Ocean3d: Bugfix of values for Ocean trend function (#1583)
- Biases and Radiation: Refactoring of Bias and Radiation Diagnostics (#1243)
- Biases and Radiation: Fix Seasonal Bias Output in global_biases for NetCDF Saving Compatibility and other fixes (#1585, #1604, #1628)
- Biases and Radiation: Adding `save_netcdf` flag and function (#1510)
- Biases and Radiation: Integrating Updated OutputSaver (#1487)

## [v0.13-beta]

Main changes are:
1. All the diagnostics are now compatible with the new fixes and eccodes version.
2. Full compatibility with HealPix grids and the new CDO version.
3. Major improvements in the Ocean3D diagnostic.

AQUA core complete list:
- Safety checks and error messages on FDB folders (#1512)
- Refreshed internal `to_list` function (#1512)
- Reorganizing and extending CI/CD catalog with 5 years of hpz3 data from ERA5 (atm) and FESOM (oce) (#1552)
- Version info in a separate module (#1546) 
- Corrected `tcc` units to % (#1551)
- Fix pdf attributes (#1547)
- Catgen fixes (#1536)
- Introduced fixer for ClimateDT phase 2 (#1536)
- `aqua_analysis.py` using a common central dask cluster (#1525)
- Added the `cdo_options: "--force"` to the definitions of the oceanic HealPix grids (#1539)

AQUA diagnostic complete list:
- ECmean: Integrating the performance indices and global mean within the `aqua_diagnostics` module (#1556)
- Teleconnections: The `teleconnections` diagnostic is now integrated in the `aqua_diagnostics` module (#1352)
- Teleconnections: OutputSaver for the teleconnections diagnostic (#1567, #1570)
- Ocean3d: Fix to improve memory usage and cli (#1490)
- Seaice: Fix to read sithick as fallback instead of sivol (#1543)
- Ocean3d: Minor fix to allow to read new variable names (#1540)
- Timeseries: The `timeseries` diagnostic is now integrated in the `aqua_diagnostics` module (#1340)
- Timeseries: Integrating Updated OutputSaver (#1492)

## [v0.13-alpha]

Main changes are:
1. A refactor of the fixes, with a new common main convention table is available, based on eccodes.
2. Diagnostics are updated to work with the new fixes and the new eccodes version. This is not yet complete and will be finalized in the next release.
3. The FDB reader always rely on paramids, so that support for eccodes 2.39.0 and backward compatibility is ensured.

AQUA core complete list:
- push-analysis.sh maintenance (#1555)
- Added the `cdo_options: "--force"` to the definitions of the HealPix grids (#1527)
- Removing default fixes (#1519)
- Support for eccodes=2.39.0 with full fixes refactoring (#1519)
- Dashboard: Moved making of contents yaml to local hpc (#1470)
- Support for new smmregrid==0.1.0 including simpler weights and area generation (#1395)
- Removing cdo pin for more recent versions (#1395)
- Change `bridge_end_date` convention (#1498)
- `catgen` to support data bridge options (#1499)
- Enhance OutputSaver with Improved File Handling, Logging, and NetCDF Write Modes (#1495)
- Introduction a specific pipeline and tests for `catgen` utiliy (#1505)
- Remove pin on xarray (#1507)
- FDB reader internally always asks for paramids (#1491, #1508, #1529)
- Introduction of a convention table for the fixer, in order to create a more general fixer (#1488, #1506)
- Refactor of `cli_lra_parallel_slurm.py` to work with container via jinja (#1497) 
- Convert `aqua-analysis.sh` to Python with Subprocess and Multiprocessing Support (#1354, #1521)
- New base container for aqua-container (#1441)
- Autodetection of latest AQUA in `load-aqua-container.sh` script (#1437)
- Update Metadata Handling for NetCDF, PDF, and PNG Outputs (#1430)
- Add instructions to install AQUA on MN5 (#1468)
- Introduce `grids-checker.py` tool to verify presence and checksum of the grid files (#1486)

AQUA diagnostic complete list:
- Tropical Cyclones: Adaptation to IFS-FESOM and tool to compute orography from data (#1393)
- Seaice: Hotfix for sea ice plots (#1432)

## [v0.12.2]

Main changes are: 
1. Single container script to be used on Lumi, MN5 and Levante

AQUA core complete list:
- Introduce `timeshift` option for the fixer to roll forward/back the time axis (#1411)
- Centralize and refactor in single script the tool to load AQUA container (#1413)
- Add extra maintenance options to submit-aqua-web (#1415)
- Update push-analysis.sh removing dependency on full AQUA and option not to convert to png (#1419)
- Pin to xarray<2024.09 to prevent bug in polyfit requires temporary (#1420)
- Remove spurious dimensions when running `fldmean()` (#1423)

AQUA diagnostic complete list:
- Refactor of plotThickness method in the sea ice diagnostic (#1427)


## [v0.12.1]

AQUA core complete list:
- Allow multiple realizations in fdb-catalog-generator (#1335)
- Fix the container loading script in order to avoid load of local libraries (#1399)
- Fix using AQUA container for submit-aqua-web, do not wipe old figures by default (#1387)
- New `timstat` module which opens complement `timmean()` with `timmax()`, `timmin()` and `timstd()` methods (#1391)
- Fix installation to avoid mismatch between `hdf5` and `h5py` libraries (#1408)

## [v0.12]

Main changes are:
1. AQUA installation now requires a mandatory machine name.
2. The `aqua` source code has been moved to the `src` folder. The change is transparent to the user.
3. A diagnostic module, called `aqua.diagnostics`, is under development. The module is not yet active, diagnostics are still available with the previous structure.

AQUA core complete list:
- Mixed updates to support data for NextGEMS cycle4 hackathon (#1375)
- Preprocess functionality added to the `Reader` class (#1298)
- The AQUAthon material has been moved under the `notebooks` folder (#1342)
- `aqua` source code has been moved to the `src` folder (#1332)
- A diagnostic module, called `aqua.diagnostics`, has been created under the `src` folder (#1332, #1341)
- LRA generator tool support for multiple relizations (#1357, #1375)
- LRA generator requires `catalog` as a mandatory argument (#1357)
- AQUA console revisiting, adding `avail` method and `update` method (#1346)
- AQUA install now requires mandatory machine name (#1346)
- Fix to make keyword step optional in request (#1360)

## [v0.11.3]

AQUA core complete list:
- LRA, both from CLI and worklow, is part of the AQUA console and can be run with `aqua lra $options` (#1294)
- FDB catalog generator is part of the AQUA console and can be run with `aqua catgen $options` (#1294)
- Coordinate unit overriding is now possible via the `tgt_units` argument (#1320)
- Full support for python>=3.9 (#1325)
- Pin of (python) eccodes<2.37.0 in pyproject due to recent changes in binary/python structure (#1325)

AQUA diagnostic complete list:
- Radiation: Bugfix in the CLI for the radiation diagnostic (#1319)

## [v0.11.2]

AQUA core complete list:
- Renaming of FESOM grids to include original resolution name (#1312)
- Bugfix of the fdb-catalog-generator tool that was not correctly assigning NEMO grids (#1309)
- Bugfix of the GSV intake driver that was not handling correctly metadata jinja replacement (#1304) 
- Bugfix of _merge_fixes() method when the parent fix has no vars specified (#1310)
- Safety check for the netcdf driver providing more informative error when files are not found (#1307, #1313)

AQUA diagnostic complete list:
- Tropical Rainfall: Fix Minor Issues in Tropical Precipitation CLI Metadata and Formatting (#1266)

## [v0.11.1]

Attention: If you are accessing FDB experiments, we suggest to not use versions older than this release.

Main changes are:
1. AQUA works with FDB written with ecCodes versions > 2.35 as well as lower.
2. Timeseries and Seasonal cyle can now be evaluated also on a specific region 

AQUA core complete list:
- ecCodes now pinned to >=2.36.0 and tool for fixing older definition files (#1302)

AQUA diagnostic complete list:
- Timeseries: a region can be selected for Timeseries and Seasonal Cycle with the `lon_limits` and `lat_limits` arguments (#1299)
- Timeseries: the cli argument for extending the time range is now extend (previously expand) (#1299)
- Timeseries: all the available diagnostics support the catalog argument (#1299)

## [v0.11]

Attention: this version is not compatible with catalog entries with ecCodes >= 2.35.0.

1. LRA supports multi-catalog structure
2. ecCodes temporarily restricted to < 2.34

AQUA core complete list:
- Refactor the fdb-catalog-generator tool to work with data-portfolio repository (#1275)
- Introduce a function to convert NetCDF to Zarr and zarr catalog entry for LRA (#1068)
- Suppress the warning of missing catalogs in the AQUA console `add` command (#1288)
- Lumi installation is completely updated to LUMI/23.09 modules (#1290)
- gsv_intake switches eccodes also for shortname definitions (#1279)
- Increase compatibility between LRA generator and multi-catalog (#1278)
- Allow for intake string replacement within LRA-generated catalogs (#1278)
- Avoid warning for missing intake variable default when calling the `Reader()` (#1287)

AQUA diagnostic complete list:
- Teleconnections: catalog feature bugfix (#1276)

## [v0.10.3]

Attention: this version is not compatible with catalog entries with ecCodes < 2.35.0.

Main changes are:
1. support for ecCodes >= 2.35.0 (to be used with caution, not working with exps with eccodes < 2.35.0)
2. fdb_path is deprecated in favour of fdb_home

AQUA core complete list:
- Restructure fixes folder and files (#1271)
- Removed eccodes pin, better handling of tables in get_eccodes_attr (#1269)
- Added test for diagnostics integration to AQUA installation process (#1244)
- Bugfix for the monthly frequency data with monthly cumulated fluxes (#1255)
- fdb_path becomes optional and deprecated in favour of fdb_home (#1262)
- Branch support for tool to push analysis to explorer (#1273)

AQUA diagnostic complete list:
- ECmean documentation updates (#1264)

## [v0.10.2]

Main changes are:
1. aqua-analysis script can be configured with an external yaml file
2. AQUA installation process now includes diagnostics integration

AQUA core complete list:
- Rename OutputNamer to OutputSaver and add catalog name (#1259)
- Hotfix for rare situation with 3D data but no vertical chunking defined (#1252)
- External yaml file to configure aqua-analysis (#1246)
- Adding diagnostics integration to AQUA installation process (#1229)

AQUA diagnostic complete list:
- Teleconnections: adding the catalog feature to the diagnostic (#1247)
- ECmean upgrades for the CLI (#1241)
- ECmean enables the computation of global mean diagostic (#1241)

## [v0.10.1]

AQUA core complete list:
- Fixer for monthly frequency data with monthly cumulated fluxes (#1201)
- Catalogs can be installed from the external repository (#1182)
- Added grid for NEMO multiIO r100 (#1227)
- Reorganized analysis output in catalog/model/exp structure (#1218)

## [v0.10]

Main changes are:
1. The catalog is externalized and AQUA supports multiple catalogs. It is now mandatory to use the aqua console to add a new catalog to the AQUA installation.

AQUA core complete list:
- Catalog is externalized to a separate repository (#1200)
- AQUA is now capable of accessing multiple catalogs at the same time (#1205)
- MN5 container for AQUA (#1213)

## [v0.9.2]

Main changes are:
1. The `aqua-config.yaml` file is replaced by a template to be installed. The aqua console is now mandatory to use aqua.
2. `$AQUA` removed from the `Configdir()` autosearch, an installation with the aqua console is mandatory to use aqua.
3. AQUA cli command to provide the installation path with `--path` option. This can substitute the `$AQUA` variable in scripts.
4. The catalog file is now split into `machine.yaml` and `catalog.yaml` to support machine dependency of data path and intake variables as kwargs into each catalog.

AQUA core complete list:
- More detailed documentation for Levante and Lumi installation (#1210)
- `aqua-config.yaml` replaced by a template to be installed on each machine (#1203)
- `$AQUA` removed from the `Configdir()` autosearch (#1208)
- AQUA cli command to provide the installation path with `--path` option (#1193)
- Restructure of the `machine` and `catalog` instances to support a catalog based development (#1186)
- AQUA installation via command line support a machine specification `aqua install lumi` (#1186)
- Introduction of `machine.yaml` file to support machine dependency of data path and intake variables as kwargs into each catalog (#1186)
- Removing all the AQUA catalogs from the repo, now using https://github.com/DestinE-Climate-DT/Climate-DT-catalog (#1200)

## [v0.9.1]

Main changes are:
1. Update of fdb libraries to be compatible with the FDB data bridge

AQUA core complete list:
- OutputNamer Class: Comprehensive Naming Scheme and Metadata Support (#998)
- Creation of png figures for AQUA explorer is local (#1189)

## [v0.9]

Main changes are:
1. AQUA has an `aqua` CLI entry point, that allow for installation/uninstallation, catalog add/remova/update, fixes and grids handling
2. Experiments placed half on HPC and half on DataBridge data can be accessed in continuous manner.

AQUA core complete list:
- AQUA entry point for installation and catalog maintanance and fixes/grids handling (#1131, #1134, #1146, #1168, #1169)
- Automatic switching between HPC and databridge FDB (#1054, #1190)
- CLI script for automatic multiple experiment analysis submission (#1160, #1175)

## [v0.8.2]

Main changes are: 
1. `aqua-grids.yaml` file split in multiple files into `grids` folder
2. Container for Levante

AQUA core complete list:
- Removing any machine name depencency from slurm files (#1135)
- Jinja replacement is added to the aqua-config.yaml (#1154)
- grid definitions split in multiple files (#1152)
- Add script to access the container on Levante HPC (#1151)
- Add support for IFS TL63 and TL159 grids (#1150)
- Swift links for tests and grids renewed (#1142)
- Removing the docker folder (#1137)
- Introducing a tool for benchmarking AQUA code (#1057)
- Define AQUA NEMO healpix grids as a function of their ORCA source (#1113)

AQUA diagnostics complete list:
- Tropical Rainfall: Improve Paths in Live Demonstration Notebook  (#1157)
- Atm global mean: produce seasonal bias plots by default (#1140)
- Tropical Rainfall: Notebook for the Live Demonstration (#1112)
- Teleconnections: MJO Hovmoller plot introduced as notebook (#247)
- Tropical Rainfall: Reduce Redundancy in Conversion Functions (#1096)

## [v0.8.1]

Main changes are: 
1. Fixes following internal D340.7.3.3 and D340.7.1.4 review 

AQUA core complete list:
- Tco399-eORCA025 control, historical and scenario runs added to Lumi catalog (#1070)
- ESA-CCI-L4 dataset added for Lumi and Levante catalogs (#1090)
- Various fixes to the documentation (#1106)
- Fixer for dimensions is now available (#1050)

AQUA diagnostics complete list:
- Timeseries: units can be overridden in the configuration file (#1098)
- Tropical Rainfall: Fixing the Bug in the CLI (#1100)

## [v0.8]

Main changes are:
1. Support for Python 3.12
2. Update in the catalog for Levante and introduction of Leonardo
3. Multiple diagnostics improvement to fullfil D340.7.3.3 and D340.7.1.4

AQUA core complete list:
- LRA for ICON avg_sos and avg_tos (#1076)
- LRA for IFS-NEMO, IFS-FESOM, ICON added to Levante catalog (#1072)
- IFS-FESOM storyline +2K added to the Lumi catalog (#1059)
- Allowing for jinja-based replacemente in load_yaml (#1045) 
- Support for Python 3.12 (#1052)
- Extending pytests (#1053)
- More efficient use of `_retrieve_plain` for acessing sample data (#1048)
- Introducing the catalog structure for Leonardo HPC (#1049)
- Introducing an rsync script between LUMI and levante for grids (#1044)
- Introducing a basic jinja-based catalog entry generator (#853)
- Adapt NextGEMS sources and fixes to the final DestinE governance (#1008, #1035)
- Remove  NextGEMS cycle2 sources (#1008)
- Avoid GSVSource multiple class instantiation in dask mode (#1051)

AQUA diagnostics complete list:
- Teleconnections: refactor of the documentation (#1061)
- Tropical rainfall: Updating the Documentation and Notebooks (#1083)
- Performance indices: minor improvements with the inclusion of mask and area files (#1076)
- Timeseries: Seasonal Cycle and Gregory plots save netcdf files (#1079)
- Tropical rainfall: minor modifications to the CLI and fixes to changes in the wrapper introduced in PR #1063 (#1074)
- Tropical rainfall: adding daily variability and precipitation profiles to the cli (#1063)
- Teleconnections: bootstrap evaluation of concordance with reference dataset (#1026)
- SSH: Improvement of the CLI (#1024) 
- Tropical rainfall: adding metadata and comparison with era5 and imerg to the plots, re-binning of the histograms and buffering of the data (#1014)
- Timeseries: refactor of the documentation (#1031)
- Radiation: boxplot can accomodate custom variables (#933)
- Seaice: convert to module, add Extent maps (#803)
- Seaice: Implement seaice Volume timeseries and thickness maps (#1043)

## [v0.7.3]

Main changes are:
1. IFS-FESOM NextGEMS4 and storylines simulations available in the catalog
2. Vertical chunking for GSV intake access
3. FDB monthly average data access is available
4. kwargs parsing of reader arguments (e.g. allowing for zoom and ensemble support)

AQUA core complete list:
- Add kwargs parsing of reader arguments, passing them to intake to substitute parameters (#757)
- Remove `zoom` and use kwargs instead (#757)
- Enabling the memory monitoring and (optional) full performance monitoring in LRA (#1010)
- Adding IFS_9-FESOM_5 NextGEMS4 simulation on levante (#1009)
- Function to plot multiple maps is introduced as `plot_maps()` and documented (#866)
- Adding the IFS-FESOM storylines simulation (#848)
- `file_is_complete()` accounts also for the mindate attribute (#1007)
- Introducing a `yearmonth` timestyle to access FDB data on monthly average (#1001)
- Adding expected time calculation for weight generation (#701)
- Vertical chunking for GSV intake access (#1003)

AQUA diagnostics complete list:
- Timeseries: Various bugfix and improvements for cli and formula (#1013, #1016, #1022)

## [v0.7.2]

Main changes are:
1. `mtpr` is used for precipitation in all the catalog entries
2. LRA CLI support for parallel SLURM submission and other improvements
3. ICON production simulations available in the catalog
4. `detrend()` method is available in the `Reader` class
5. All the diagnostics have dask support in their CLI

AQUA core complete list:
- Fix LRA sources to allow incomplete times for different vars (#994)
- Distributed dask option for diagnostic CLIs and wrapper (#981)
- Added documentation for `plot_timeseries`, `plot_seasonalcycle` and `plot_single_map_diff` (#975)
- Minimum date fixer feature / ICON net fluxes fix (#958)
- Unified logging for all diagnostics (#931)
- A `detrend()` method is added to the Reader class (#919)
- LRA file handling improvements (#849, #972)
- Updating fixer for ERA5 monthly and hourly data on Levante (#937)
- GSV pin to 1.0.0 (#950)
- Adding ICON production simulations (#925)
- LRA CLI for parallel SLURM submission support a max number of concurrent jobs and avoid same job to run (#955, #990)
- Renaming of EC-mean output figures in cli push tool for aqua-web (#930)
- Renaming the `tprate` variable into `mtpr` in all fixes (#944)

AQUA diagnostic complete list:
- Tropical rainfall: enhancements of plotting and performance, files path correction (#997)
- Timeseries: seasonal cycle runs as a separate cli in aqua-analysis for performance speed-up (#982)
- Timeseries: seasonal cycle is added if reference data are not available in some timespan (#974)
- Tropical rainfall: Removing unnecessary printing during the CLI, optimazing the CLi for low and high-resolution data (#963)
- Timeseries: Grergory plot TOA limits are dynamically chosen (#959)
- SSH: technical improvements including removal of hardcoded loglevel and timespan definition. (#677)
- SSH: ready with new data governance and option to plot difference plots added. (#677)
- Atmosferic Global Mean: added mean bias for the entire year in seasonal bias function (#947)
- Tropical Cyclones: working with IFS-NEMO and ICON, includes retrieval of orography from file (#1071).

## [v0.7.1]

Main changes are:
1. Complete update of the timeseries diagnostic
2. LRA CLI for parallel SLURM submission
3. SSP370 production scenario for IFS-NEMO available in the catalog

AQUA core complete list:
- Plot timeseries is now a framework function (#907)
- Improve the automatic parsing of date range according to schema from fdb (#928)
- LRA CLI for parallel SLURM submission (#909)
- Added graphics function to plot data and difference between two datasets on the same map (#892)
- Add IFS-NEMO ssp370 scenario (#906)

AQUA diagnostics complete list:
- Teleconnections: comparison with obs is done automatically in diagnostic CLI (#924)
- Teleconnections: capability to find index file if already present (#926)
- Timeseries: save flag introduced to save to enable/disable saving of the timeseries (#934)
- Improve the automatic parsing of date range according to schema from fdb (#928)
- Updated output filenames for atmglobalmean diagnostic (#921)
- Added graphics function to plot data and difference between two datasets on the same map (#892)
- Implemented `pyproject.toml` for global_time_series diagnostic (#920).
- Implemented `pyproject.toml` for tropical_rainfall diagnostic (#850).
- Updating CLi for tropical_rainfall diagnostic (#815)
- LRA cli for parallel SLURM submission (#909)
- Timeseries: seasonal cycle is available for the global timeseries (#912)
- Timeseries: refactory of Gregory plot as a class, comparison with multiple models and observations (#910)
- Add IFS-NEMO ssp370 scenario (#906)
- Timeseries: complete refactory of the timeseries as a class, comparison with multiple models and observations (#907)
- Plot timeseries is now a framework function (#907)

## [v0.7]

Main changes are:
1. Multiple updates to the diagnostics, both scientific and graphical, to work with more recent GSV data
2. `mtpr` is now used instead of `tprate` for precipitation
2. Documentation has been reorganized and integrated

Complete list:
- New utility `add_pdf_metadata` to add metadata to a pdf file (#898)
- Experiments `a0gg` and `a0jp` added to the IFS-NEMO catalog, and removal of `historical-1990-dev-lowres` (#889)
- Updated notebooks to ensure consistency across different machines by using observational datasets, and included a demo of aqua components for Lumi (#868)
- Scripts for pushing figures and docs to aqua-web (#880)
- Fixed catalog for historical-1990-dev-lowres source (#888, #895)
- data_models src files are now in the aqua/data_models folder, with minor modifications (#884)
- Warning options based on the `loglevel` (#852)
- Timeseries: formula bugfix and annual plot only for complete years (#876)
- mtpr instead of tprate derived from tp (#828)
- eccodes 2.34.0 does not accomodate for AQUA step approach, pin to <2.34.0 (#873)
- Bugfix of the `aqua-analysis` wrapper, now can work teleconnections on atmospheric and oceanic variables 
and the default path is an absolute one (#859, #862)
- Ocean3D: many fixes and adaptations to new data governance (#776)
- Bugfix of the `aqua-analysis` wrapper, now can work teleconnections on atmospheric and oceanic variables (#859)
- Radiation: adaptation to new data governance and many improvements (#727)
- Seaice: Sea ice extent has now seasonal cycle (#797)
- Fixing the paths in `cli/lumi-install/lumi_install.sh` (#856).
- Refactor of the documentation (#842, #871)
- The drop warning in `aqua/gsv/intake_gsv.py` (#844)
- Tropical cyclones diagnostic: working with new data governance (includes possibility to retrieve orography from file (#816)

## [v0.6.3]

Complete list:
- Setting last date for NaN fix for IFS-NEMO/IFS-FESOM to 1999-10-01 and cleaner merge of parent fixes (#819)
- Hotfix to set `intake==0.7.0` as default (#841)
- Timeseries: can add annual std and now default uncertainty is 2 std (#830)
- `retrieve_plain()` method now set off startdate and enddate (#829)
- Complete restructure of fixer to make use of `fixer_name`: set a default for each model and a `False` to disable it (#746)
- Added `center_time` option in the `timmean()` method to save the time coordinate in the middle of the time interval and create a Timmean module and related TimmeanMixin class (#811)
- Fixer to rename coordinates available (#822)
- Fixing new pandas timedelta definition: replacing H with h in all FDB catalog (#786)
- Change environment name from `aqua_common` to `aqua`(#805)
- Adding a run test label to trigger CI (#826)
- Tropical_rainfall: improve organization and maintainability, introducing nested classes (#814)
- Revisiting CERES fixes (#833)
- Timeseries: add bands for observation in Gregory plots (#837)

## [v0.6.2]

Complete list:
- Global time series plot annual and monthly timeseries together, improved Gregory plot (#809)
- Teleconnection can now take a time range as input and ylim in the index plot function (#799)
- LRA to use `auto` final time and `exclude_incomplete` (#791)
- Hotfix for v0.12.0 of the GSV_interface related to valid_time (#788)
- Global time series adapted to new data governance (#785)
- AtmoGlobalMean diagnostic improvements and adaptation to new data governance (#745 #789 #807 #812)
- Sea-ice diagnostic adapted to new data governance (#790)
- Implement a fix setting to NaN the data of the first step in each month (for IFS historical-1990) (#776)

## [v0.6.1]

Complete list:
- Teleconnection improvement to accept different variable names for ENSO (avg_tos instead of sst) (#778)
- ERA5 fixes compatible with new data governance (#772)
- Update the LRA generator (removing aggregation and improving) filecheck and fix entries for historical-1990-dev-lowres (#772)
- Updates of ECmean to work with production experiments (#773, #780)
- Automatic data start and end dates for FDB sources (#762)

## [v0.6]

Main changes are:
1. Inclusion in the catalog of the historical-1990 production simulations from IFS-NEMO and IFS-FESOM.
2. New fixes that targets the DestinE updated Data Governance

Complete list:
- IFS-FESOM historical-1990-dev-lowres with new data governance added to the catalog (#770)
- AtmoGlobalMean diagnostic improvements (#722)
- Teleconnections diagnostic improvements (#722)
- Read only one level for retrieving 3D array metadata, select single level for retrieve (#713)
- IFS-FESOM historical-1990-dev-lowres with new data governance added to the catalog
- Fix mismatch between var argument and variables specified in catalog for FDB (#761)
- Compact catalogs using yaml override syntax (#752)
- Fix loading source grid file before smmregrid weight generation (#756)

## [v0.5.2-beta]

Complete list:
-  A new fdb container is used to generate the correct AQUA container

## [v0.5.2-alpha]

Main changes are:
1. Coupled models IFS-NEMO and IFS-FESOM are now supported
2. Accessor to use functions and reader methods as if they were methods of xarray objects, see [notebook](https://github.com/DestinE-Climate-DT/AQUA/blob/main/notebooks/reader/accessor.ipynb)
3. Preliminary provenance information is now available in the history attribute of the output files
4. AQUA analysis wrapper is parallelized
5. A levelist can be provided in FDB sources, this will greatly speed up the data retrieve

Complete list:
- Fix reading only one sample variable and avoid _bnds variables (#743)
- Allow correct masked regridding after level selection. Add level selection also for not-FDB sources (#741)
- Read only one level for retrieving 3D array metadata, select specific levels for FDB retrieve (#713)
- Defining catalog entry for coupled models IFS-NEMO and IFS-FESOM (#720)
- Change fixer_name to fixer_name (#703)
- Reorganization of logging calls (#700)
- Accessor to use functions and reader methods as if they were methods of xarray objects (#716)
- Suggestions are printed if a model/exp/source is not found while inspecting the catalog (#721)
- Improvements in the single map plot function (#717)
- Minor metadata fixes (logger newline and keep "GRIB_" in attrs) (#715)
- LRA fix now correctly aggregating monthly data to yearly when a full year is available (#696)
- History update and refinement creating preliminary provenance information (plus AQUA emoji!) (#676)
- OPA lra compatible with no regrid.yaml (#692)
- Introducing fixer definitions not model/exp/source dependents to be specified at the metadata level (#681)
- AQUA analysis wrapper is parallelized and output folder is restructured (#684, #725)

## [v0.5.1]

Main changes are:
1. A new `Reader` method `info()` is available to print the catalog information
2. Grids are now stored online and a tool to deploy them on the `cli` folder is available

Complete list:
- Fix attributes of DataArrays read from FDB (#686)
- Reader.info() method to print the catalog information (#683)
- Simpler reader init() by reorganizing the calls to areas and regrid weights configuration and loading (#682)
- Optional autosearch for vert_coord (#682)
- plot_single_map adapted to different coordinate names and bugfixes (#680)
- Sea ice volume datasets for the Northern Hemisphere (PIOMAS) and the Southern Hemisphere (GIOMAS) (#598)
- Possibility of defining the regrid method from the grid definition (#678)
- Grids stored online and tool to deploy them on cli folder (#675)
- Global time series diagnostic improvements (#637)
- Teleconnections diagnostic improvements (#672)

## [v0.5]

Main changes are:
1. Refactor of the Reader() interface with less options at the init() level
2. Grids are now defined with the source metadata and not in a machine-dependent file
3. CLI wrapper is available to run all diagnostics in a single call
4. Refactoring of the streaming emulator with equal treatment for FDB or file sources

Complete list:
- Controlling the loglevel of the GSV interface (#665)
- Fix wrong fdb source (#657)
- Adding sample files and tests for NEMO 2D and 3D grids (#652)
- tprate not derived from tp for GSV sources (#653)
- Simplify reader init and retrieve providing less argument in initialization (#620)
- var='paramid' can be used to select variables in the retrieve method (#648)
- configdir is not searched based on util file position in the repo (#636)
- Cleaner mask treatment (Revision of mask structure in the reader #617)
- Fldmean fix if only one dimension is present for area selection (#640)
- Adding higher frequency ERA5 data on Levante and Lumi (#628)
- regrid.yaml files are removed, grid infos are now in the catalog metadata (#520, #622, #643)
- Load all available variables in FDB xarray/dask access (#619)
- Lint standard and enforced in CI (#616)
- Reader init split with methods (#523)
- Single map plot utility to be used by all diagnostics (#594)
- Script for automatic generation of Fdb catalog entries (IFS only) (#572)
- Fix loading of singularity mounting /projappl (#612)
- CLI wrapper parser (#599)
- Refactoring of streaming emulator (#593)
- Radiation CLI and diagnostic refinement (#537)
- Ocean3D CLI and diagnostic refinement (#578)
- AtmGlobalMean CLI and diagnostic refinement (#587)
- Tropical cyclones CLI refinements and TC module (#568, #645)
- Removing OPA, OPAgenerator and related tests from the AQUA (Remove OPA from AQUA #586)
- Renaming the experiments according to the DE340 AQUA syntax (Including dev-control-1990 in the source and rename the experiment according to DE340 scheme #556, #614, #618)
- Teleconnections diagnostic improvements (#571, #574, #576, #581, #592, #623)

## [v0.4]

Main changes are:
1. Update to all the diagnostics CLI
2. Refactor of the regridder so that `regrid.yaml`` is grid-based and not experiment-based
3. Xarray access to FDB sources
4. Refactor of the fixer so that merge/replace/default options are available
5. Remove of the `aqua` environment in favour of the `aqua_common` one. 

Complete list:
- Introduced color scheme for aqua logging (#567)
- CLI for sea diagnostic (#549)
- Add CLI for SSH diagnostic and some bug fixes (#540)
- Fix SSH diagnostic to be compatible with lates AQUA version (#538) 
- Helper function to identify vertical coordinates in a dataset (#552)
- Orography for tempest extremes TCs detection and update TCs CLI (Orography threshold included and CLI update #404)
- Improvement of performance indices CLI (Update of ECmean CLI #528)
- Fix to allow reading a list of multiple variables from FDB (#545)
- Further improvement of function to inspect the catalog (#533)
- Custom exceptions for AQUA (#518)
- Speed up of the `retrieve_plain` method (#524)
- Update documention for adding new data and setting up the container (Increase documentation coverage #519)
- CLI wrapper for the state-of-the-art diagnostics analysis (#517, #527, #525, #530, #534, #536, #539, #548, #549, #559)
- Refactor the regrid.yaml as grid-based instead of experiment-based (#291)
- aqua_common environment simplified and updated (#498)
- Update available variables in FDB catalogs on lumi (#514)
- Solve reversed latitudes bug for fixed data (#510)
- Switch to legacy eccodes tables based on intake source metadata (#493)
- Add GPM IMERG precipitation data to the catalog on levante (#505)
- Fix ocean3d diagnostic colorbars not being symmetric when missing values are present (#504) 
- FDB NEMO test access to data (#488)
- Xarray dask access to FDB (#476)
- Issue a warning when multiple gribcodes are associated to the same shortname (Cases for multiple eccodes grib codes #483)
- Allowing fixer to overwrite or merge default configuration (Increasing flexibiity of the fixer allowing for merge, replace and default options #480)
- Add new tests (Increase testing #250)
- Global time series diagnostic setup for multiple variables CLI (#474)
- Option to avoid incomplete chunk when averagin with timmean (Introduce check for chunk completeness in timmean() #466)
- Simplification of Fixer() workflow, more methods and less redundancy (Functionize fixer #478)
- Remove the `aqua` environment file, only `aqua_common` is left (#482)

## [v0.3]

Main changes are:
1. Fixer moved at `Reader()` level
2. Area selection available in `fldmean()` method
3. FDB/GSV access for IFS-NEMO development simulations
4. Configuration file `config-aqua.yaml` replaces `config.yaml`

Complete list:
- Templates in configuration yaml files (#469)
- Bug fixes for FDB access options (#463, #462)
- Add observational catalogs on Lumi (Update Lumi catalog #454)
- Automatic finding of cdo (#456)
- Area is fixed if data are fixed (Fixer applied to grid areas #442)
- Tests missing failure fix (Fix #436 CI workflow passes even if some tests fail #452)
- FDB/GSV access to IFS control and historical simulations (#434, #458)
- Climatology support restored in the Reader (Fix for climatology #445)
- Improvement function to inspect the catalog (Inspect_catalog improvement #446)
- Minor improvements of the gribber (Fix gribber fdb #427)
- Allow the LRA generator to work with generators and so with FDB (LRA from fdb on mafalda #430)
- Fixes only on selected variables (Fixer updates #428)
- Complete revision of the FDB/GSV access, allowing to access also recent experiments using variable step (#343)
- Teleconnections diagnostic adapted to new code improvements (Teleconnections Dev branch update #424, #465)
- Add support for area selection with fldmean (Fldmean box selection #409)
- Environment simplified, dependencies are now mostly on the pyproject file (A simpler environment.yml #286)
- Intake esm functionality added back (Fix intake-esm #287)
- Intake esm tests (Test also intake-esm #335)
- Yaml dependencies removed (Logger and yaml issues in util.py #334)
- Log history working for iterators as well (Logger and yaml issues in util.py #334)
- Util refactor (Utility refactor #405)
- Fixer at reader level (Fixes at Reader level #244)
- Uniform timmean (Uniform time after timmean and add option for time_bnds #419)
- FDB tests added (Add FDB 5.11, a local FDB with some test data #280, #432)
- Refactor of unit conversion and non-metpy cases (Flexible unit fix from YAML file #416)
- Refactor of the config file definition (Refactor of the configuration search #417)

## [v0.2.1]

- Add development control-1950 and historical-1990 experiments to the LRA (LRA for control-1950 and historical-1990 on Levante from v0.2 #455)

## [v0.2]

- Improve the LRA generator and worklow CLI (Streaming for the LRA #289)
- AQUA new common environment installation tool for LUMI added (#413)
- Added a bash script "load_aqua_lumi.sh" to load aqua environment in LUMI with containers (Adding an AQUA singularity container for LUMI #418)

## [v0.2-beta]

This is the `AQUA` version part of the Deliverable D340.7.1.2. 

- SSH diagnostic improvements (Linting SSH diagnostics #377, SSH diag: PDF file name changed #388)
- Timmean fix to uniform time axis (Fix for timmean() to uniform output time axis #381)
- New tests trigger routine (Tests trigger with label #385)
- Fix for tco1279 and FESOM (fix for masked tco1279 #390, psu fix for salinity #383)
- ECmean improvements (various improvement for ecmean #392)
- Seaice diagnostic improvements (Deliverable340.7.1.2 fix seaice #389, Linting Seaice diagnostics #376)
- Teleconnections diagnostic graphics module enhanced and various improvements (Teleconnections corrections for D340.7.1.2 #379, Fix import in teleconnections notebooks #395, Teleconnections fix docs #408)
- Tropical cyclones linting of the diagnostic (Linting tropical cyclones diagnostics #380, Improved plotting functions for tropical cyclones #391)
- Ocean diagnostics restructured in a single folder, sharing common functions and other improvements (Linting+Fixes Ocean diagnostics #374, Adding units for MLD plot in ocean3d package #406)
- Documentation fixes (Documentation fixes after review #403)
- Atmglobalmean and radiation diagnostic improvements (Atmglobalmean fix #371)
- MSWEP fixer bugfix (Change MSWEP datamodel #397, fixing of mswep #401)

## [v0.2-alpha]

This is the `AQUA` version that will be part of the Deliverable D340.7.1.2, sent to internal review. This is mostly done by the inclusion of twelve diagnostics within the AQUA framework

- Added teleconnections diagnostic (#308, #309, #318, #333, #352)
- Added tropical cyclones diagnostic (#310, #345)
- Added performance indices diagnostic based on ECmean tool (#57, #327) 
- Added sea ice diagnostic (#353, #368)
- Added global timeseries diagnostic (#358, #359)
- Added radiation analysis diagnostic (#301, #360)
- Added global mean bias diagnostic (#285, #371)
- Added SSH variability diagnostic (#367, #369)
- Added tropical rainfall diagnostic (#314)
- Added Ocean circulation diagnostic (#295)
- Added global ocean diagnosc (#164)
- Added global mean timeseries (#268)
- Multiple fixes in the Reader (#316, #324, #334)
- Avoid time duplicated in the Reader (#357)
- Enabling autodoc for diagnostics (#330)
- Data access improvement on Levante, including new datasets (#332, #355, #321)
- Added a common environment file (#363)
- Support for Lumi installation (#315)
- Added the `changelog` file

### Changed

- Dummy diagnostic is now in the `dummy` folder (previously was `dummy-diagnostic`)
- Tests and code is now working with python>=3.9 (previously python 3.11 was excluded)

## [v0.1-beta]

This is the `AQUA` version that will be part of the Deliverable D340.7.1.1.
This is mostly built on the `AQUA` `Reader` class which support for climate model data interpolation, spatial and temporal aggregation and conversion for a common GRIB-like data format.


- Low resolution archive documentation
- Fixed a bug in the `Gribber` class that was not reading the correct yaml catalog file

## v0.1-alpha

This is the AQUA pre-release to be sent to internal reviewers. 
Documentations is completed and notebooks are working.

[unreleased]: https://github.com/DestinE-Climate-DT/AQUA/compare/v0.13-beta...HEAD
[v0.13-beta]: https://github.com/DestinE-Climate-DT/AQUA/compare/v0.13-alpha...v0.13-beta
[v0.13-alpha]: https://github.com/DestinE-Climate-DT/AQUA/compare/v0.12.2...v0.13-alpha
[v0.12.2]: https://github.com/DestinE-Climate-DT/AQUA/compare/v0.12.1...v0.12.2
[v0.12.1]: https://github.com/DestinE-Climate-DT/AQUA/compare/v0.12...v0.12.1
[v0.12]: https://github.com/DestinE-Climate-DT/AQUA/compare/v0.11.3...v0.12
[v0.11.3]: https://github.com/DestinE-Climate-DT/AQUA/compare/v0.11.2...v0.11.3
[v0.11.2]: https://github.com/DestinE-Climate-DT/AQUA/compare/v0.11.1...v0.11.2
[v0.11.1]: https://github.com/DestinE-Climate-DT/AQUA/compare/v0.11...v0.11.1
[v0.11]: https://github.com/DestinE-Climate-DT/AQUA/compare/v0.10.3...v0.11
[v0.10.3]:https://github.com/DestinE-Climate-DT/AQUA/compare/v0.10.2...v0.10.3
[v0.10.2]: https://github.com/DestinE-Climate-DT/AQUA/compare/v0.10.1...v0.10.2
[v0.10.1]: https://github.com/DestinE-Climate-DT/AQUA/compare/v0.10...v0.10.1
[v0.10]: https://github.com/DestinE-Climate-DT/AQUA/compare/v0.9.2...v0.10
[v0.9.2]: https://github.com/DestinE-Climate-DT/AQUA/compare/v0.9.1...v0.9.2
[v0.9.1]: https://github.com/DestinE-Climate-DT/AQUA/compare/v0.9...v0.9.1
[v0.9]: https://github.com/DestinE-Climate-DT/AQUA/compare/v0.8.2...v0.9
[v0.8.2]: https://github.com/DestinE-Climate-DT/AQUA/compare/v0.8.1...v0.8.2
[v0.8.1]: https://github.com/DestinE-Climate-DT/AQUA/compare/v0.8...v0.8.1
[v0.8]: https://github.com/DestinE-Climate-DT/AQUA/compare/v0.7.3...v0.8
[v0.7.3]: https://github.com/DestinE-Climate-DT/AQUA/compare/v0.7.2...v0.7.3
[v0.7.2]: https://github.com/DestinE-Climate-DT/AQUA/compare/v0.7.1...v0.7.2
[v0.7.1]: https://github.com/DestinE-Climate-DT/AQUA/compare/v0.7...v0.7.1
[v0.7]: https://github.com/DestinE-Climate-DT/AQUA/compare/v0.6.3...v0.7
[v0.6.3]: https://github.com/DestinE-Climate-DT/AQUA/compare/v0.6.2...v0.6.3
[v0.6.2]: https://github.com/DestinE-Climate-DT/AQUA/compare/v0.6.1...v0.6.2
[v0.6.1]: https://github.com/DestinE-Climate-DT/AQUA/compare/v0.6...v0.6.1
[v0.6]: https://github.com/DestinE-Climate-DT/AQUA/compare/v0.5.2-beta...v0.6
[v0.5.2-beta]: https://github.com/DestinE-Climate-DT/AQUA/compare/v0.5.2-alpha...v0.5.2-beta
[v0.5.2-alpha]: https://github.com/DestinE-Climate-DT/AQUA/compare/v0.5.1...v0.5.2-alpha
[v0.5.1]: https://github.com/DestinE-Climate-DT/AQUA/compare/v0.5...v0.5.1
[v0.5]: https://github.com/DestinE-Climate-DT/AQUA/compare/v0.4...v0.5
[v0.4]: https://github.com/DestinE-Climate-DT/AQUA/compare/v0.3...v0.4
[v0.3]: https://github.com/DestinE-Climate-DT/AQUA/compare/v0.2.1...v0.3
[v0.2.1]: https://github.com/DestinE-Climate-DT/AQUA/compare/v0.2...v0.2.1
[v0.2]: https://github.com/DestinE-Climate-DT/AQUA/compare/v0.2-beta...v0.2
[v0.2-beta]: https://github.com/DestinE-Climate-DT/AQUA/compare/v0.2-alpha...v0.2-beta
[v0.2-alpha]: https://github.com/DestinE-Climate-DT/AQUA/compare/v0.1-beta...v0.2-alpha
[v0.1-beta]: https://github.com/DestinE-Climate-DT/AQUA/compare/v0.1-alpha...v0.1-beta<|MERGE_RESOLUTION|>--- conflicted
+++ resolved
@@ -12,11 +12,8 @@
 - `cli_dummy.py` script is deprecated and will be removed in the next release. Use the `cli_checker.py` instead.
  
 AQUA core complete list:
-<<<<<<< HEAD
 - More general checksum checker for grids and observations ( #1550)
-=======
 - Hotfix for catgen tests (#1648)
->>>>>>> 004e3066
 - Experiment and dashboard metadata are now created with the catalog generator (#1637)
 - Safety checks for dates according to frequency for HPC and bridge in intake GSV (#1636)
 - Experiment metadata for aqua-web and dashboard from catalog entry (#1633)
