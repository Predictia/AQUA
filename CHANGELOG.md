# Changelog

All notable changes to this project will be documented in this file.
The format is based on [Keep a Changelog](https://keepachangelog.com/en/1.0.0/)

## [Unreleased]

Unreleased in the current development version:

AQUA core complete list:
<<<<<<< HEAD
- grid definitions split in multiple files (#1152)
=======
- Add script to access the container on Levante HPC (#1151)
>>>>>>> ad97eb49
- Add support for IFS TL63 and TL159 grids (#1150)
- Swift links for tests and grids renewed (#1142)
- Removing the docker folder (#1137)
- Introducing a tool for benchmarking AQUA code (#1057)
- Define AQUA NEMO healpix grids as a function of their ORCA source (#1113)

AQUA diagnostics complete list:
- Atm global mean: produce seasonal bias plots by default (#1140)
- Tropical Rainfall: Notebook for the Live Demonstration (#1112)
- Teleconnections: MJO Hovmoller plot introduced as notebook (#247)
- Tropical Rainfall: Reduce Redundancy in Conversion Functions (#1096)

## [v0.8.1]

Main changes are: 
1. Fixes following internal D340.7.3.3 and D340.7.1.4 review 

AQUA core complete list:
- Tco399-eORCA025 control, historical and scenario runs added to Lumi catalog (#1070)
- ESA-CCI-L4 dataset added for Lumi and Levante catalogues (#1090)
- Various fixes to the documentation (#1106)
- Fixer for dimensions is now available (#1050)

AQUA diagnostics complete list:
- Timeseries: units can be overridden in the configuration file (#1098)
- Tropical Rainfall: Fixing the Bug in the CLI (#1100)

## [v0.8]

Main changes are:
1. Support for Python 3.12
2. Update in the catalog for Levante and introduction of Leonardo
3. Multiple diagnostics improvement to fullfil D340.7.3.3 and D340.7.1.4

AQUA core complete list:
- LRA for ICON avg_sos and avg_tos (#1076)
- LRA for IFS-NEMO, IFS-FESOM, ICON added to Levante catalog (#1072)
- IFS-FESOM storyline +2K added to the Lumi catalog (#1059)
- Allowing for jinja-based replacemente in load_yaml (#1045) 
- Support for Python 3.12 (#1052)
- Extending pytests (#1053)
- More efficient use of `_retrieve_plain` for acessing sample data (#1048)
- Introducing the catalogue structure for Leonardo HPC (#1049)
- Introducing an rsync script between LUMI and levante for grids (#1044)
- Introducing a basic jinja-based catalog entry generator (#853)
- Adapt NextGEMS sources and fixes to the final DestinE governance (#1008, #1035)
- Remove  NextGEMS cycle2 sources (#1008)
- Avoid GSVSource multiple class instantiation in dask mode (#1051)

AQUA diagnostics complete list:
- Teleconnections: refactor of the documentation (#1061)
- Tropical rainfall: Updating the Documentation and Notebooks (#1083)
- Performance indices: minor improvements with the inclusion of mask and area files (#1076)
- Timeseries: Seasonal Cycle and Gregory plots save netcdf files (#1079)
- Tropical rainfall: minor modifications to the CLI and fixes to changes in the wrapper introduced in PR #1063 (#1074)
- Tropical rainfall: adding daily variability and precipitation profiles to the cli (#1063)
- Teleconnections: bootstrap evaluation of concordance with reference dataset (#1026)
- SSH: Improvement of the CLI (#1024) 
- Tropical rainfall: adding metadata and comparison with era5 and imerg to the plots, re-binning of the histograms and buffering of the data (#1014)
- Timeseries: refactor of the documentation (#1031)
- Radiation: boxplot can accomodate custom variables (#933)
- Seaice: convert to module, add Extent maps (#803)
- Seaice: Implement seaice Volume timeseries and thickness maps (#1043)

## [v0.7.3]

Main changes are:
1. IFS-FESOM NextGEMS4 and storylines simulations available in the catalogue
2. Vertical chunking for GSV intake access
3. FDB monthly average data access is available
4. kwargs parsing of reader arguments (e.g. allowing for zoom and ensemble support)

AQUA core complete list:
- Add kwargs parsing of reader arguments, passing them to intake to substitute parameters (#757)
- Remove `zoom` and use kwargs instead (#757)
- Enabling the memory monitoring and (optional) full performance monitoring in LRA (#1010)
- Adding IFS_9-FESOM_5 NextGEMS4 simulation on levante (#1009)
- Function to plot multiple maps is introduced as `plot_maps()` and documented (#866)
- Adding the IFS-FESOM storylines simulation (#848)
- `file_is_complete()` accounts also for the mindate attribute (#1007)
- Introducing a `yearmonth` timestyle to access FDB data on monthly average (#1001)
- Adding expected time calculation for weight generation (#701)
- Vertical chunking for GSV intake access (#1003)

AQUA diagnostics complete list:
- Timeseries: Various bugfix and improvements for cli and formula (#1013, #1016, #1022)

## [v0.7.2]

Main changes are:
1. `mtpr` is used for precipitation in all the catalogue entries
2. LRA CLI support for parallel SLURM submission and other improvements
3. ICON production simulations available in the catalogue
4. `detrend()` method is available in the `Reader` class
5. All the diagnostics have dask support in their CLI

AQUA core complete list:
- Fix LRA sources to allow incomplete times for different vars (#994)
- Distributed dask option for diagnostic CLIs and wrapper (#981)
- Added documentation for `plot_timeseries`, `plot_seasonalcycle` and `plot_single_map_diff` (#975)
- Minimum date fixer feature / ICON net fluxes fix (#958)
- Unified logging for all diagnostics (#931)
- A `detrend()` method is added to the Reader class (#919)
- LRA file handling improvements (#849, #972)
- Updating fixer for ERA5 monthly and hourly data on Levante (#937)
- GSV pin to 1.0.0 (#950)
- Adding ICON production simulations (#925)
- LRA CLI for parallel SLURM submission support a max number of concurrent jobs and avoid same job to run (#955, #990)
- Renaming of EC-mean output figures in cli push tool for aqua-web (#930)
- Renaming the `tprate` variable into `mtpr` in all fixes (#944)

AQUA diagnostic complete list:
- Tropical rainfall: enhancements of plotting and performance, files path correction (#997)
- Timeseries: seasonal cycle runs as a separate cli in aqua-analysis for performance speed-up (#982)
- Timeseries: seasonal cycle is added if reference data are not available in some timespan (#974)
- Tropical rainfall: Removing unnecessary printing during the CLI, optimazing the CLi for low and high-resolution data (#963)
- Timeseries: Grergory plot TOA limits are dynamically chosen (#959)
- SSH: technical improvements including removal of hardcoded loglevel and timespan definition. (#677)
- SSH: ready with new data governance and option to plot difference plots added. (#677)
- Atmosferic Global Mean: added mean bias for the entire year in seasonal bias function (#947)
- Tropical Cyclones: working with IFS-NEMO and ICON, includes retrieval of orography from file (#1071).

## [v0.7.1]

Main changes are:
1. Complete update of the timeseries diagnostic
2. LRA CLI for parallel SLURM submission
3. SSP370 production scenario for IFS-NEMO available in the catalogue

AQUA core complete list:
- Plot timeseries is now a framework function (#907)
- Improve the automatic parsing of date range according to schema from fdb (#928)
- LRA CLI for parallel SLURM submission (#909)
- Added graphics function to plot data and difference between two datasets on the same map (#892)
- Add IFS-NEMO ssp370 scenario (#906)

AQUA diagnostics complete list:
- Teleconnections: comparison with obs is done automatically in diagnostic CLI (#924)
- Teleconnections: capability to find index file if already present (#926)
- Timeseries: save flag introduced to save to enable/disable saving of the timeseries (#934)
- Improve the automatic parsing of date range according to schema from fdb (#928)
- Updated output filenames for atmglobalmean diagnostic (#921)
- Added graphics function to plot data and difference between two datasets on the same map (#892)
- Implemented `pyproject.toml` for global_time_series diagnostic (#920).
- Implemented `pyproject.toml` for tropical_rainfall diagnostic (#850).
- Updating CLi for tropical_rainfall diagnostic (#815)
- LRA cli for parallel SLURM submission (#909)
- Timeseries: seasonal cycle is available for the global timeseries (#912)
- Timeseries: refactory of Gregory plot as a class, comparison with multiple models and observations (#910)
- Add IFS-NEMO ssp370 scenario (#906)
- Timeseries: complete refactory of the timeseries as a class, comparison with multiple models and observations (#907)
- Plot timeseries is now a framework function (#907)

## [v0.7]

Main changes are:
1. Multiple updates to the diagnostics, both scientific and graphical, to work with more recent GSV data
2. `mtpr` is now used instead of `tprate` for precipitation
2. Documentation has been reorganized and integrated

Complete list:
- New utility `add_pdf_metadata` to add metadata to a pdf file (#898)
- Experiments `a0gg` and `a0jp` added to the IFS-NEMO catalog, and removal of `historical-1990-dev-lowres` (#889)
- Updated notebooks to ensure consistency across different machines by using observational datasets, and included a demo of aqua components for Lumi (#868)
- Scripts for pushing figures and docs to aqua-web (#880)
- Fixed catalogue for historical-1990-dev-lowres source (#888, #895)
- data_models src files are now in the aqua/data_models folder, with minor modifications (#884)
- Warning options based on the `loglevel` (#852)
- Timeseries: formula bugfix and annual plot only for complete years (#876)
- mtpr instead of tprate derived from tp (#828)
- eccodes 2.34.0 does not accomodate for AQUA step approach, pin to <2.34.0 (#873)
- Bugfix of the `aqua-analysis` wrapper, now can work teleconnections on atmospheric and oceanic variables 
and the default path is an absolute one (#859, #862)
- Ocean3D: many fixes and adaptations to new data governance (#776)
- Bugfix of the `aqua-analysis` wrapper, now can work teleconnections on atmospheric and oceanic variables (#859)
- Radiation: adaptation to new data governance and many improvements (#727)
- Seaice: Sea ice extent has now seasonal cycle (#797)
- Fixing the paths in `cli/lumi-install/lumi_install.sh` (#856).
- Refactor of the documentation (#842, #871)
- The drop warning in `aqua/gsv/intake_gsv.py` (#844)
- Tropical cyclones diagnostic: working with new data governance (includes possibility to retrieve orography from file (#816)

## [v0.6.3]

Complete list:
- Setting last date for NaN fix for IFS-NEMO/IFS-FESOM to 1999-10-01 and cleaner merge of parent fixes (#819)
- Hotfix to set `intake==0.7.0` as default (#841)
- Timeseries: can add annual std and now default uncertainty is 2 std (#830)
- `retrieve_plain()` method now set off startdate and enddate (#829)
- Complete restructure of fixer to make use of `fixer_name`: set a default for each model and a `False` to disable it (#746)
- Added `center_time` option in the `timmean()` method to save the time coordinate in the middle of the time interval and create a Timmean module and related TimmeanMixin class (#811)
- Fixer to rename coordinates available (#822)
- Fixing new pandas timedelta definition: replacing H with h in all FDB catalog (#786)
- Change environment name from `aqua_common` to `aqua`(#805)
- Adding a run test label to trigger CI (#826)
- Tropical_rainfall: improve organization and maintainability, introducing nested classes (#814)
- Revisiting CERES fixes (#833)
- Timeseries: add bands for observation in Gregory plots (#837)

## [v0.6.2]

Complete list:
- Global time series plot annual and monthly timeseries together, improved Gregory plot (#809)
- Teleconnection can now take a time range as input and ylim in the index plot function (#799)
- LRA to use `auto` final time and `exclude_incomplete` (#791)
- Hotfix for v0.12.0 of the GSV_interface related to valid_time (#788)
- Global time series adapted to new data governance (#785)
- AtmoGlobalMean diagnostic improvements and adaptation to new data governance (#745 #789 #807 #812)
- Sea-ice diagnostic adapted to new data governance (#790)
- Implement a fix setting to NaN the data of the first step in each month (for IFS historical-1990) (#776)

## [v0.6.1]

Complete list:
- Teleconnection improvement to accept different variable names for ENSO (avg_tos instead of sst) (#778)
- ERA5 fixes compatible with new data governance (#772)
- Update the LRA generator (removing aggregation and improving) filecheck and fix entries for historical-1990-dev-lowres (#772)
- Updates of ECmean to work with production experiments (#773, #780)
- Automatic data start and end dates for FDB sources (#762)

## [v0.6]

Main changes are:
1. Inclusion in the catalog of the historical-1990 production simulations from IFS-NEMO and IFS-FESOM.
2. New fixes that targets the DestinE updated Data Governance

Complete list:
- IFS-FESOM historical-1990-dev-lowres with new data governance added to the catalogue (#770)
- AtmoGlobalMean diagnostic improvements (#722)
- Teleconnections diagnostic improvements (#722)
- Read only one level for retrieving 3D array metadata, select single level for retrieve (#713)
- IFS-FESOM historical-1990-dev-lowres with new data governance added to the catalogue
- Fix mismatch between var argument and variables specified in catalogue for FDB (#761)
- Compact catalogues using yaml override syntax (#752)
- Fix loading source grid file before smmregrid weight generation (#756)

## [v0.5.2-beta]

Complete list:
-  A new fdb container is used to generate the correct AQUA container

## [v0.5.2-alpha]

Main changes are:
1. Coupled models IFS-NEMO and IFS-FESOM are now supported
2. Accessor to use functions and reader methods as if they were methods of xarray objects, see [notebook](https://github.com/DestinE-Climate-DT/AQUA/blob/main/notebooks/reader/accessor.ipynb)
3. Preliminary provenance information is now available in the history attribute of the output files
4. AQUA analysis wrapper is parallelized
5. A levelist can be provided in FDB sources, this will greatly speed up the data retrieve

Complete list:
- Fix reading only one sample variable and avoid _bnds variables (#743)
- Allow correct masked regridding after level selection. Add level selection also for not-FDB sources (#741)
- Read only one level for retrieving 3D array metadata, select specific levels for FDB retrieve (#713)
- Defining catalog entry for coupled models IFS-NEMO and IFS-FESOM (#720)
- Change fixer_name to fixer_name (#703)
- Reorganization of logging calls (#700)
- Accessor to use functions and reader methods as if they were methods of xarray objects (#716)
- Suggestions are printed if a model/exp/source is not found while inspecting the catalogue (#721)
- Improvements in the single map plot function (#717)
- Minor metadata fixes (logger newline and keep "GRIB_" in attrs) (#715)
- LRA fix now correctly aggregating monthly data to yearly when a full year is available (#696)
- History update and refinement creating preliminary provenance information (plus AQUA emoji!) (#676)
- OPA lra compatible with no regrid.yaml (#692)
- Introducing fixer definitions not model/exp/source dependents to be specified at the metadata level (#681)
- AQUA analysis wrapper is parallelized and output folder is restructured (#684, #725)

## [v0.5.1]

Main changes are:
1. A new `Reader` method `info()` is available to print the catalogue information
2. Grids are now stored online and a tool to deploy them on the `cli` folder is available

Complete list:
- Fix attributes of DataArrays read from FDB (#686)
- Reader.info() method to print the catalogue information (#683)
- Simpler reader init() by reorganizing the calls to areas and regrid weights configuration and loading (#682)
- Optional autosearch for vert_coord (#682)
- plot_single_map adapted to different coordinate names and bugfixes (#680)
- Sea ice volume datasets for the Northern Hemisphere (PIOMAS) and the Southern Hemisphere (GIOMAS) (#598)
- Possibility of defining the regrid method from the grid definition (#678)
- Grids stored online and tool to deploy them on cli folder (#675)
- Global time series diagnostic improvements (#637)
- Teleconnections diagnostic improvements (#672)

## [v0.5]

Main changes are:
1. Refactor of the Reader() interface with less options at the init() level
2. Grids are now defined with the source metadata and not in a machine-dependent file
3. CLI wrapper is available to run all diagnostics in a single call
4. Refactoring of the streaming emulator with equal treatment for FDB or file sources

Complete list:
- Controlling the loglevel of the GSV interface (#665)
- Fix wrong fdb source (#657)
- Adding sample files and tests for NEMO 2D and 3D grids (#652)
- tprate not derived from tp for GSV sources (#653)
- Simplify reader init and retrieve providing less argument in initialization (#620)
- var='paramid' can be used to select variables in the retrieve method (#648)
- configdir is not searched based on util file position in the repo (#636)
- Cleaner mask treatment (Revision of mask structure in the reader #617)
- Fldmean fix if only one dimension is present for area selection (#640)
- Adding higher frequency ERA5 data on Levante and Lumi (#628)
- regrid.yaml files are removed, grid infos are now in the catalogue metadata (#520, #622, #643)
- Load all available variables in FDB xarray/dask access (#619)
- Lint standard and enforced in CI (#616)
- Reader init split with methods (#523)
- Single map plot utility to be used by all diagnostics (#594)
- Script for automatic generation of Fdb catalog entries (IFS only) (#572)
- Fix loading of singularity mounting /projappl (#612)
- CLI wrapper parser (#599)
- Refactoring of streaming emulator (#593)
- Radiation CLI and diagnostic refinement (#537)
- Ocean3D CLI and diagnostic refinement (#578)
- AtmGlobalMean CLI and diagnostic refinement (#587)
- Tropical cyclones CLI refinements and TC module (#568, #645)
- Removing OPA, OPAgenerator and related tests from the AQUA (Remove OPA from AQUA #586)
- Renaming the experiments according to the DE340 AQUA syntax (Including dev-control-1990 in the source and rename the experiment according to DE340 scheme #556, #614, #618)
- Teleconnections diagnostic improvements (#571, #574, #576, #581, #592, #623)

## [v0.4]

Main changes are:
1. Update to all the diagnostics CLI
2. Refactor of the regridder so that `regrid.yaml`` is grid-based and not experiment-based
3. Xarray access to FDB sources
4. Refactor of the fixer so that merge/replace/default options are available
5. Remove of the `aqua` environment in favour of the `aqua_common` one. 

Complete list:
- Introduced color scheme for aqua logging (#567)
- CLI for sea diagnostic (#549)
- Add CLI for SSH diagnostic and some bug fixes (#540)
- Fix SSH diagnostic to be compatible with lates AQUA version (#538) 
- Helper function to identify vertical coordinates in a dataset (#552)
- Orography for tempest extremes TCs detection and update TCs CLI (Orography threshold included and CLI update #404)
- Improvement of performance indices CLI (Update of ECmean CLI #528)
- Fix to allow reading a list of multiple variables from FDB (#545)
- Further improvement of function to inspect the catalogue (#533)
- Custom exceptions for AQUA (#518)
- Speed up of the `retrieve_plain` method (#524)
- Update documention for adding new data and setting up the container (Increase documentation coverage #519)
- CLI wrapper for the state-of-the-art diagnostics analysis (#517, #527, #525, #530, #534, #536, #539, #548, #549, #559)
- Refactor the regrid.yaml as grid-based instead of experiment-based (#291)
- aqua_common environment simplified and updated (#498)
- Update available variables in FDB catalogues on lumi (#514)
- Solve reversed latitudes bug for fixed data (#510)
- Switch to legacy eccodes tables based on intake source metadata (#493)
- Add GPM IMERG precipitation data to the catalogue on levante (#505)
- Fix ocean3d diagnostic colorbars not being symmetric when missing values are present (#504) 
- FDB NEMO test access to data (#488)
- Xarray dask access to FDB (#476)
- Issue a warning when multiple gribcodes are associated to the same shortname (Cases for multiple eccodes grib codes #483)
- Allowing fixer to overwrite or merge default configuration (Increasing flexibiity of the fixer allowing for merge, replace and default options #480)
- Add new tests (Increase testing #250)
- Global time series diagnostic setup for multiple variables CLI (#474)
- Option to avoid incomplete chunk when averagin with timmean (Introduce check for chunk completeness in timmean() #466)
- Simplification of Fixer() workflow, more methods and less redundancy (Functionize fixer #478)
- Remove the `aqua` environment file, only `aqua_common` is left (#482)

## [v0.3]

Main changes are:
1. Fixer moved at `Reader()` level
2. Area selection available in `fldmean()` method
3. FDB/GSV access for IFS-NEMO development simulations
4. Configuration file `config-aqua.yaml` replaces `config.yaml`

Complete list:
- Templates in configuration yaml files (#469)
- Bug fixes for FDB access options (#463, #462)
- Add observational catalogs on Lumi (Update Lumi catalog #454)
- Automatic finding of cdo (#456)
- Area is fixed if data are fixed (Fixer applied to grid areas #442)
- Tests missing failure fix (Fix #436 CI workflow passes even if some tests fail #452)
- FDB/GSV access to IFS control and historical simulations (#434, #458)
- Climatology support restored in the Reader (Fix for climatology #445)
- Improvement function to inspect the catalogue (Inspect_catalogue improvement #446)
- Minor improvements of the gribber (Fix gribber fdb #427)
- Allow the LRA generator to work with generators and so with FDB (LRA from fdb on mafalda #430)
- Fixes only on selected variables (Fixer updates #428)
- Complete revision of the FDB/GSV access, allowing to access also recent experiments using variable step (#343)
- Teleconnections diagnostic adapted to new code improvements (Teleconnections Dev branch update #424, #465)
- Add support for area selection with fldmean (Fldmean box selection #409)
- Environment simplified, dependencies are now mostly on the pyproject file (A simpler environment.yml #286)
- Intake esm functionality added back (Fix intake-esm #287)
- Intake esm tests (Test also intake-esm #335)
- Yaml dependencies removed (Logger and yaml issues in util.py #334)
- Log history working for iterators as well (Logger and yaml issues in util.py #334)
- Util refactor (Utility refactor #405)
- Fixer at reader level (Fixes at Reader level #244)
- Uniform timmean (Uniform time after timmean and add option for time_bnds #419)
- FDB tests added (Add FDB 5.11, a local FDB with some test data #280, #432)
- Refactor of unit conversion and non-metpy cases (Flexible unit fix from YAML file #416)
- Refactor of the config file definition (Refactor of the configuration search #417)

## [v0.2.1]

- Add development control-1950 and historical-1990 experiments to the LRA (LRA for control-1950 and historical-1990 on Levante from v0.2 #455)

## [v0.2]

- Improve the LRA generator and worklow CLI (Streaming for the LRA #289)
- AQUA new common environment installation tool for LUMI added (#413)
- Added a bash script "load_aqua_lumi.sh" to load aqua environment in LUMI with containers (Adding an AQUA singularity container for LUMI #418)

## [v0.2-beta]

This is the `AQUA` version part of the Deliverable D340.7.1.2. 

- SSH diagnostic improvements (Linting SSH diagnostics #377, SSH diag: PDF file name changed #388)
- Timmean fix to uniform time axis (Fix for timmean() to uniform output time axis #381)
- New tests trigger routine (Tests trigger with label #385)
- Fix for tco1279 and FESOM (fix for masked tco1279 #390, psu fix for salinity #383)
- ECmean improvements (various improvement for ecmean #392)
- Seaice diagnostic improvements (Deliverable340.7.1.2 fix seaice #389, Linting Seaice diagnostics #376)
- Teleconnections diagnostic graphics module enhanced and various improvements (Teleconnections corrections for D340.7.1.2 #379, Fix import in teleconnections notebooks #395, Teleconnections fix docs #408)
- Tropical cyclones linting of the diagnostic (Linting tropical cyclones diagnostics #380, Improved plotting functions for tropical cyclones #391)
- Ocean diagnostics restructured in a single folder, sharing common functions and other improvements (Linting+Fixes Ocean diagnostics #374, Adding units for MLD plot in ocean3d package #406)
- Documentation fixes (Documentation fixes after review #403)
- Atmglobalmean and radiation diagnostic improvements (Atmglobalmean fix #371)
- MSWEP fixer bugfix (Change MSWEP datamodel #397, fixing of mswep #401)

## [v0.2-alpha]

This is the `AQUA` version that will be part of the Deliverable D340.7.1.2, sent to internal review. This is mostly done by the inclusion of twelve diagnostics within the AQUA framework

- Added teleconnections diagnostic (#308, #309, #318, #333, #352)
- Added tropical cyclones diagnostic (#310, #345)
- Added performance indices diagnostic based on ECmean tool (#57, #327) 
- Added sea ice diagnostic (#353, #368)
- Added global timeseries diagnostic (#358, #359)
- Added radiation analysis diagnostic (#301, #360)
- Added global mean bias diagnostic (#285, #371)
- Added SSH variability diagnostic (#367, #369)
- Added tropical rainfall diagnostic (#314)
- Added Ocean circulation diagnostic (#295)
- Added global ocean diagnosc (#164)
- Added global mean timeseries (#268)
- Multiple fixes in the Reader (#316, #324, #334)
- Avoid time duplicated in the Reader (#357)
- Enabling autodoc for diagnostics (#330)
- Data access improvement on Levante, including new datasets (#332, #355, #321)
- Added a common environment file (#363)
- Support for Lumi installation (#315)
- Added the `changelog` file

### Changed

- Dummy diagnostic is now in the `dummy` folder (previously was `dummy-diagnostic`)
- Tests and code is now working with python>=3.9 (previously python 3.11 was excluded)

## [v0.1-beta]

This is the `AQUA` version that will be part of the Deliverable D340.7.1.1.
This is mostly built on the `AQUA` `Reader` class which support for climate model data interpolation, spatial and temporal aggregation and conversion for a common GRIB-like data format.


- Low resolution archive documentation
- Fixed a bug in the `Gribber` class that was not reading the correct yaml catalogue file

## v0.1-alpha

This is the AQUA pre-release to be sent to internal reviewers. 
Documentations is completed and notebooks are working.

[unreleased]: https://github.com/DestinE-Climate-DT/AQUA/compare/v0.8.1...HEAD
[v0.8.1]: https://github.com/DestinE-Climate-DT/AQUA/compare/v0.8...v0.8.1
[v0.8]: https://github.com/DestinE-Climate-DT/AQUA/compare/v0.7.3...v0.8
[v0.7.3]: https://github.com/DestinE-Climate-DT/AQUA/compare/v0.7.2...v0.7.3
[v0.7.2]: https://github.com/DestinE-Climate-DT/AQUA/compare/v0.7.1...v0.7.2
[v0.7.1]: https://github.com/DestinE-Climate-DT/AQUA/compare/v0.7...v0.7.1
[v0.7]: https://github.com/DestinE-Climate-DT/AQUA/compare/v0.6.3...v0.7
[v0.6.3]: https://github.com/DestinE-Climate-DT/AQUA/compare/v0.6.2...v0.6.3
[v0.6.2]: https://github.com/DestinE-Climate-DT/AQUA/compare/v0.6.1...v0.6.2
[v0.6.1]: https://github.com/DestinE-Climate-DT/AQUA/compare/v0.6...v0.6.1
[v0.6]: https://github.com/DestinE-Climate-DT/AQUA/compare/v0.5.2-beta...v0.6
[v0.5.2-beta]: https://github.com/DestinE-Climate-DT/AQUA/compare/v0.5.2-alpha...v0.5.2-beta
[v0.5.2-alpha]: https://github.com/DestinE-Climate-DT/AQUA/compare/v0.5.1...v0.5.2-alpha
[v0.5.1]: https://github.com/DestinE-Climate-DT/AQUA/compare/v0.5...v0.5.1
[v0.5]: https://github.com/DestinE-Climate-DT/AQUA/compare/v0.4...v0.5
[v0.4]: https://github.com/DestinE-Climate-DT/AQUA/compare/v0.3...v0.4
[v0.3]: https://github.com/DestinE-Climate-DT/AQUA/compare/v0.2.1...v0.3
[v0.2.1]: https://github.com/DestinE-Climate-DT/AQUA/compare/v0.2...v0.2.1
[v0.2]: https://github.com/DestinE-Climate-DT/AQUA/compare/v0.2-beta...v0.2
[v0.2-beta]: https://github.com/DestinE-Climate-DT/AQUA/compare/v0.2-alpha...v0.2-beta
[v0.2-alpha]: https://github.com/DestinE-Climate-DT/AQUA/compare/v0.1-beta...v0.2-alpha
[v0.1-beta]: https://github.com/DestinE-Climate-DT/AQUA/compare/v0.1-alpha...v0.1-beta<|MERGE_RESOLUTION|>--- conflicted
+++ resolved
@@ -8,11 +8,8 @@
 Unreleased in the current development version:
 
 AQUA core complete list:
-<<<<<<< HEAD
 - grid definitions split in multiple files (#1152)
-=======
 - Add script to access the container on Levante HPC (#1151)
->>>>>>> ad97eb49
 - Add support for IFS TL63 and TL159 grids (#1150)
 - Swift links for tests and grids renewed (#1142)
 - Removing the docker folder (#1137)
