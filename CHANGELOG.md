# Changelog

All notable changes to this project will be documented in this file.
The format is based on [Keep a Changelog](https://keepachangelog.com/en/1.0.0/)

## [Unreleased]

Unreleased in the current development version:

AQUA core complete list:
<<<<<<< HEAD
- Version info in a separate module (#1546) 
=======
- Fix pdf attributes (#1547)
>>>>>>> 38005e52
- Catgen fixes (#1536)
- Introduced fixer for phase 2 (#1536)
- `aqua_analysis.py` using a common central dask cluster (#1525)
- Added the `cdo_options: "--force"` to the definitions of the oceanic HealPix grids (#1539)

AQUA diagnostic complete list:
- Minor fix to allow Ocean3D to read new variable names (#1540)

## [v0.13-alpha]

Main changes are:
1. A refactor of the fixes, with a new common main convention table is available, based on eccodes.
2. Diagnostics are updated to work with the new fixes and the new eccodes version. This is not yet complete and will be finalized in the next release.
3. The FDB reader always rely on paramids, so that support for eccodes 2.39.0 and backward compatibility is ensured.

AQUA core complete list:
- Added the `cdo_options: "--force"` to the definitions of the HealPix grids (#1527)
- Removing default fixes (#1519)
- Support for eccodes=2.39.0 with full fixes refactoring (#1519)
- Dashboard: Moved making of contents yaml to local hpc (#1470)
- Support for new smmregrid==0.1.0 including simpler weights and area generation (#1395)
- Removing cdo pin for more recent versions (#1395)
- Change `bridge_end_date` convention (#1498)
- `catgen` to support data bridge options (#1499)
- Enhance OutputSaver with Improved File Handling, Logging, and NetCDF Write Modes (#1495)
- Introduction a specific pipeline and tests for `catgen` utiliy (#1505)
- Remove pin on xarray (#1507)
- FDB reader internally always asks for paramids (#1491, #1508, #1529)
- Introduction of a convention table for the fixer, in order to create a more general fixer (#1488, #1506)
- Refactor of `cli_lra_parallel_slurm.py` to work with container via jinja (#1497) 
- Convert `aqua-analysis.sh` to Python with Subprocess and Multiprocessing Support (#1354, #1521)
- New base container for aqua-container (#1441)
- Autodetection of latest AQUA in `load-aqua-container.sh` script (#1437)
- Update Metadata Handling for NetCDF, PDF, and PNG Outputs (#1430)
- Add instructions to install AQUA on MN5 (#1468)
- Introduce `grids-checker.py` tool to verify presence and checksum of the grid files (#1486)

AQUA diagnostic complete list:
- Timeseries: The `timeseries` diagnostic is now integrated in the `aqua_diagnostics` module (#1340)
- Integrating Updated OutputSaver into Timeseries (#1492)
- Tropical Cyclones: Adaptation to IFS-FESOM and tool to compute orography from data (#1393)
- Seaice: Hotfix for sea ice plots (#1432)

## [v0.12.2]

Main changes are: 
1. Single container script to be used on Lumi, MN5 and Levante

AQUA core complete list:
- Introduce `timeshift` option for the fixer to roll forward/back the time axis (#1411)
- Centralize and refactor in single script the tool to load AQUA container (#1413)
- Add extra maintenance options to submit-aqua-web (#1415)
- Update push-analysis.sh removing dependency on full AQUA and option not to convert to png (#1419)
- Pin to xarray<2024.09 to prevent bug in polyfit requires temporary (#1420)
- Remove spurious dimensions when running `fldmean()` (#1423)

AQUA diagnostic complete list:
- Refactor of plotThickness method in the sea ice diagnostic (#1427)


## [v0.12.1]

AQUA core complete list:
- Allow multiple realizations in fdb-catalog-generator (#1335)
- Fix the container loading script in order to avoid load of local libraries (#1399)
- Fix using AQUA container for submit-aqua-web, do not wipe old figures by default (#1387)
- New `timstat` module which opens complement `timmean()` with `timmax()`, `timmin()` and `timstd()` methods (#1391)
- Fix installation to avoid mismatch between `hdf5` and `h5py` libraries (#1408)

## [v0.12]

Main changes are:
1. AQUA installation now requires a mandatory machine name.
2. The `aqua` source code has been moved to the `src` folder. The change is transparent to the user.
3. A diagnostic module, called `aqua.diagnostics`, is under development. The module is not yet active, diagnostics are still available with the previous structure.

AQUA core complete list:
- Mixed updates to support data for NextGEMS cycle4 hackathon (#1375)
- Preprocess functionality added to the `Reader` class (#1298)
- The AQUAthon material has been moved under the `notebooks` folder (#1342)
- `aqua` source code has been moved to the `src` folder (#1332)
- A diagnostic module, called `aqua.diagnostics`, has been created under the `src` folder (#1332, #1341)
- LRA generator tool support for multiple relizations (#1357, #1375)
- LRA generator requires `catalog` as a mandatory argument (#1357)
- AQUA console revisiting, adding `avail` method and `update` method (#1346)
- AQUA install now requires mandatory machine name (#1346)
- Fix to make keyword step optional in request (#1360)

## [v0.11.3]

AQUA core complete list:
- LRA, both from CLI and worklow, is part of the AQUA console and can be run with `aqua lra $options` (#1294)
- FDB catalog generator is part of the AQUA console and can be run with `aqua catgen $options` (#1294)
- Coordinate unit overriding is now possible via the `tgt_units` argument (#1320)
- Full support for python>=3.9 (#1325)
- Pin of (python) eccodes<2.37.0 in pyproject due to recent changes in binary/python structure (#1325)

AQUA diagnostic complete list:
- Radiation: Bugfix in the CLI for the radiation diagnostic (#1319)

## [v0.11.2]

AQUA core complete list:
- Renaming of FESOM grids to include original resolution name (#1312)
- Bugfix of the fdb-catalog-generator tool that was not correctly assigning NEMO grids (#1309)
- Bugfix of the GSV intake driver that was not handling correctly metadata jinja replacement (#1304) 
- Bugfix of _merge_fixes() method when the parent fix has no vars specified (#1310)
- Safety check for the netcdf driver providing more informative error when files are not found (#1307, #1313)

AQUA diagnostic complete list:
- Tropical Rainfall: Fix Minor Issues in Tropical Precipitation CLI Metadata and Formatting (#1266)

## [v0.11.1]

Attention: If you are accessing FDB experiments, we suggest to not use versions older than this release.

Main changes are:
1. AQUA works with FDB written with ecCodes versions > 2.35 as well as lower.
2. Timeseries and Seasonal cyle can now be evaluated also on a specific region 

AQUA core complete list:
- ecCodes now pinned to >=2.36.0 and tool for fixing older definition files (#1302)

AQUA diagnostic complete list:
- Timeseries: a region can be selected for Timeseries and Seasonal Cycle with the `lon_limits` and `lat_limits` arguments (#1299)
- Timeseries: the cli argument for extending the time range is now extend (previously expand) (#1299)
- Timeseries: all the available diagnostics support the catalog argument (#1299)

## [v0.11]

Attention: this version is not compatible with catalog entries with ecCodes >= 2.35.0.

1. LRA supports multi-catalog structure
2. ecCodes temporarily restricted to < 2.34

AQUA core complete list:
- Refactor the fdb-catalog-generator tool to work with data-portfolio repository (#1275)
- Introduce a function to convert NetCDF to Zarr and zarr catalog entry for LRA (#1068)
- Suppress the warning of missing catalogs in the AQUA console `add` command (#1288)
- Lumi installation is completely updated to LUMI/23.09 modules (#1290)
- gsv_intake switches eccodes also for shortname definitions (#1279)
- Increase compatibility between LRA generator and multi-catalog (#1278)
- Allow for intake string replacement within LRA-generated catalogs (#1278)
- Avoid warning for missing intake variable default when calling the `Reader()` (#1287)

AQUA diagnostic complete list:
- Teleconnections: catalog feature bugfix (#1276)

## [v0.10.3]

Attention: this version is not compatible with catalog entries with ecCodes < 2.35.0.

Main changes are:
1. support for ecCodes >= 2.35.0 (to be used with caution, not working with exps with eccodes < 2.35.0)
2. fdb_path is deprecated in favour of fdb_home

AQUA core complete list:
- Restructure fixes folder and files (#1271)
- Removed eccodes pin, better handling of tables in get_eccodes_attr (#1269)
- Added test for diagnostics integration to AQUA installation process (#1244)
- Bugfix for the monthly frequency data with monthly cumulated fluxes (#1255)
- fdb_path becomes optional and deprecated in favour of fdb_home (#1262)
- Branch support for tool to push analysis to explorer (#1273)

AQUA diagnostic complete list:
- ECmean documentation updates (#1264)

## [v0.10.2]

Main changes are:
1. aqua-analysis script can be configured with an external yaml file
2. AQUA installation process now includes diagnostics integration

AQUA core complete list:
- Rename OutputNamer to OutputSaver and add catalog name (#1259)
- Hotfix for rare situation with 3D data but no vertical chunking defined (#1252)
- External yaml file to configure aqua-analysis (#1246)
- Adding diagnostics integration to AQUA installation process (#1229)

AQUA diagnostic complete list:
- Teleconnections: adding the catalog feature to the diagnostic (#1247)
- ECmean upgrades for the CLI (#1241)
- ECmean enables the computation of global mean diagostic (#1241)

## [v0.10.1]

AQUA core complete list:
- Fixer for monthly frequency data with monthly cumulated fluxes (#1201)
- Catalogs can be installed from the external repository (#1182)
- Added grid for NEMO multiIO r100 (#1227)
- Reorganized analysis output in catalog/model/exp structure (#1218)

## [v0.10]

Main changes are:
1. The catalog is externalized and AQUA supports multiple catalogs. It is now mandatory to use the aqua console to add a new catalog to the AQUA installation.

AQUA core complete list:
- Catalog is externalized to a separate repository (#1200)
- AQUA is now capable of accessing multiple catalogs at the same time (#1205)
- MN5 container for AQUA (#1213)

## [v0.9.2]

Main changes are:
1. The `aqua-config.yaml` file is replaced by a template to be installed. The aqua console is now mandatory to use aqua.
2. `$AQUA` removed from the `Configdir()` autosearch, an installation with the aqua console is mandatory to use aqua.
3. AQUA cli command to provide the installation path with `--path` option. This can substitute the `$AQUA` variable in scripts.
4. The catalog file is now split into `machine.yaml` and `catalog.yaml` to support machine dependency of data path and intake variables as kwargs into each catalog.

AQUA core complete list:
- More detailed documentation for Levante and Lumi installation (#1210)
- `aqua-config.yaml` replaced by a template to be installed on each machine (#1203)
- `$AQUA` removed from the `Configdir()` autosearch (#1208)
- AQUA cli command to provide the installation path with `--path` option (#1193)
- Restructure of the `machine` and `catalog` instances to support a catalog based development (#1186)
- AQUA installation via command line support a machine specification `aqua install lumi` (#1186)
- Introduction of `machine.yaml` file to support machine dependency of data path and intake variables as kwargs into each catalog (#1186)
- Removing all the AQUA catalogs from the repo, now using https://github.com/DestinE-Climate-DT/Climate-DT-catalog (#1200)

## [v0.9.1]

Main changes are:
1. Update of fdb libraries to be compatible with the FDB data bridge

AQUA core complete list:
- OutputNamer Class: Comprehensive Naming Scheme and Metadata Support (#998)
- Creation of png figures for AQUA explorer is local (#1189)

## [v0.9]

Main changes are:
1. AQUA has an `aqua` CLI entry point, that allow for installation/uninstallation, catalog add/remova/update, fixes and grids handling
2. Experiments placed half on HPC and half on DataBridge data can be accessed in continuous manner.

AQUA core complete list:
- AQUA entry point for installation and catalog maintanance and fixes/grids handling (#1131, #1134, #1146, #1168, #1169)
- Automatic switching between HPC and databridge FDB (#1054, #1190)
- CLI script for automatic multiple experiment analysis submission (#1160, #1175)

## [v0.8.2]

Main changes are: 
1. `aqua-grids.yaml` file split in multiple files into `grids` folder
2. Container for Levante

AQUA core complete list:
- Removing any machine name depencency from slurm files (#1135)
- Jinja replacement is added to the aqua-config.yaml (#1154)
- grid definitions split in multiple files (#1152)
- Add script to access the container on Levante HPC (#1151)
- Add support for IFS TL63 and TL159 grids (#1150)
- Swift links for tests and grids renewed (#1142)
- Removing the docker folder (#1137)
- Introducing a tool for benchmarking AQUA code (#1057)
- Define AQUA NEMO healpix grids as a function of their ORCA source (#1113)

AQUA diagnostics complete list:
- Tropical Rainfall: Improve Paths in Live Demonstration Notebook  (#1157)
- Atm global mean: produce seasonal bias plots by default (#1140)
- Tropical Rainfall: Notebook for the Live Demonstration (#1112)
- Teleconnections: MJO Hovmoller plot introduced as notebook (#247)
- Tropical Rainfall: Reduce Redundancy in Conversion Functions (#1096)

## [v0.8.1]

Main changes are: 
1. Fixes following internal D340.7.3.3 and D340.7.1.4 review 

AQUA core complete list:
- Tco399-eORCA025 control, historical and scenario runs added to Lumi catalog (#1070)
- ESA-CCI-L4 dataset added for Lumi and Levante catalogs (#1090)
- Various fixes to the documentation (#1106)
- Fixer for dimensions is now available (#1050)

AQUA diagnostics complete list:
- Timeseries: units can be overridden in the configuration file (#1098)
- Tropical Rainfall: Fixing the Bug in the CLI (#1100)

## [v0.8]

Main changes are:
1. Support for Python 3.12
2. Update in the catalog for Levante and introduction of Leonardo
3. Multiple diagnostics improvement to fullfil D340.7.3.3 and D340.7.1.4

AQUA core complete list:
- LRA for ICON avg_sos and avg_tos (#1076)
- LRA for IFS-NEMO, IFS-FESOM, ICON added to Levante catalog (#1072)
- IFS-FESOM storyline +2K added to the Lumi catalog (#1059)
- Allowing for jinja-based replacemente in load_yaml (#1045) 
- Support for Python 3.12 (#1052)
- Extending pytests (#1053)
- More efficient use of `_retrieve_plain` for acessing sample data (#1048)
- Introducing the catalog structure for Leonardo HPC (#1049)
- Introducing an rsync script between LUMI and levante for grids (#1044)
- Introducing a basic jinja-based catalog entry generator (#853)
- Adapt NextGEMS sources and fixes to the final DestinE governance (#1008, #1035)
- Remove  NextGEMS cycle2 sources (#1008)
- Avoid GSVSource multiple class instantiation in dask mode (#1051)

AQUA diagnostics complete list:
- Teleconnections: refactor of the documentation (#1061)
- Tropical rainfall: Updating the Documentation and Notebooks (#1083)
- Performance indices: minor improvements with the inclusion of mask and area files (#1076)
- Timeseries: Seasonal Cycle and Gregory plots save netcdf files (#1079)
- Tropical rainfall: minor modifications to the CLI and fixes to changes in the wrapper introduced in PR #1063 (#1074)
- Tropical rainfall: adding daily variability and precipitation profiles to the cli (#1063)
- Teleconnections: bootstrap evaluation of concordance with reference dataset (#1026)
- SSH: Improvement of the CLI (#1024) 
- Tropical rainfall: adding metadata and comparison with era5 and imerg to the plots, re-binning of the histograms and buffering of the data (#1014)
- Timeseries: refactor of the documentation (#1031)
- Radiation: boxplot can accomodate custom variables (#933)
- Seaice: convert to module, add Extent maps (#803)
- Seaice: Implement seaice Volume timeseries and thickness maps (#1043)

## [v0.7.3]

Main changes are:
1. IFS-FESOM NextGEMS4 and storylines simulations available in the catalog
2. Vertical chunking for GSV intake access
3. FDB monthly average data access is available
4. kwargs parsing of reader arguments (e.g. allowing for zoom and ensemble support)

AQUA core complete list:
- Add kwargs parsing of reader arguments, passing them to intake to substitute parameters (#757)
- Remove `zoom` and use kwargs instead (#757)
- Enabling the memory monitoring and (optional) full performance monitoring in LRA (#1010)
- Adding IFS_9-FESOM_5 NextGEMS4 simulation on levante (#1009)
- Function to plot multiple maps is introduced as `plot_maps()` and documented (#866)
- Adding the IFS-FESOM storylines simulation (#848)
- `file_is_complete()` accounts also for the mindate attribute (#1007)
- Introducing a `yearmonth` timestyle to access FDB data on monthly average (#1001)
- Adding expected time calculation for weight generation (#701)
- Vertical chunking for GSV intake access (#1003)

AQUA diagnostics complete list:
- Timeseries: Various bugfix and improvements for cli and formula (#1013, #1016, #1022)

## [v0.7.2]

Main changes are:
1. `mtpr` is used for precipitation in all the catalog entries
2. LRA CLI support for parallel SLURM submission and other improvements
3. ICON production simulations available in the catalog
4. `detrend()` method is available in the `Reader` class
5. All the diagnostics have dask support in their CLI

AQUA core complete list:
- Fix LRA sources to allow incomplete times for different vars (#994)
- Distributed dask option for diagnostic CLIs and wrapper (#981)
- Added documentation for `plot_timeseries`, `plot_seasonalcycle` and `plot_single_map_diff` (#975)
- Minimum date fixer feature / ICON net fluxes fix (#958)
- Unified logging for all diagnostics (#931)
- A `detrend()` method is added to the Reader class (#919)
- LRA file handling improvements (#849, #972)
- Updating fixer for ERA5 monthly and hourly data on Levante (#937)
- GSV pin to 1.0.0 (#950)
- Adding ICON production simulations (#925)
- LRA CLI for parallel SLURM submission support a max number of concurrent jobs and avoid same job to run (#955, #990)
- Renaming of EC-mean output figures in cli push tool for aqua-web (#930)
- Renaming the `tprate` variable into `mtpr` in all fixes (#944)

AQUA diagnostic complete list:
- Tropical rainfall: enhancements of plotting and performance, files path correction (#997)
- Timeseries: seasonal cycle runs as a separate cli in aqua-analysis for performance speed-up (#982)
- Timeseries: seasonal cycle is added if reference data are not available in some timespan (#974)
- Tropical rainfall: Removing unnecessary printing during the CLI, optimazing the CLi for low and high-resolution data (#963)
- Timeseries: Grergory plot TOA limits are dynamically chosen (#959)
- SSH: technical improvements including removal of hardcoded loglevel and timespan definition. (#677)
- SSH: ready with new data governance and option to plot difference plots added. (#677)
- Atmosferic Global Mean: added mean bias for the entire year in seasonal bias function (#947)
- Tropical Cyclones: working with IFS-NEMO and ICON, includes retrieval of orography from file (#1071).

## [v0.7.1]

Main changes are:
1. Complete update of the timeseries diagnostic
2. LRA CLI for parallel SLURM submission
3. SSP370 production scenario for IFS-NEMO available in the catalog

AQUA core complete list:
- Plot timeseries is now a framework function (#907)
- Improve the automatic parsing of date range according to schema from fdb (#928)
- LRA CLI for parallel SLURM submission (#909)
- Added graphics function to plot data and difference between two datasets on the same map (#892)
- Add IFS-NEMO ssp370 scenario (#906)

AQUA diagnostics complete list:
- Teleconnections: comparison with obs is done automatically in diagnostic CLI (#924)
- Teleconnections: capability to find index file if already present (#926)
- Timeseries: save flag introduced to save to enable/disable saving of the timeseries (#934)
- Improve the automatic parsing of date range according to schema from fdb (#928)
- Updated output filenames for atmglobalmean diagnostic (#921)
- Added graphics function to plot data and difference between two datasets on the same map (#892)
- Implemented `pyproject.toml` for global_time_series diagnostic (#920).
- Implemented `pyproject.toml` for tropical_rainfall diagnostic (#850).
- Updating CLi for tropical_rainfall diagnostic (#815)
- LRA cli for parallel SLURM submission (#909)
- Timeseries: seasonal cycle is available for the global timeseries (#912)
- Timeseries: refactory of Gregory plot as a class, comparison with multiple models and observations (#910)
- Add IFS-NEMO ssp370 scenario (#906)
- Timeseries: complete refactory of the timeseries as a class, comparison with multiple models and observations (#907)
- Plot timeseries is now a framework function (#907)

## [v0.7]

Main changes are:
1. Multiple updates to the diagnostics, both scientific and graphical, to work with more recent GSV data
2. `mtpr` is now used instead of `tprate` for precipitation
2. Documentation has been reorganized and integrated

Complete list:
- New utility `add_pdf_metadata` to add metadata to a pdf file (#898)
- Experiments `a0gg` and `a0jp` added to the IFS-NEMO catalog, and removal of `historical-1990-dev-lowres` (#889)
- Updated notebooks to ensure consistency across different machines by using observational datasets, and included a demo of aqua components for Lumi (#868)
- Scripts for pushing figures and docs to aqua-web (#880)
- Fixed catalog for historical-1990-dev-lowres source (#888, #895)
- data_models src files are now in the aqua/data_models folder, with minor modifications (#884)
- Warning options based on the `loglevel` (#852)
- Timeseries: formula bugfix and annual plot only for complete years (#876)
- mtpr instead of tprate derived from tp (#828)
- eccodes 2.34.0 does not accomodate for AQUA step approach, pin to <2.34.0 (#873)
- Bugfix of the `aqua-analysis` wrapper, now can work teleconnections on atmospheric and oceanic variables 
and the default path is an absolute one (#859, #862)
- Ocean3D: many fixes and adaptations to new data governance (#776)
- Bugfix of the `aqua-analysis` wrapper, now can work teleconnections on atmospheric and oceanic variables (#859)
- Radiation: adaptation to new data governance and many improvements (#727)
- Seaice: Sea ice extent has now seasonal cycle (#797)
- Fixing the paths in `cli/lumi-install/lumi_install.sh` (#856).
- Refactor of the documentation (#842, #871)
- The drop warning in `aqua/gsv/intake_gsv.py` (#844)
- Tropical cyclones diagnostic: working with new data governance (includes possibility to retrieve orography from file (#816)

## [v0.6.3]

Complete list:
- Setting last date for NaN fix for IFS-NEMO/IFS-FESOM to 1999-10-01 and cleaner merge of parent fixes (#819)
- Hotfix to set `intake==0.7.0` as default (#841)
- Timeseries: can add annual std and now default uncertainty is 2 std (#830)
- `retrieve_plain()` method now set off startdate and enddate (#829)
- Complete restructure of fixer to make use of `fixer_name`: set a default for each model and a `False` to disable it (#746)
- Added `center_time` option in the `timmean()` method to save the time coordinate in the middle of the time interval and create a Timmean module and related TimmeanMixin class (#811)
- Fixer to rename coordinates available (#822)
- Fixing new pandas timedelta definition: replacing H with h in all FDB catalog (#786)
- Change environment name from `aqua_common` to `aqua`(#805)
- Adding a run test label to trigger CI (#826)
- Tropical_rainfall: improve organization and maintainability, introducing nested classes (#814)
- Revisiting CERES fixes (#833)
- Timeseries: add bands for observation in Gregory plots (#837)

## [v0.6.2]

Complete list:
- Global time series plot annual and monthly timeseries together, improved Gregory plot (#809)
- Teleconnection can now take a time range as input and ylim in the index plot function (#799)
- LRA to use `auto` final time and `exclude_incomplete` (#791)
- Hotfix for v0.12.0 of the GSV_interface related to valid_time (#788)
- Global time series adapted to new data governance (#785)
- AtmoGlobalMean diagnostic improvements and adaptation to new data governance (#745 #789 #807 #812)
- Sea-ice diagnostic adapted to new data governance (#790)
- Implement a fix setting to NaN the data of the first step in each month (for IFS historical-1990) (#776)

## [v0.6.1]

Complete list:
- Teleconnection improvement to accept different variable names for ENSO (avg_tos instead of sst) (#778)
- ERA5 fixes compatible with new data governance (#772)
- Update the LRA generator (removing aggregation and improving) filecheck and fix entries for historical-1990-dev-lowres (#772)
- Updates of ECmean to work with production experiments (#773, #780)
- Automatic data start and end dates for FDB sources (#762)

## [v0.6]

Main changes are:
1. Inclusion in the catalog of the historical-1990 production simulations from IFS-NEMO and IFS-FESOM.
2. New fixes that targets the DestinE updated Data Governance

Complete list:
- IFS-FESOM historical-1990-dev-lowres with new data governance added to the catalog (#770)
- AtmoGlobalMean diagnostic improvements (#722)
- Teleconnections diagnostic improvements (#722)
- Read only one level for retrieving 3D array metadata, select single level for retrieve (#713)
- IFS-FESOM historical-1990-dev-lowres with new data governance added to the catalog
- Fix mismatch between var argument and variables specified in catalog for FDB (#761)
- Compact catalogs using yaml override syntax (#752)
- Fix loading source grid file before smmregrid weight generation (#756)

## [v0.5.2-beta]

Complete list:
-  A new fdb container is used to generate the correct AQUA container

## [v0.5.2-alpha]

Main changes are:
1. Coupled models IFS-NEMO and IFS-FESOM are now supported
2. Accessor to use functions and reader methods as if they were methods of xarray objects, see [notebook](https://github.com/DestinE-Climate-DT/AQUA/blob/main/notebooks/reader/accessor.ipynb)
3. Preliminary provenance information is now available in the history attribute of the output files
4. AQUA analysis wrapper is parallelized
5. A levelist can be provided in FDB sources, this will greatly speed up the data retrieve

Complete list:
- Fix reading only one sample variable and avoid _bnds variables (#743)
- Allow correct masked regridding after level selection. Add level selection also for not-FDB sources (#741)
- Read only one level for retrieving 3D array metadata, select specific levels for FDB retrieve (#713)
- Defining catalog entry for coupled models IFS-NEMO and IFS-FESOM (#720)
- Change fixer_name to fixer_name (#703)
- Reorganization of logging calls (#700)
- Accessor to use functions and reader methods as if they were methods of xarray objects (#716)
- Suggestions are printed if a model/exp/source is not found while inspecting the catalog (#721)
- Improvements in the single map plot function (#717)
- Minor metadata fixes (logger newline and keep "GRIB_" in attrs) (#715)
- LRA fix now correctly aggregating monthly data to yearly when a full year is available (#696)
- History update and refinement creating preliminary provenance information (plus AQUA emoji!) (#676)
- OPA lra compatible with no regrid.yaml (#692)
- Introducing fixer definitions not model/exp/source dependents to be specified at the metadata level (#681)
- AQUA analysis wrapper is parallelized and output folder is restructured (#684, #725)

## [v0.5.1]

Main changes are:
1. A new `Reader` method `info()` is available to print the catalog information
2. Grids are now stored online and a tool to deploy them on the `cli` folder is available

Complete list:
- Fix attributes of DataArrays read from FDB (#686)
- Reader.info() method to print the catalog information (#683)
- Simpler reader init() by reorganizing the calls to areas and regrid weights configuration and loading (#682)
- Optional autosearch for vert_coord (#682)
- plot_single_map adapted to different coordinate names and bugfixes (#680)
- Sea ice volume datasets for the Northern Hemisphere (PIOMAS) and the Southern Hemisphere (GIOMAS) (#598)
- Possibility of defining the regrid method from the grid definition (#678)
- Grids stored online and tool to deploy them on cli folder (#675)
- Global time series diagnostic improvements (#637)
- Teleconnections diagnostic improvements (#672)

## [v0.5]

Main changes are:
1. Refactor of the Reader() interface with less options at the init() level
2. Grids are now defined with the source metadata and not in a machine-dependent file
3. CLI wrapper is available to run all diagnostics in a single call
4. Refactoring of the streaming emulator with equal treatment for FDB or file sources

Complete list:
- Controlling the loglevel of the GSV interface (#665)
- Fix wrong fdb source (#657)
- Adding sample files and tests for NEMO 2D and 3D grids (#652)
- tprate not derived from tp for GSV sources (#653)
- Simplify reader init and retrieve providing less argument in initialization (#620)
- var='paramid' can be used to select variables in the retrieve method (#648)
- configdir is not searched based on util file position in the repo (#636)
- Cleaner mask treatment (Revision of mask structure in the reader #617)
- Fldmean fix if only one dimension is present for area selection (#640)
- Adding higher frequency ERA5 data on Levante and Lumi (#628)
- regrid.yaml files are removed, grid infos are now in the catalog metadata (#520, #622, #643)
- Load all available variables in FDB xarray/dask access (#619)
- Lint standard and enforced in CI (#616)
- Reader init split with methods (#523)
- Single map plot utility to be used by all diagnostics (#594)
- Script for automatic generation of Fdb catalog entries (IFS only) (#572)
- Fix loading of singularity mounting /projappl (#612)
- CLI wrapper parser (#599)
- Refactoring of streaming emulator (#593)
- Radiation CLI and diagnostic refinement (#537)
- Ocean3D CLI and diagnostic refinement (#578)
- AtmGlobalMean CLI and diagnostic refinement (#587)
- Tropical cyclones CLI refinements and TC module (#568, #645)
- Removing OPA, OPAgenerator and related tests from the AQUA (Remove OPA from AQUA #586)
- Renaming the experiments according to the DE340 AQUA syntax (Including dev-control-1990 in the source and rename the experiment according to DE340 scheme #556, #614, #618)
- Teleconnections diagnostic improvements (#571, #574, #576, #581, #592, #623)

## [v0.4]

Main changes are:
1. Update to all the diagnostics CLI
2. Refactor of the regridder so that `regrid.yaml`` is grid-based and not experiment-based
3. Xarray access to FDB sources
4. Refactor of the fixer so that merge/replace/default options are available
5. Remove of the `aqua` environment in favour of the `aqua_common` one. 

Complete list:
- Introduced color scheme for aqua logging (#567)
- CLI for sea diagnostic (#549)
- Add CLI for SSH diagnostic and some bug fixes (#540)
- Fix SSH diagnostic to be compatible with lates AQUA version (#538) 
- Helper function to identify vertical coordinates in a dataset (#552)
- Orography for tempest extremes TCs detection and update TCs CLI (Orography threshold included and CLI update #404)
- Improvement of performance indices CLI (Update of ECmean CLI #528)
- Fix to allow reading a list of multiple variables from FDB (#545)
- Further improvement of function to inspect the catalog (#533)
- Custom exceptions for AQUA (#518)
- Speed up of the `retrieve_plain` method (#524)
- Update documention for adding new data and setting up the container (Increase documentation coverage #519)
- CLI wrapper for the state-of-the-art diagnostics analysis (#517, #527, #525, #530, #534, #536, #539, #548, #549, #559)
- Refactor the regrid.yaml as grid-based instead of experiment-based (#291)
- aqua_common environment simplified and updated (#498)
- Update available variables in FDB catalogs on lumi (#514)
- Solve reversed latitudes bug for fixed data (#510)
- Switch to legacy eccodes tables based on intake source metadata (#493)
- Add GPM IMERG precipitation data to the catalog on levante (#505)
- Fix ocean3d diagnostic colorbars not being symmetric when missing values are present (#504) 
- FDB NEMO test access to data (#488)
- Xarray dask access to FDB (#476)
- Issue a warning when multiple gribcodes are associated to the same shortname (Cases for multiple eccodes grib codes #483)
- Allowing fixer to overwrite or merge default configuration (Increasing flexibiity of the fixer allowing for merge, replace and default options #480)
- Add new tests (Increase testing #250)
- Global time series diagnostic setup for multiple variables CLI (#474)
- Option to avoid incomplete chunk when averagin with timmean (Introduce check for chunk completeness in timmean() #466)
- Simplification of Fixer() workflow, more methods and less redundancy (Functionize fixer #478)
- Remove the `aqua` environment file, only `aqua_common` is left (#482)

## [v0.3]

Main changes are:
1. Fixer moved at `Reader()` level
2. Area selection available in `fldmean()` method
3. FDB/GSV access for IFS-NEMO development simulations
4. Configuration file `config-aqua.yaml` replaces `config.yaml`

Complete list:
- Templates in configuration yaml files (#469)
- Bug fixes for FDB access options (#463, #462)
- Add observational catalogs on Lumi (Update Lumi catalog #454)
- Automatic finding of cdo (#456)
- Area is fixed if data are fixed (Fixer applied to grid areas #442)
- Tests missing failure fix (Fix #436 CI workflow passes even if some tests fail #452)
- FDB/GSV access to IFS control and historical simulations (#434, #458)
- Climatology support restored in the Reader (Fix for climatology #445)
- Improvement function to inspect the catalog (Inspect_catalog improvement #446)
- Minor improvements of the gribber (Fix gribber fdb #427)
- Allow the LRA generator to work with generators and so with FDB (LRA from fdb on mafalda #430)
- Fixes only on selected variables (Fixer updates #428)
- Complete revision of the FDB/GSV access, allowing to access also recent experiments using variable step (#343)
- Teleconnections diagnostic adapted to new code improvements (Teleconnections Dev branch update #424, #465)
- Add support for area selection with fldmean (Fldmean box selection #409)
- Environment simplified, dependencies are now mostly on the pyproject file (A simpler environment.yml #286)
- Intake esm functionality added back (Fix intake-esm #287)
- Intake esm tests (Test also intake-esm #335)
- Yaml dependencies removed (Logger and yaml issues in util.py #334)
- Log history working for iterators as well (Logger and yaml issues in util.py #334)
- Util refactor (Utility refactor #405)
- Fixer at reader level (Fixes at Reader level #244)
- Uniform timmean (Uniform time after timmean and add option for time_bnds #419)
- FDB tests added (Add FDB 5.11, a local FDB with some test data #280, #432)
- Refactor of unit conversion and non-metpy cases (Flexible unit fix from YAML file #416)
- Refactor of the config file definition (Refactor of the configuration search #417)

## [v0.2.1]

- Add development control-1950 and historical-1990 experiments to the LRA (LRA for control-1950 and historical-1990 on Levante from v0.2 #455)

## [v0.2]

- Improve the LRA generator and worklow CLI (Streaming for the LRA #289)
- AQUA new common environment installation tool for LUMI added (#413)
- Added a bash script "load_aqua_lumi.sh" to load aqua environment in LUMI with containers (Adding an AQUA singularity container for LUMI #418)

## [v0.2-beta]

This is the `AQUA` version part of the Deliverable D340.7.1.2. 

- SSH diagnostic improvements (Linting SSH diagnostics #377, SSH diag: PDF file name changed #388)
- Timmean fix to uniform time axis (Fix for timmean() to uniform output time axis #381)
- New tests trigger routine (Tests trigger with label #385)
- Fix for tco1279 and FESOM (fix for masked tco1279 #390, psu fix for salinity #383)
- ECmean improvements (various improvement for ecmean #392)
- Seaice diagnostic improvements (Deliverable340.7.1.2 fix seaice #389, Linting Seaice diagnostics #376)
- Teleconnections diagnostic graphics module enhanced and various improvements (Teleconnections corrections for D340.7.1.2 #379, Fix import in teleconnections notebooks #395, Teleconnections fix docs #408)
- Tropical cyclones linting of the diagnostic (Linting tropical cyclones diagnostics #380, Improved plotting functions for tropical cyclones #391)
- Ocean diagnostics restructured in a single folder, sharing common functions and other improvements (Linting+Fixes Ocean diagnostics #374, Adding units for MLD plot in ocean3d package #406)
- Documentation fixes (Documentation fixes after review #403)
- Atmglobalmean and radiation diagnostic improvements (Atmglobalmean fix #371)
- MSWEP fixer bugfix (Change MSWEP datamodel #397, fixing of mswep #401)

## [v0.2-alpha]

This is the `AQUA` version that will be part of the Deliverable D340.7.1.2, sent to internal review. This is mostly done by the inclusion of twelve diagnostics within the AQUA framework

- Added teleconnections diagnostic (#308, #309, #318, #333, #352)
- Added tropical cyclones diagnostic (#310, #345)
- Added performance indices diagnostic based on ECmean tool (#57, #327) 
- Added sea ice diagnostic (#353, #368)
- Added global timeseries diagnostic (#358, #359)
- Added radiation analysis diagnostic (#301, #360)
- Added global mean bias diagnostic (#285, #371)
- Added SSH variability diagnostic (#367, #369)
- Added tropical rainfall diagnostic (#314)
- Added Ocean circulation diagnostic (#295)
- Added global ocean diagnosc (#164)
- Added global mean timeseries (#268)
- Multiple fixes in the Reader (#316, #324, #334)
- Avoid time duplicated in the Reader (#357)
- Enabling autodoc for diagnostics (#330)
- Data access improvement on Levante, including new datasets (#332, #355, #321)
- Added a common environment file (#363)
- Support for Lumi installation (#315)
- Added the `changelog` file

### Changed

- Dummy diagnostic is now in the `dummy` folder (previously was `dummy-diagnostic`)
- Tests and code is now working with python>=3.9 (previously python 3.11 was excluded)

## [v0.1-beta]

This is the `AQUA` version that will be part of the Deliverable D340.7.1.1.
This is mostly built on the `AQUA` `Reader` class which support for climate model data interpolation, spatial and temporal aggregation and conversion for a common GRIB-like data format.


- Low resolution archive documentation
- Fixed a bug in the `Gribber` class that was not reading the correct yaml catalog file

## v0.1-alpha

This is the AQUA pre-release to be sent to internal reviewers. 
Documentations is completed and notebooks are working.

[unreleased]: https://github.com/DestinE-Climate-DT/AQUA/compare/v0.13-alpha...HEAD
[v0.13-alpha]: https://github.com/DestinE-Climate-DT/AQUA/compare/v0.12.2...v0.13-alpha
[v0.12.2]: https://github.com/DestinE-Climate-DT/AQUA/compare/v0.12.1...v0.12.2
[v0.12.1]: https://github.com/DestinE-Climate-DT/AQUA/compare/v0.12...v0.12.1
[v0.12]: https://github.com/DestinE-Climate-DT/AQUA/compare/v0.11.3...v0.12
[v0.11.3]: https://github.com/DestinE-Climate-DT/AQUA/compare/v0.11.2...v0.11.3
[v0.11.2]: https://github.com/DestinE-Climate-DT/AQUA/compare/v0.11.1...v0.11.2
[v0.11.1]: https://github.com/DestinE-Climate-DT/AQUA/compare/v0.11...v0.11.1
[v0.11]: https://github.com/DestinE-Climate-DT/AQUA/compare/v0.10.3...v0.11
[v0.10.3]:https://github.com/DestinE-Climate-DT/AQUA/compare/v0.10.2...v0.10.3
[v0.10.2]: https://github.com/DestinE-Climate-DT/AQUA/compare/v0.10.1...v0.10.2
[v0.10.1]: https://github.com/DestinE-Climate-DT/AQUA/compare/v0.10...v0.10.1
[v0.10]: https://github.com/DestinE-Climate-DT/AQUA/compare/v0.9.2...v0.10
[v0.9.2]: https://github.com/DestinE-Climate-DT/AQUA/compare/v0.9.1...v0.9.2
[v0.9.1]: https://github.com/DestinE-Climate-DT/AQUA/compare/v0.9...v0.9.1
[v0.9]: https://github.com/DestinE-Climate-DT/AQUA/compare/v0.8.2...v0.9
[v0.8.2]: https://github.com/DestinE-Climate-DT/AQUA/compare/v0.8.1...v0.8.2
[v0.8.1]: https://github.com/DestinE-Climate-DT/AQUA/compare/v0.8...v0.8.1
[v0.8]: https://github.com/DestinE-Climate-DT/AQUA/compare/v0.7.3...v0.8
[v0.7.3]: https://github.com/DestinE-Climate-DT/AQUA/compare/v0.7.2...v0.7.3
[v0.7.2]: https://github.com/DestinE-Climate-DT/AQUA/compare/v0.7.1...v0.7.2
[v0.7.1]: https://github.com/DestinE-Climate-DT/AQUA/compare/v0.7...v0.7.1
[v0.7]: https://github.com/DestinE-Climate-DT/AQUA/compare/v0.6.3...v0.7
[v0.6.3]: https://github.com/DestinE-Climate-DT/AQUA/compare/v0.6.2...v0.6.3
[v0.6.2]: https://github.com/DestinE-Climate-DT/AQUA/compare/v0.6.1...v0.6.2
[v0.6.1]: https://github.com/DestinE-Climate-DT/AQUA/compare/v0.6...v0.6.1
[v0.6]: https://github.com/DestinE-Climate-DT/AQUA/compare/v0.5.2-beta...v0.6
[v0.5.2-beta]: https://github.com/DestinE-Climate-DT/AQUA/compare/v0.5.2-alpha...v0.5.2-beta
[v0.5.2-alpha]: https://github.com/DestinE-Climate-DT/AQUA/compare/v0.5.1...v0.5.2-alpha
[v0.5.1]: https://github.com/DestinE-Climate-DT/AQUA/compare/v0.5...v0.5.1
[v0.5]: https://github.com/DestinE-Climate-DT/AQUA/compare/v0.4...v0.5
[v0.4]: https://github.com/DestinE-Climate-DT/AQUA/compare/v0.3...v0.4
[v0.3]: https://github.com/DestinE-Climate-DT/AQUA/compare/v0.2.1...v0.3
[v0.2.1]: https://github.com/DestinE-Climate-DT/AQUA/compare/v0.2...v0.2.1
[v0.2]: https://github.com/DestinE-Climate-DT/AQUA/compare/v0.2-beta...v0.2
[v0.2-beta]: https://github.com/DestinE-Climate-DT/AQUA/compare/v0.2-alpha...v0.2-beta
[v0.2-alpha]: https://github.com/DestinE-Climate-DT/AQUA/compare/v0.1-beta...v0.2-alpha
[v0.1-beta]: https://github.com/DestinE-Climate-DT/AQUA/compare/v0.1-alpha...v0.1-beta<|MERGE_RESOLUTION|>--- conflicted
+++ resolved
@@ -8,11 +8,8 @@
 Unreleased in the current development version:
 
 AQUA core complete list:
-<<<<<<< HEAD
 - Version info in a separate module (#1546) 
-=======
 - Fix pdf attributes (#1547)
->>>>>>> 38005e52
 - Catgen fixes (#1536)
 - Introduced fixer for phase 2 (#1536)
 - `aqua_analysis.py` using a common central dask cluster (#1525)
