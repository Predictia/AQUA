# Changelog

All notable changes to this project will be documented in this file.
The format is based on [Keep a Changelog](https://keepachangelog.com/en/1.0.0/)

## [Unreleased]

Unreleased in the current development version:

AQUA core complete list:
<<<<<<< HEAD
- Fixer delete option accepts non-lists (#1687)
=======
- Hotfix to Global Biases Diagnostic (#1670)
>>>>>>> 53bb4e77
- Ansi color 8-bit fix for logger (#1671)
- Hotfix for unmatched string in catgen (#1672)
- Test for aqua-analysis.py (#1664)
- Fix in the catgen now correctly generating an automatic description if not provided (#1662)

AQUA diagnostics complete list:
- Diagnostic core: added a Diagnostic class to be inherited by all diagnostics (#1681)
- Timeseries: hotfix of problems with the catalog usage in output saving (#1669)
- Tropical Rainfall: Update of the precomputed histograms paths for lumi and MN5 (#1661)
- Ocean3d: Trend is calculating using polyfit. Restructed the mixed layer depth function. (#1651)

## [v0.13.0]

Main changes are:
1. Grids updated to work with operational O-25.1
2. Compliance of the catalog generator to the O-25.1 data portfolio
3. New 'Biases and Radiation' diagnostics replace the old 'AtmGlobalMean and Radiation'
4. Push of figures to LUMI-O and improvements for aqua-web

Deprecated:
- `aqua-analysis.sh` script is deprecated and has been removed. Use `aqua-analysis.py` instead.
- `cli_dummy.py` script is deprecated and will be removed in the next release. Use the `cli_checker.py` instead.
 
AQUA core complete list:
- More general checksum checker for grids and observations ( #1550)
- Output dir including catalogue for aqua-analysis.py (#1640)
- Grids for O-25.1 cycle are added in the grids folder (they are v3) (#1647)
- `deltat` for fixer can now be specified in source metadata and not only in fixes (#1626)
- LRA generator integrates ``--rebuild`` flag to regenerate areas and weights. The `--autosubmit` option is removed (#1623)
- Hotfix for catgen tests (#1648)
- Experiment and dashboard metadata are now created with the catalog generator (#1637)
- Safety checks according to data frequency for HPC, bridge and request start/end dates in intake GSV (#1636, #1655)
- Experiment metadata for aqua-web and dashboard from catalog entry (#1633)
- Automatic identification of ocean grid in the catalog generator (#1621)
- `OutputSaver` can deduce the catalog name from the model, exp (#1627)
- Pin zarr<3.0.0 to avoid breaking changes (#1625)
- Units utility are now functions and not methods of FixerMixin (#1558)
- New `cli_checker.py` tool to check the existance of the required model in the catalog and rebuild the area files (#1619)
- Update the catalog generator to align with changes in the data portfolio (#1593)
- Adding ICON phase2 hpx6 and hpz9 grids (#1596)
- Push figures to LUMI-O for dashboard (#1582, #1607)
- Bridge_start_date and expver switching (#1597)
- Include all available figure metadata in content.json for dashboard/aqua-web (#1573)
- Upgrade LUMI module to 24.03 and to eccodes 2.39.0

AQUA diagnostics complete list:
- Old AtmoGlobalMean and Radiation diagnostics removed (#1622)
- `--catalog` is accepted by all the diagnostics altough it is not used by all of them yet (#1619)
- Timeseries: enabled region selection in the CLI (#1564)
- Ocean3d: Bugfix of values for Ocean trend function (#1583)
- Biases and Radiation: Refactoring of Bias and Radiation Diagnostics (#1243)
- Biases and Radiation: Fix Seasonal Bias Output in global_biases for NetCDF Saving Compatibility and other fixes (#1585, #1604, #1628)
- Biases and Radiation: Adding `save_netcdf` flag and function (#1510)
- Biases and Radiation: Integrating Updated OutputSaver (#1487)

## [v0.13-beta]

Main changes are:
1. All the diagnostics are now compatible with the new fixes and eccodes version.
2. Full compatibility with HealPix grids and the new CDO version.
3. Major improvements in the Ocean3D diagnostic.

AQUA core complete list:
- Safety checks and error messages on FDB folders (#1512)
- Refreshed internal `to_list` function (#1512)
- Reorganizing and extending CI/CD catalog with 5 years of hpz3 data from ERA5 (atm) and FESOM (oce) (#1552)
- Version info in a separate module (#1546) 
- Corrected `tcc` units to % (#1551)
- Fix pdf attributes (#1547)
- Catgen fixes (#1536)
- Introduced fixer for ClimateDT phase 2 (#1536)
- `aqua_analysis.py` using a common central dask cluster (#1525)
- Added the `cdo_options: "--force"` to the definitions of the oceanic HealPix grids (#1539)

AQUA diagnostic complete list:
- ECmean: Integrating the performance indices and global mean within the `aqua_diagnostics` module (#1556)
- Teleconnections: The `teleconnections` diagnostic is now integrated in the `aqua_diagnostics` module (#1352)
- Teleconnections: OutputSaver for the teleconnections diagnostic (#1567, #1570)
- Ocean3d: Fix to improve memory usage and cli (#1490)
- Seaice: Fix to read sithick as fallback instead of sivol (#1543)
- Ocean3d: Minor fix to allow to read new variable names (#1540)
- Timeseries: The `timeseries` diagnostic is now integrated in the `aqua_diagnostics` module (#1340)
- Timeseries: Integrating Updated OutputSaver (#1492)

## [v0.13-alpha]

Main changes are:
1. A refactor of the fixes, with a new common main convention table is available, based on eccodes.
2. Diagnostics are updated to work with the new fixes and the new eccodes version. This is not yet complete and will be finalized in the next release.
3. The FDB reader always rely on paramids, so that support for eccodes 2.39.0 and backward compatibility is ensured.

AQUA core complete list:
- push-analysis.sh maintenance (#1555)
- Added the `cdo_options: "--force"` to the definitions of the HealPix grids (#1527)
- Removing default fixes (#1519)
- Support for eccodes=2.39.0 with full fixes refactoring (#1519)
- Dashboard: Moved making of contents yaml to local hpc (#1470)
- Support for new smmregrid==0.1.0 including simpler weights and area generation (#1395)
- Removing cdo pin for more recent versions (#1395)
- Change `bridge_end_date` convention (#1498)
- `catgen` to support data bridge options (#1499)
- Enhance OutputSaver with Improved File Handling, Logging, and NetCDF Write Modes (#1495)
- Introduction a specific pipeline and tests for `catgen` utiliy (#1505)
- Remove pin on xarray (#1507)
- FDB reader internally always asks for paramids (#1491, #1508, #1529)
- Introduction of a convention table for the fixer, in order to create a more general fixer (#1488, #1506)
- Refactor of `cli_lra_parallel_slurm.py` to work with container via jinja (#1497) 
- Convert `aqua-analysis.sh` to Python with Subprocess and Multiprocessing Support (#1354, #1521)
- New base container for aqua-container (#1441)
- Autodetection of latest AQUA in `load-aqua-container.sh` script (#1437)
- Update Metadata Handling for NetCDF, PDF, and PNG Outputs (#1430)
- Add instructions to install AQUA on MN5 (#1468)
- Introduce `grids-checker.py` tool to verify presence and checksum of the grid files (#1486)

AQUA diagnostic complete list:
- Tropical Cyclones: Adaptation to IFS-FESOM and tool to compute orography from data (#1393)
- Seaice: Hotfix for sea ice plots (#1432)

## [v0.12.2]

Main changes are: 
1. Single container script to be used on Lumi, MN5 and Levante

AQUA core complete list:
- Introduce `timeshift` option for the fixer to roll forward/back the time axis (#1411)
- Centralize and refactor in single script the tool to load AQUA container (#1413)
- Add extra maintenance options to submit-aqua-web (#1415)
- Update push-analysis.sh removing dependency on full AQUA and option not to convert to png (#1419)
- Pin to xarray<2024.09 to prevent bug in polyfit requires temporary (#1420)
- Remove spurious dimensions when running `fldmean()` (#1423)

AQUA diagnostic complete list:
- Refactor of plotThickness method in the sea ice diagnostic (#1427)


## [v0.12.1]

AQUA core complete list:
- Allow multiple realizations in fdb-catalog-generator (#1335)
- Fix the container loading script in order to avoid load of local libraries (#1399)
- Fix using AQUA container for submit-aqua-web, do not wipe old figures by default (#1387)
- New `timstat` module which opens complement `timmean()` with `timmax()`, `timmin()` and `timstd()` methods (#1391)
- Fix installation to avoid mismatch between `hdf5` and `h5py` libraries (#1408)

## [v0.12]

Main changes are:
1. AQUA installation now requires a mandatory machine name.
2. The `aqua` source code has been moved to the `src` folder. The change is transparent to the user.
3. A diagnostic module, called `aqua.diagnostics`, is under development. The module is not yet active, diagnostics are still available with the previous structure.

AQUA core complete list:
- Mixed updates to support data for NextGEMS cycle4 hackathon (#1375)
- Preprocess functionality added to the `Reader` class (#1298)
- The AQUAthon material has been moved under the `notebooks` folder (#1342)
- `aqua` source code has been moved to the `src` folder (#1332)
- A diagnostic module, called `aqua.diagnostics`, has been created under the `src` folder (#1332, #1341)
- LRA generator tool support for multiple relizations (#1357, #1375)
- LRA generator requires `catalog` as a mandatory argument (#1357)
- AQUA console revisiting, adding `avail` method and `update` method (#1346)
- AQUA install now requires mandatory machine name (#1346)
- Fix to make keyword step optional in request (#1360)

## [v0.11.3]

AQUA core complete list:
- LRA, both from CLI and worklow, is part of the AQUA console and can be run with `aqua lra $options` (#1294)
- FDB catalog generator is part of the AQUA console and can be run with `aqua catgen $options` (#1294)
- Coordinate unit overriding is now possible via the `tgt_units` argument (#1320)
- Full support for python>=3.9 (#1325)
- Pin of (python) eccodes<2.37.0 in pyproject due to recent changes in binary/python structure (#1325)

AQUA diagnostic complete list:
- Radiation: Bugfix in the CLI for the radiation diagnostic (#1319)

## [v0.11.2]

AQUA core complete list:
- Renaming of FESOM grids to include original resolution name (#1312)
- Bugfix of the fdb-catalog-generator tool that was not correctly assigning NEMO grids (#1309)
- Bugfix of the GSV intake driver that was not handling correctly metadata jinja replacement (#1304) 
- Bugfix of _merge_fixes() method when the parent fix has no vars specified (#1310)
- Safety check for the netcdf driver providing more informative error when files are not found (#1307, #1313)

AQUA diagnostic complete list:
- Tropical Rainfall: Fix Minor Issues in Tropical Precipitation CLI Metadata and Formatting (#1266)

## [v0.11.1]

Attention: If you are accessing FDB experiments, we suggest to not use versions older than this release.

Main changes are:
1. AQUA works with FDB written with ecCodes versions > 2.35 as well as lower.
2. Timeseries and Seasonal cyle can now be evaluated also on a specific region 

AQUA core complete list:
- ecCodes now pinned to >=2.36.0 and tool for fixing older definition files (#1302)

AQUA diagnostic complete list:
- Timeseries: a region can be selected for Timeseries and Seasonal Cycle with the `lon_limits` and `lat_limits` arguments (#1299)
- Timeseries: the cli argument for extending the time range is now extend (previously expand) (#1299)
- Timeseries: all the available diagnostics support the catalog argument (#1299)

## [v0.11]

Attention: this version is not compatible with catalog entries with ecCodes >= 2.35.0.

1. LRA supports multi-catalog structure
2. ecCodes temporarily restricted to < 2.34

AQUA core complete list:
- Refactor the fdb-catalog-generator tool to work with data-portfolio repository (#1275)
- Introduce a function to convert NetCDF to Zarr and zarr catalog entry for LRA (#1068)
- Suppress the warning of missing catalogs in the AQUA console `add` command (#1288)
- Lumi installation is completely updated to LUMI/23.09 modules (#1290)
- gsv_intake switches eccodes also for shortname definitions (#1279)
- Increase compatibility between LRA generator and multi-catalog (#1278)
- Allow for intake string replacement within LRA-generated catalogs (#1278)
- Avoid warning for missing intake variable default when calling the `Reader()` (#1287)

AQUA diagnostic complete list:
- Teleconnections: catalog feature bugfix (#1276)

## [v0.10.3]

Attention: this version is not compatible with catalog entries with ecCodes < 2.35.0.

Main changes are:
1. support for ecCodes >= 2.35.0 (to be used with caution, not working with exps with eccodes < 2.35.0)
2. fdb_path is deprecated in favour of fdb_home

AQUA core complete list:
- Restructure fixes folder and files (#1271)
- Removed eccodes pin, better handling of tables in get_eccodes_attr (#1269)
- Added test for diagnostics integration to AQUA installation process (#1244)
- Bugfix for the monthly frequency data with monthly cumulated fluxes (#1255)
- fdb_path becomes optional and deprecated in favour of fdb_home (#1262)
- Branch support for tool to push analysis to explorer (#1273)

AQUA diagnostic complete list:
- ECmean documentation updates (#1264)

## [v0.10.2]

Main changes are:
1. aqua-analysis script can be configured with an external yaml file
2. AQUA installation process now includes diagnostics integration

AQUA core complete list:
- Rename OutputNamer to OutputSaver and add catalog name (#1259)
- Hotfix for rare situation with 3D data but no vertical chunking defined (#1252)
- External yaml file to configure aqua-analysis (#1246)
- Adding diagnostics integration to AQUA installation process (#1229)

AQUA diagnostic complete list:
- Teleconnections: adding the catalog feature to the diagnostic (#1247)
- ECmean upgrades for the CLI (#1241)
- ECmean enables the computation of global mean diagostic (#1241)

## [v0.10.1]

AQUA core complete list:
- Fixer for monthly frequency data with monthly cumulated fluxes (#1201)
- Catalogs can be installed from the external repository (#1182)
- Added grid for NEMO multiIO r100 (#1227)
- Reorganized analysis output in catalog/model/exp structure (#1218)

## [v0.10]

Main changes are:
1. The catalog is externalized and AQUA supports multiple catalogs. It is now mandatory to use the aqua console to add a new catalog to the AQUA installation.

AQUA core complete list:
- Catalog is externalized to a separate repository (#1200)
- AQUA is now capable of accessing multiple catalogs at the same time (#1205)
- MN5 container for AQUA (#1213)

## [v0.9.2]

Main changes are:
1. The `aqua-config.yaml` file is replaced by a template to be installed. The aqua console is now mandatory to use aqua.
2. `$AQUA` removed from the `Configdir()` autosearch, an installation with the aqua console is mandatory to use aqua.
3. AQUA cli command to provide the installation path with `--path` option. This can substitute the `$AQUA` variable in scripts.
4. The catalog file is now split into `machine.yaml` and `catalog.yaml` to support machine dependency of data path and intake variables as kwargs into each catalog.

AQUA core complete list:
- More detailed documentation for Levante and Lumi installation (#1210)
- `aqua-config.yaml` replaced by a template to be installed on each machine (#1203)
- `$AQUA` removed from the `Configdir()` autosearch (#1208)
- AQUA cli command to provide the installation path with `--path` option (#1193)
- Restructure of the `machine` and `catalog` instances to support a catalog based development (#1186)
- AQUA installation via command line support a machine specification `aqua install lumi` (#1186)
- Introduction of `machine.yaml` file to support machine dependency of data path and intake variables as kwargs into each catalog (#1186)
- Removing all the AQUA catalogs from the repo, now using https://github.com/DestinE-Climate-DT/Climate-DT-catalog (#1200)

## [v0.9.1]

Main changes are:
1. Update of fdb libraries to be compatible with the FDB data bridge

AQUA core complete list:
- OutputNamer Class: Comprehensive Naming Scheme and Metadata Support (#998)
- Creation of png figures for AQUA explorer is local (#1189)

## [v0.9]

Main changes are:
1. AQUA has an `aqua` CLI entry point, that allow for installation/uninstallation, catalog add/remova/update, fixes and grids handling
2. Experiments placed half on HPC and half on DataBridge data can be accessed in continuous manner.

AQUA core complete list:
- AQUA entry point for installation and catalog maintanance and fixes/grids handling (#1131, #1134, #1146, #1168, #1169)
- Automatic switching between HPC and databridge FDB (#1054, #1190)
- CLI script for automatic multiple experiment analysis submission (#1160, #1175)

## [v0.8.2]

Main changes are: 
1. `aqua-grids.yaml` file split in multiple files into `grids` folder
2. Container for Levante

AQUA core complete list:
- Removing any machine name depencency from slurm files (#1135)
- Jinja replacement is added to the aqua-config.yaml (#1154)
- grid definitions split in multiple files (#1152)
- Add script to access the container on Levante HPC (#1151)
- Add support for IFS TL63 and TL159 grids (#1150)
- Swift links for tests and grids renewed (#1142)
- Removing the docker folder (#1137)
- Introducing a tool for benchmarking AQUA code (#1057)
- Define AQUA NEMO healpix grids as a function of their ORCA source (#1113)

AQUA diagnostics complete list:
- Tropical Rainfall: Improve Paths in Live Demonstration Notebook  (#1157)
- Atm global mean: produce seasonal bias plots by default (#1140)
- Tropical Rainfall: Notebook for the Live Demonstration (#1112)
- Teleconnections: MJO Hovmoller plot introduced as notebook (#247)
- Tropical Rainfall: Reduce Redundancy in Conversion Functions (#1096)

## [v0.8.1]

Main changes are: 
1. Fixes following internal D340.7.3.3 and D340.7.1.4 review 

AQUA core complete list:
- Tco399-eORCA025 control, historical and scenario runs added to Lumi catalog (#1070)
- ESA-CCI-L4 dataset added for Lumi and Levante catalogs (#1090)
- Various fixes to the documentation (#1106)
- Fixer for dimensions is now available (#1050)

AQUA diagnostics complete list:
- Timeseries: units can be overridden in the configuration file (#1098)
- Tropical Rainfall: Fixing the Bug in the CLI (#1100)

## [v0.8]

Main changes are:
1. Support for Python 3.12
2. Update in the catalog for Levante and introduction of Leonardo
3. Multiple diagnostics improvement to fullfil D340.7.3.3 and D340.7.1.4

AQUA core complete list:
- LRA for ICON avg_sos and avg_tos (#1076)
- LRA for IFS-NEMO, IFS-FESOM, ICON added to Levante catalog (#1072)
- IFS-FESOM storyline +2K added to the Lumi catalog (#1059)
- Allowing for jinja-based replacemente in load_yaml (#1045) 
- Support for Python 3.12 (#1052)
- Extending pytests (#1053)
- More efficient use of `_retrieve_plain` for acessing sample data (#1048)
- Introducing the catalog structure for Leonardo HPC (#1049)
- Introducing an rsync script between LUMI and levante for grids (#1044)
- Introducing a basic jinja-based catalog entry generator (#853)
- Adapt NextGEMS sources and fixes to the final DestinE governance (#1008, #1035)
- Remove  NextGEMS cycle2 sources (#1008)
- Avoid GSVSource multiple class instantiation in dask mode (#1051)

AQUA diagnostics complete list:
- Teleconnections: refactor of the documentation (#1061)
- Tropical rainfall: Updating the Documentation and Notebooks (#1083)
- Performance indices: minor improvements with the inclusion of mask and area files (#1076)
- Timeseries: Seasonal Cycle and Gregory plots save netcdf files (#1079)
- Tropical rainfall: minor modifications to the CLI and fixes to changes in the wrapper introduced in PR #1063 (#1074)
- Tropical rainfall: adding daily variability and precipitation profiles to the cli (#1063)
- Teleconnections: bootstrap evaluation of concordance with reference dataset (#1026)
- SSH: Improvement of the CLI (#1024) 
- Tropical rainfall: adding metadata and comparison with era5 and imerg to the plots, re-binning of the histograms and buffering of the data (#1014)
- Timeseries: refactor of the documentation (#1031)
- Radiation: boxplot can accomodate custom variables (#933)
- Seaice: convert to module, add Extent maps (#803)
- Seaice: Implement seaice Volume timeseries and thickness maps (#1043)

## [v0.7.3]

Main changes are:
1. IFS-FESOM NextGEMS4 and storylines simulations available in the catalog
2. Vertical chunking for GSV intake access
3. FDB monthly average data access is available
4. kwargs parsing of reader arguments (e.g. allowing for zoom and ensemble support)

AQUA core complete list:
- Add kwargs parsing of reader arguments, passing them to intake to substitute parameters (#757)
- Remove `zoom` and use kwargs instead (#757)
- Enabling the memory monitoring and (optional) full performance monitoring in LRA (#1010)
- Adding IFS_9-FESOM_5 NextGEMS4 simulation on levante (#1009)
- Function to plot multiple maps is introduced as `plot_maps()` and documented (#866)
- Adding the IFS-FESOM storylines simulation (#848)
- `file_is_complete()` accounts also for the mindate attribute (#1007)
- Introducing a `yearmonth` timestyle to access FDB data on monthly average (#1001)
- Adding expected time calculation for weight generation (#701)
- Vertical chunking for GSV intake access (#1003)

AQUA diagnostics complete list:
- Timeseries: Various bugfix and improvements for cli and formula (#1013, #1016, #1022)

## [v0.7.2]

Main changes are:
1. `mtpr` is used for precipitation in all the catalog entries
2. LRA CLI support for parallel SLURM submission and other improvements
3. ICON production simulations available in the catalog
4. `detrend()` method is available in the `Reader` class
5. All the diagnostics have dask support in their CLI

AQUA core complete list:
- Fix LRA sources to allow incomplete times for different vars (#994)
- Distributed dask option for diagnostic CLIs and wrapper (#981)
- Added documentation for `plot_timeseries`, `plot_seasonalcycle` and `plot_single_map_diff` (#975)
- Minimum date fixer feature / ICON net fluxes fix (#958)
- Unified logging for all diagnostics (#931)
- A `detrend()` method is added to the Reader class (#919)
- LRA file handling improvements (#849, #972)
- Updating fixer for ERA5 monthly and hourly data on Levante (#937)
- GSV pin to 1.0.0 (#950)
- Adding ICON production simulations (#925)
- LRA CLI for parallel SLURM submission support a max number of concurrent jobs and avoid same job to run (#955, #990)
- Renaming of EC-mean output figures in cli push tool for aqua-web (#930)
- Renaming the `tprate` variable into `mtpr` in all fixes (#944)

AQUA diagnostic complete list:
- Tropical rainfall: enhancements of plotting and performance, files path correction (#997)
- Timeseries: seasonal cycle runs as a separate cli in aqua-analysis for performance speed-up (#982)
- Timeseries: seasonal cycle is added if reference data are not available in some timespan (#974)
- Tropical rainfall: Removing unnecessary printing during the CLI, optimazing the CLi for low and high-resolution data (#963)
- Timeseries: Grergory plot TOA limits are dynamically chosen (#959)
- SSH: technical improvements including removal of hardcoded loglevel and timespan definition. (#677)
- SSH: ready with new data governance and option to plot difference plots added. (#677)
- Atmosferic Global Mean: added mean bias for the entire year in seasonal bias function (#947)
- Tropical Cyclones: working with IFS-NEMO and ICON, includes retrieval of orography from file (#1071).

## [v0.7.1]

Main changes are:
1. Complete update of the timeseries diagnostic
2. LRA CLI for parallel SLURM submission
3. SSP370 production scenario for IFS-NEMO available in the catalog

AQUA core complete list:
- Plot timeseries is now a framework function (#907)
- Improve the automatic parsing of date range according to schema from fdb (#928)
- LRA CLI for parallel SLURM submission (#909)
- Added graphics function to plot data and difference between two datasets on the same map (#892)
- Add IFS-NEMO ssp370 scenario (#906)

AQUA diagnostics complete list:
- Teleconnections: comparison with obs is done automatically in diagnostic CLI (#924)
- Teleconnections: capability to find index file if already present (#926)
- Timeseries: save flag introduced to save to enable/disable saving of the timeseries (#934)
- Improve the automatic parsing of date range according to schema from fdb (#928)
- Updated output filenames for atmglobalmean diagnostic (#921)
- Added graphics function to plot data and difference between two datasets on the same map (#892)
- Implemented `pyproject.toml` for global_time_series diagnostic (#920).
- Implemented `pyproject.toml` for tropical_rainfall diagnostic (#850).
- Updating CLi for tropical_rainfall diagnostic (#815)
- LRA cli for parallel SLURM submission (#909)
- Timeseries: seasonal cycle is available for the global timeseries (#912)
- Timeseries: refactory of Gregory plot as a class, comparison with multiple models and observations (#910)
- Add IFS-NEMO ssp370 scenario (#906)
- Timeseries: complete refactory of the timeseries as a class, comparison with multiple models and observations (#907)
- Plot timeseries is now a framework function (#907)

## [v0.7]

Main changes are:
1. Multiple updates to the diagnostics, both scientific and graphical, to work with more recent GSV data
2. `mtpr` is now used instead of `tprate` for precipitation
2. Documentation has been reorganized and integrated

Complete list:
- New utility `add_pdf_metadata` to add metadata to a pdf file (#898)
- Experiments `a0gg` and `a0jp` added to the IFS-NEMO catalog, and removal of `historical-1990-dev-lowres` (#889)
- Updated notebooks to ensure consistency across different machines by using observational datasets, and included a demo of aqua components for Lumi (#868)
- Scripts for pushing figures and docs to aqua-web (#880)
- Fixed catalog for historical-1990-dev-lowres source (#888, #895)
- data_models src files are now in the aqua/data_models folder, with minor modifications (#884)
- Warning options based on the `loglevel` (#852)
- Timeseries: formula bugfix and annual plot only for complete years (#876)
- mtpr instead of tprate derived from tp (#828)
- eccodes 2.34.0 does not accomodate for AQUA step approach, pin to <2.34.0 (#873)
- Bugfix of the `aqua-analysis` wrapper, now can work teleconnections on atmospheric and oceanic variables 
and the default path is an absolute one (#859, #862)
- Ocean3D: many fixes and adaptations to new data governance (#776)
- Bugfix of the `aqua-analysis` wrapper, now can work teleconnections on atmospheric and oceanic variables (#859)
- Radiation: adaptation to new data governance and many improvements (#727)
- Seaice: Sea ice extent has now seasonal cycle (#797)
- Fixing the paths in `cli/lumi-install/lumi_install.sh` (#856).
- Refactor of the documentation (#842, #871)
- The drop warning in `aqua/gsv/intake_gsv.py` (#844)
- Tropical cyclones diagnostic: working with new data governance (includes possibility to retrieve orography from file (#816)

## [v0.6.3]

Complete list:
- Setting last date for NaN fix for IFS-NEMO/IFS-FESOM to 1999-10-01 and cleaner merge of parent fixes (#819)
- Hotfix to set `intake==0.7.0` as default (#841)
- Timeseries: can add annual std and now default uncertainty is 2 std (#830)
- `retrieve_plain()` method now set off startdate and enddate (#829)
- Complete restructure of fixer to make use of `fixer_name`: set a default for each model and a `False` to disable it (#746)
- Added `center_time` option in the `timmean()` method to save the time coordinate in the middle of the time interval and create a Timmean module and related TimmeanMixin class (#811)
- Fixer to rename coordinates available (#822)
- Fixing new pandas timedelta definition: replacing H with h in all FDB catalog (#786)
- Change environment name from `aqua_common` to `aqua`(#805)
- Adding a run test label to trigger CI (#826)
- Tropical_rainfall: improve organization and maintainability, introducing nested classes (#814)
- Revisiting CERES fixes (#833)
- Timeseries: add bands for observation in Gregory plots (#837)

## [v0.6.2]

Complete list:
- Global time series plot annual and monthly timeseries together, improved Gregory plot (#809)
- Teleconnection can now take a time range as input and ylim in the index plot function (#799)
- LRA to use `auto` final time and `exclude_incomplete` (#791)
- Hotfix for v0.12.0 of the GSV_interface related to valid_time (#788)
- Global time series adapted to new data governance (#785)
- AtmoGlobalMean diagnostic improvements and adaptation to new data governance (#745 #789 #807 #812)
- Sea-ice diagnostic adapted to new data governance (#790)
- Implement a fix setting to NaN the data of the first step in each month (for IFS historical-1990) (#776)

## [v0.6.1]

Complete list:
- Teleconnection improvement to accept different variable names for ENSO (avg_tos instead of sst) (#778)
- ERA5 fixes compatible with new data governance (#772)
- Update the LRA generator (removing aggregation and improving) filecheck and fix entries for historical-1990-dev-lowres (#772)
- Updates of ECmean to work with production experiments (#773, #780)
- Automatic data start and end dates for FDB sources (#762)

## [v0.6]

Main changes are:
1. Inclusion in the catalog of the historical-1990 production simulations from IFS-NEMO and IFS-FESOM.
2. New fixes that targets the DestinE updated Data Governance

Complete list:
- IFS-FESOM historical-1990-dev-lowres with new data governance added to the catalog (#770)
- AtmoGlobalMean diagnostic improvements (#722)
- Teleconnections diagnostic improvements (#722)
- Read only one level for retrieving 3D array metadata, select single level for retrieve (#713)
- IFS-FESOM historical-1990-dev-lowres with new data governance added to the catalog
- Fix mismatch between var argument and variables specified in catalog for FDB (#761)
- Compact catalogs using yaml override syntax (#752)
- Fix loading source grid file before smmregrid weight generation (#756)

## [v0.5.2-beta]

Complete list:
-  A new fdb container is used to generate the correct AQUA container

## [v0.5.2-alpha]

Main changes are:
1. Coupled models IFS-NEMO and IFS-FESOM are now supported
2. Accessor to use functions and reader methods as if they were methods of xarray objects, see [notebook](https://github.com/DestinE-Climate-DT/AQUA/blob/main/notebooks/reader/accessor.ipynb)
3. Preliminary provenance information is now available in the history attribute of the output files
4. AQUA analysis wrapper is parallelized
5. A levelist can be provided in FDB sources, this will greatly speed up the data retrieve

Complete list:
- Fix reading only one sample variable and avoid _bnds variables (#743)
- Allow correct masked regridding after level selection. Add level selection also for not-FDB sources (#741)
- Read only one level for retrieving 3D array metadata, select specific levels for FDB retrieve (#713)
- Defining catalog entry for coupled models IFS-NEMO and IFS-FESOM (#720)
- Change fixer_name to fixer_name (#703)
- Reorganization of logging calls (#700)
- Accessor to use functions and reader methods as if they were methods of xarray objects (#716)
- Suggestions are printed if a model/exp/source is not found while inspecting the catalog (#721)
- Improvements in the single map plot function (#717)
- Minor metadata fixes (logger newline and keep "GRIB_" in attrs) (#715)
- LRA fix now correctly aggregating monthly data to yearly when a full year is available (#696)
- History update and refinement creating preliminary provenance information (plus AQUA emoji!) (#676)
- OPA lra compatible with no regrid.yaml (#692)
- Introducing fixer definitions not model/exp/source dependents to be specified at the metadata level (#681)
- AQUA analysis wrapper is parallelized and output folder is restructured (#684, #725)

## [v0.5.1]

Main changes are:
1. A new `Reader` method `info()` is available to print the catalog information
2. Grids are now stored online and a tool to deploy them on the `cli` folder is available

Complete list:
- Fix attributes of DataArrays read from FDB (#686)
- Reader.info() method to print the catalog information (#683)
- Simpler reader init() by reorganizing the calls to areas and regrid weights configuration and loading (#682)
- Optional autosearch for vert_coord (#682)
- plot_single_map adapted to different coordinate names and bugfixes (#680)
- Sea ice volume datasets for the Northern Hemisphere (PIOMAS) and the Southern Hemisphere (GIOMAS) (#598)
- Possibility of defining the regrid method from the grid definition (#678)
- Grids stored online and tool to deploy them on cli folder (#675)
- Global time series diagnostic improvements (#637)
- Teleconnections diagnostic improvements (#672)

## [v0.5]

Main changes are:
1. Refactor of the Reader() interface with less options at the init() level
2. Grids are now defined with the source metadata and not in a machine-dependent file
3. CLI wrapper is available to run all diagnostics in a single call
4. Refactoring of the streaming emulator with equal treatment for FDB or file sources

Complete list:
- Controlling the loglevel of the GSV interface (#665)
- Fix wrong fdb source (#657)
- Adding sample files and tests for NEMO 2D and 3D grids (#652)
- tprate not derived from tp for GSV sources (#653)
- Simplify reader init and retrieve providing less argument in initialization (#620)
- var='paramid' can be used to select variables in the retrieve method (#648)
- configdir is not searched based on util file position in the repo (#636)
- Cleaner mask treatment (Revision of mask structure in the reader #617)
- Fldmean fix if only one dimension is present for area selection (#640)
- Adding higher frequency ERA5 data on Levante and Lumi (#628)
- regrid.yaml files are removed, grid infos are now in the catalog metadata (#520, #622, #643)
- Load all available variables in FDB xarray/dask access (#619)
- Lint standard and enforced in CI (#616)
- Reader init split with methods (#523)
- Single map plot utility to be used by all diagnostics (#594)
- Script for automatic generation of Fdb catalog entries (IFS only) (#572)
- Fix loading of singularity mounting /projappl (#612)
- CLI wrapper parser (#599)
- Refactoring of streaming emulator (#593)
- Radiation CLI and diagnostic refinement (#537)
- Ocean3D CLI and diagnostic refinement (#578)
- AtmGlobalMean CLI and diagnostic refinement (#587)
- Tropical cyclones CLI refinements and TC module (#568, #645)
- Removing OPA, OPAgenerator and related tests from the AQUA (Remove OPA from AQUA #586)
- Renaming the experiments according to the DE340 AQUA syntax (Including dev-control-1990 in the source and rename the experiment according to DE340 scheme #556, #614, #618)
- Teleconnections diagnostic improvements (#571, #574, #576, #581, #592, #623)

## [v0.4]

Main changes are:
1. Update to all the diagnostics CLI
2. Refactor of the regridder so that `regrid.yaml`` is grid-based and not experiment-based
3. Xarray access to FDB sources
4. Refactor of the fixer so that merge/replace/default options are available
5. Remove of the `aqua` environment in favour of the `aqua_common` one. 

Complete list:
- Introduced color scheme for aqua logging (#567)
- CLI for sea diagnostic (#549)
- Add CLI for SSH diagnostic and some bug fixes (#540)
- Fix SSH diagnostic to be compatible with lates AQUA version (#538) 
- Helper function to identify vertical coordinates in a dataset (#552)
- Orography for tempest extremes TCs detection and update TCs CLI (Orography threshold included and CLI update #404)
- Improvement of performance indices CLI (Update of ECmean CLI #528)
- Fix to allow reading a list of multiple variables from FDB (#545)
- Further improvement of function to inspect the catalog (#533)
- Custom exceptions for AQUA (#518)
- Speed up of the `retrieve_plain` method (#524)
- Update documention for adding new data and setting up the container (Increase documentation coverage #519)
- CLI wrapper for the state-of-the-art diagnostics analysis (#517, #527, #525, #530, #534, #536, #539, #548, #549, #559)
- Refactor the regrid.yaml as grid-based instead of experiment-based (#291)
- aqua_common environment simplified and updated (#498)
- Update available variables in FDB catalogs on lumi (#514)
- Solve reversed latitudes bug for fixed data (#510)
- Switch to legacy eccodes tables based on intake source metadata (#493)
- Add GPM IMERG precipitation data to the catalog on levante (#505)
- Fix ocean3d diagnostic colorbars not being symmetric when missing values are present (#504) 
- FDB NEMO test access to data (#488)
- Xarray dask access to FDB (#476)
- Issue a warning when multiple gribcodes are associated to the same shortname (Cases for multiple eccodes grib codes #483)
- Allowing fixer to overwrite or merge default configuration (Increasing flexibiity of the fixer allowing for merge, replace and default options #480)
- Add new tests (Increase testing #250)
- Global time series diagnostic setup for multiple variables CLI (#474)
- Option to avoid incomplete chunk when averagin with timmean (Introduce check for chunk completeness in timmean() #466)
- Simplification of Fixer() workflow, more methods and less redundancy (Functionize fixer #478)
- Remove the `aqua` environment file, only `aqua_common` is left (#482)

## [v0.3]

Main changes are:
1. Fixer moved at `Reader()` level
2. Area selection available in `fldmean()` method
3. FDB/GSV access for IFS-NEMO development simulations
4. Configuration file `config-aqua.yaml` replaces `config.yaml`

Complete list:
- Templates in configuration yaml files (#469)
- Bug fixes for FDB access options (#463, #462)
- Add observational catalogs on Lumi (Update Lumi catalog #454)
- Automatic finding of cdo (#456)
- Area is fixed if data are fixed (Fixer applied to grid areas #442)
- Tests missing failure fix (Fix #436 CI workflow passes even if some tests fail #452)
- FDB/GSV access to IFS control and historical simulations (#434, #458)
- Climatology support restored in the Reader (Fix for climatology #445)
- Improvement function to inspect the catalog (Inspect_catalog improvement #446)
- Minor improvements of the gribber (Fix gribber fdb #427)
- Allow the LRA generator to work with generators and so with FDB (LRA from fdb on mafalda #430)
- Fixes only on selected variables (Fixer updates #428)
- Complete revision of the FDB/GSV access, allowing to access also recent experiments using variable step (#343)
- Teleconnections diagnostic adapted to new code improvements (Teleconnections Dev branch update #424, #465)
- Add support for area selection with fldmean (Fldmean box selection #409)
- Environment simplified, dependencies are now mostly on the pyproject file (A simpler environment.yml #286)
- Intake esm functionality added back (Fix intake-esm #287)
- Intake esm tests (Test also intake-esm #335)
- Yaml dependencies removed (Logger and yaml issues in util.py #334)
- Log history working for iterators as well (Logger and yaml issues in util.py #334)
- Util refactor (Utility refactor #405)
- Fixer at reader level (Fixes at Reader level #244)
- Uniform timmean (Uniform time after timmean and add option for time_bnds #419)
- FDB tests added (Add FDB 5.11, a local FDB with some test data #280, #432)
- Refactor of unit conversion and non-metpy cases (Flexible unit fix from YAML file #416)
- Refactor of the config file definition (Refactor of the configuration search #417)

## [v0.2.1]

- Add development control-1950 and historical-1990 experiments to the LRA (LRA for control-1950 and historical-1990 on Levante from v0.2 #455)

## [v0.2]

- Improve the LRA generator and worklow CLI (Streaming for the LRA #289)
- AQUA new common environment installation tool for LUMI added (#413)
- Added a bash script "load_aqua_lumi.sh" to load aqua environment in LUMI with containers (Adding an AQUA singularity container for LUMI #418)

## [v0.2-beta]

This is the `AQUA` version part of the Deliverable D340.7.1.2. 

- SSH diagnostic improvements (Linting SSH diagnostics #377, SSH diag: PDF file name changed #388)
- Timmean fix to uniform time axis (Fix for timmean() to uniform output time axis #381)
- New tests trigger routine (Tests trigger with label #385)
- Fix for tco1279 and FESOM (fix for masked tco1279 #390, psu fix for salinity #383)
- ECmean improvements (various improvement for ecmean #392)
- Seaice diagnostic improvements (Deliverable340.7.1.2 fix seaice #389, Linting Seaice diagnostics #376)
- Teleconnections diagnostic graphics module enhanced and various improvements (Teleconnections corrections for D340.7.1.2 #379, Fix import in teleconnections notebooks #395, Teleconnections fix docs #408)
- Tropical cyclones linting of the diagnostic (Linting tropical cyclones diagnostics #380, Improved plotting functions for tropical cyclones #391)
- Ocean diagnostics restructured in a single folder, sharing common functions and other improvements (Linting+Fixes Ocean diagnostics #374, Adding units for MLD plot in ocean3d package #406)
- Documentation fixes (Documentation fixes after review #403)
- Atmglobalmean and radiation diagnostic improvements (Atmglobalmean fix #371)
- MSWEP fixer bugfix (Change MSWEP datamodel #397, fixing of mswep #401)

## [v0.2-alpha]

This is the `AQUA` version that will be part of the Deliverable D340.7.1.2, sent to internal review. This is mostly done by the inclusion of twelve diagnostics within the AQUA framework

- Added teleconnections diagnostic (#308, #309, #318, #333, #352)
- Added tropical cyclones diagnostic (#310, #345)
- Added performance indices diagnostic based on ECmean tool (#57, #327) 
- Added sea ice diagnostic (#353, #368)
- Added global timeseries diagnostic (#358, #359)
- Added radiation analysis diagnostic (#301, #360)
- Added global mean bias diagnostic (#285, #371)
- Added SSH variability diagnostic (#367, #369)
- Added tropical rainfall diagnostic (#314)
- Added Ocean circulation diagnostic (#295)
- Added global ocean diagnosc (#164)
- Added global mean timeseries (#268)
- Multiple fixes in the Reader (#316, #324, #334)
- Avoid time duplicated in the Reader (#357)
- Enabling autodoc for diagnostics (#330)
- Data access improvement on Levante, including new datasets (#332, #355, #321)
- Added a common environment file (#363)
- Support for Lumi installation (#315)
- Added the `changelog` file

### Changed

- Dummy diagnostic is now in the `dummy` folder (previously was `dummy-diagnostic`)
- Tests and code is now working with python>=3.9 (previously python 3.11 was excluded)

## [v0.1-beta]

This is the `AQUA` version that will be part of the Deliverable D340.7.1.1.
This is mostly built on the `AQUA` `Reader` class which support for climate model data interpolation, spatial and temporal aggregation and conversion for a common GRIB-like data format.


- Low resolution archive documentation
- Fixed a bug in the `Gribber` class that was not reading the correct yaml catalog file

## v0.1-alpha

This is the AQUA pre-release to be sent to internal reviewers. 
Documentations is completed and notebooks are working.

[unreleased]: https://github.com/DestinE-Climate-DT/AQUA/compare/v0.13.0...HEAD
[v0.13.0]: https://github.com/DestinE-Climate-DT/AQUA/compare/v0.13-beta...v0.13.0
[v0.13-beta]: https://github.com/DestinE-Climate-DT/AQUA/compare/v0.13-alpha...v0.13-beta
[v0.13-alpha]: https://github.com/DestinE-Climate-DT/AQUA/compare/v0.12.2...v0.13-alpha
[v0.12.2]: https://github.com/DestinE-Climate-DT/AQUA/compare/v0.12.1...v0.12.2
[v0.12.1]: https://github.com/DestinE-Climate-DT/AQUA/compare/v0.12...v0.12.1
[v0.12]: https://github.com/DestinE-Climate-DT/AQUA/compare/v0.11.3...v0.12
[v0.11.3]: https://github.com/DestinE-Climate-DT/AQUA/compare/v0.11.2...v0.11.3
[v0.11.2]: https://github.com/DestinE-Climate-DT/AQUA/compare/v0.11.1...v0.11.2
[v0.11.1]: https://github.com/DestinE-Climate-DT/AQUA/compare/v0.11...v0.11.1
[v0.11]: https://github.com/DestinE-Climate-DT/AQUA/compare/v0.10.3...v0.11
[v0.10.3]:https://github.com/DestinE-Climate-DT/AQUA/compare/v0.10.2...v0.10.3
[v0.10.2]: https://github.com/DestinE-Climate-DT/AQUA/compare/v0.10.1...v0.10.2
[v0.10.1]: https://github.com/DestinE-Climate-DT/AQUA/compare/v0.10...v0.10.1
[v0.10]: https://github.com/DestinE-Climate-DT/AQUA/compare/v0.9.2...v0.10
[v0.9.2]: https://github.com/DestinE-Climate-DT/AQUA/compare/v0.9.1...v0.9.2
[v0.9.1]: https://github.com/DestinE-Climate-DT/AQUA/compare/v0.9...v0.9.1
[v0.9]: https://github.com/DestinE-Climate-DT/AQUA/compare/v0.8.2...v0.9
[v0.8.2]: https://github.com/DestinE-Climate-DT/AQUA/compare/v0.8.1...v0.8.2
[v0.8.1]: https://github.com/DestinE-Climate-DT/AQUA/compare/v0.8...v0.8.1
[v0.8]: https://github.com/DestinE-Climate-DT/AQUA/compare/v0.7.3...v0.8
[v0.7.3]: https://github.com/DestinE-Climate-DT/AQUA/compare/v0.7.2...v0.7.3
[v0.7.2]: https://github.com/DestinE-Climate-DT/AQUA/compare/v0.7.1...v0.7.2
[v0.7.1]: https://github.com/DestinE-Climate-DT/AQUA/compare/v0.7...v0.7.1
[v0.7]: https://github.com/DestinE-Climate-DT/AQUA/compare/v0.6.3...v0.7
[v0.6.3]: https://github.com/DestinE-Climate-DT/AQUA/compare/v0.6.2...v0.6.3
[v0.6.2]: https://github.com/DestinE-Climate-DT/AQUA/compare/v0.6.1...v0.6.2
[v0.6.1]: https://github.com/DestinE-Climate-DT/AQUA/compare/v0.6...v0.6.1
[v0.6]: https://github.com/DestinE-Climate-DT/AQUA/compare/v0.5.2-beta...v0.6
[v0.5.2-beta]: https://github.com/DestinE-Climate-DT/AQUA/compare/v0.5.2-alpha...v0.5.2-beta
[v0.5.2-alpha]: https://github.com/DestinE-Climate-DT/AQUA/compare/v0.5.1...v0.5.2-alpha
[v0.5.1]: https://github.com/DestinE-Climate-DT/AQUA/compare/v0.5...v0.5.1
[v0.5]: https://github.com/DestinE-Climate-DT/AQUA/compare/v0.4...v0.5
[v0.4]: https://github.com/DestinE-Climate-DT/AQUA/compare/v0.3...v0.4
[v0.3]: https://github.com/DestinE-Climate-DT/AQUA/compare/v0.2.1...v0.3
[v0.2.1]: https://github.com/DestinE-Climate-DT/AQUA/compare/v0.2...v0.2.1
[v0.2]: https://github.com/DestinE-Climate-DT/AQUA/compare/v0.2-beta...v0.2
[v0.2-beta]: https://github.com/DestinE-Climate-DT/AQUA/compare/v0.2-alpha...v0.2-beta
[v0.2-alpha]: https://github.com/DestinE-Climate-DT/AQUA/compare/v0.1-beta...v0.2-alpha
[v0.1-beta]: https://github.com/DestinE-Climate-DT/AQUA/compare/v0.1-alpha...v0.1-beta<|MERGE_RESOLUTION|>--- conflicted
+++ resolved
@@ -8,11 +8,8 @@
 Unreleased in the current development version:
 
 AQUA core complete list:
-<<<<<<< HEAD
 - Fixer delete option accepts non-lists (#1687)
-=======
 - Hotfix to Global Biases Diagnostic (#1670)
->>>>>>> 53bb4e77
 - Ansi color 8-bit fix for logger (#1671)
 - Hotfix for unmatched string in catgen (#1672)
 - Test for aqua-analysis.py (#1664)
