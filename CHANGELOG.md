--- conflicted
+++ resolved
@@ -35,11 +35,9 @@
 - Vertical chunking for GSV intake access (#1003)
 
 AQUA diagnostics complete list:
-<<<<<<< HEAD
+
 - Seaice: convert to module, add Extent maps (#803)
-=======
 - Timeseries: Various bugfix and improvements for cli and formula (#1013, #1016, #1022)
->>>>>>> 6578b9d8
 
 ## [v0.7.2]
 
