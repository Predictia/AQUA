--- conflicted
+++ resolved
@@ -5,19 +5,10 @@
 
 ## [Unreleased]
 
-<<<<<<< HEAD
-AQUA diagnostics complete list:
+Unreleased in the current development version:
+
+AQUA core complete list:
 - Adding ICON phase2 hpx6 and hpz9 grids (#1596)
-- Refactoring of Bias and Radiation Diagnostics (#1243)
-- Fix Seasonal Bias Output in global_biases for NetCDF Saving Compatibility (#1585)
-- Biases and Radiation: Adding `save_netcdf` flag and function (#1510)
-- Biases and Radiation: Integrating Updated OutputSaver (#1487)
-
-=======
->>>>>>> bbe2b351
-Unreleased in the current development version:
-
-AQUA core complete list:
 - Push figures also to LUMI-O for dashboard (#1582)
 - Bridge_start_date and expver switching (#1597)
 - Include all available figure metadata in content.json for dashboard/aqua-web (#1573)
