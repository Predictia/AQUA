# Changelog

All notable changes to this project will be documented in this file.
The format is based on [Keep a Changelog](https://keepachangelog.com/en/1.0.0/)

## [Unreleased]

Unreleased is the current development version.

<<<<<<< HEAD
- Simplification of fixer, more functions and less redundancy (Functionize fixer #478)
=======
- Removed the `aqua` environment file, only `aqua_common` is left (#482)

## [v0.3]

Main changes are:
1. Fixer moved at `Reader()` level
2. Area selection available in `fldmean()` method
3. FDB/GSV access for IFS-NEMO development simulations
4. Configuration file `config-aqua.yaml` replaces `config.yaml`

Complete list:
>>>>>>> 3212c322
- Templates in configuration yaml files (#469)
- Bug fixes for FDB access options (#463, #462)
- Add observational catalogs on Lumi (Update Lumi catalog #454)
- Automatic finding of cdo (#456)
- Area is fixed if data are fixed (Fixer applied to grid areas #442)
- Tests missing failure fix (Fix #436 CI workflow passes even if some tests fail #452)
- FDB/GSV access to IFS control and historical simulations (#434, #458)
- Climatology support restored in the Reader (Fix for climatology #445)
- Improvement function to inspect the catalogue (Inspect_catalogue improvement #446)
- Minor improvements of the gribber (Fix gribber fdb #427)
- Allow the LRA generator to work with generators and so with FDB (LRA from fdb on mafalda #430)
- Fixes only on selected variables (Fixer updates #428)
- Complete revision of the FDB/GSV access, allowing to access also recent experiments using variable step (#343)
- Teleconnections diagnostic adapted to new code improvements (Teleconnections Dev branch update #424, #465)
- Add support for area selection with fldmean (Fldmean box selection #409)
- Environment simplified, dependencies are now mostly on the pyproject file (A simpler environment.yml #286)
- Intake esm functionality added back (Fix intake-esm #287)
- Intake esm tests (Test also intake-esm #335)
- Yaml dependencies removed (Logger and yaml issues in util.py #334)
- Log history working for iterators as well (Logger and yaml issues in util.py #334)
- Util refactor (Utility refactor #405)
- Fixer at reader level (Fixes at Reader level #244)
- Uniform timmean (Uniform time after timmean and add option for time_bnds #419)
- FDB tests added (Add FDB 5.11, a local FDB with some test data #280, #432)
- Refactor of unit conversion and non-metpy cases (Flexible unit fix from YAML file #416)
- Refactor of the config file definition (Refactor of the configuration search #417)

## [v0.2.1]

- Add development control-1950 and historical-1990 experiments to the LRA (LRA for control-1950 and historical-1990 on Levante from v0.2 #455)

## [v0.2]

- Improve the LRA generator and worklow CLI (Streaming for the LRA #289)
- AQUA new common environment installation tool for LUMI added (#413)
- Added a bash script "load_aqua_lumi.sh" to load aqua environment in LUMI with containers (Adding an AQUA singularity container for LUMI #418)

## [v0.2-beta]

This is the `AQUA` version part of the Deliverable D340.7.1.2. 

- SSH diagnostic improvements (Linting SSH diagnostics #377, SSH diag: PDF file name changed #388)
- Timmean fix to uniform time axis (Fix for timmean() to uniform output time axis #381)
- New tests trigger routine (Tests trigger with label #385)
- Fix for tco1279 and FESOM (fix for masked tco1279 #390, psu fix for salinity #383)
- ECmean improvements (various improvement for ecmean #392)
- Seaice diagnostic improvements (Deliverable340.7.1.2 fix seaice #389, Linting Seaice diagnostics #376)
- Teleconnections diagnostic graphics module enhanced and various improvements (Teleconnections corrections for D340.7.1.2 #379, Fix import in teleconnections notebooks #395, Teleconnections fix docs #408)
- Tropical cyclones linting of the diagnostic (Linting tropical cyclones diagnostics #380, Improved plotting functions for tropical cyclones #391)
- Ocean diagnostics restructured in a single folder, sharing common functions and other improvements (Linting+Fixes Ocean diagnostics #374, Adding units for MLD plot in ocean3d package #406)
- Documentation fixes (Documentation fixes after review #403)
- Atmglobalmean and radiation diagnostic improvements (Atmglobalmean fix #371)
- MSWEP fixer bugfix (Change MSWEP datamodel #397, fixing of mswep #401)

## [v0.2-alpha]

This is the `AQUA` version that will be part of the Deliverable D340.7.1.2, sent to internal review. This is mostly done by the inclusion of twelve diagnostics within the AQUA framework

- Added teleconnections diagnostic (#308, #309, #318, #333, #352)
- Added tropical cyclones diagnostic (#310, #345)
- Added performance indices diagnostic based on ECmean tool (#57, #327) 
- Added sea ice diagnostic (#353, #368)
- Added global timeseries diagnostic (#358, #359)
- Added radiation analysis diagnostic (#301, #360)
- Added global mean bias diagnostic (#285, #371)
- Added SSH variability diagnostic (#367, #369)
- Added tropical rainfall diagnostic (#314)
- Added Ocean circulation diagnostic (#295)
- Added global ocean diagnosc (#164)
- Added global mean timeseries (#268)
- Multiple fixes in the Reader (#316, #324, #334)
- Avoid time duplicated in the Reader (#357)
- Enabling autodoc for diagnostics (#330)
- Data access improvement on Levante, including new datasets (#332, #355, #321)
- Added a common environment file (#363)
- Support for Lumi installation (#315)
- Added the `changelog` file

### Changed

- Dummy diagnostic is now in the `dummy` folder (previously was `dummy-diagnostic`)
- Tests and code is now working with python>=3.9 (previously python 3.11 was excluded)

## [v0.1-beta]

This is the `AQUA` version that will be part of the Deliverable D340.7.1.1.
This is mostly built on the `AQUA` `Reader` class which support for climate model data interpolation, spatial and temporal aggregation and conversion for a common GRIB-like data format.


- Low resolution archive documentation
- Fixed a bug in the `Gribber` class that was not reading the correct yaml catalogue file

## v0.1-alpha

This is the AQUA pre-release to be sent to internal reviewers. 
Documentations is completed and notebooks are working.

[unreleased]: https://github.com/oloapinivad/AQUA/compare/v0.3...HEAD
[v0.3]: https://github.com/oloapinivad/AQUA/compare/v0.2.1...v0.3
[v0.2.1]: https://github.com/oloapinivad/AQUA/compare/v0.2...v0.2.1
[v0.2]: https://github.com/oloapinivad/AQUA/compare/v0.2-beta...v0.2
[v0.2-beta]: https://github.com/oloapinivad/AQUA/compare/v0.2-alpha...v0.2-beta
[v0.2-alpha]: https://github.com/oloapinivad/AQUA/compare/v0.1-beta...v0.2-alpha
[v0.1-beta]: https://github.com/oloapinivad/AQUA/compare/v0.1-alpha...v0.1-beta<|MERGE_RESOLUTION|>--- conflicted
+++ resolved
@@ -7,9 +7,7 @@
 
 Unreleased is the current development version.
 
-<<<<<<< HEAD
-- Simplification of fixer, more functions and less redundancy (Functionize fixer #478)
-=======
+- Simplification of Fixer() workflow, more methods and less redundancy (Functionize fixer #478)
 - Removed the `aqua` environment file, only `aqua_common` is left (#482)
 
 ## [v0.3]
@@ -21,7 +19,6 @@
 4. Configuration file `config-aqua.yaml` replaces `config.yaml`
 
 Complete list:
->>>>>>> 3212c322
 - Templates in configuration yaml files (#469)
 - Bug fixes for FDB access options (#463, #462)
 - Add observational catalogs on Lumi (Update Lumi catalog #454)
