# Changelog

All notable changes to this project will be documented in this file.
The format is based on [Keep a Changelog](https://keepachangelog.com/en/1.1.0/)

## [Unreleased]

Unreleased in the current development version (target v0.14.1):

AQUA core complete list:
<<<<<<< HEAD
- Refactor of `plot_single_map()` and `plot_single_map_diff()` functions with projection support (#1854)
=======
- Fix the `regrid_method` option in the Reader (#1859)
- Add a GitHub Token for downloading ClimateDT catalogs (#1855)
- Ignore `nonlocal` complaints by flake8 (#1855)
>>>>>>> dd9509fc
- WOCE-ARGO ocean dataset grids and fixes added (#1846)
- Upgrade of base container to FDB 5.15.11 (#1845)
- Matplotlib styles can be set in the configuration file (#1729)
- Graphics refactoring for timeseries plot functions (#1729, #1841)
- Major refactor of the regrid options, with new modular `Regridder()` class replacing `Regrid()` mixin (#1768)
- Refactor of the `retrieve_plain()` function with contextmanager and smmregrid GridInspector (#1768)

## [v0.14.0]

Main changes are:
- AQUA is now open source
- Documentation is now available on ReadTheDocs
- Attributes added by AQUA are now "AQUA_" prefixed
- A core diagnostic class has been introduced

Removed:
- Support for python==3.9 has been dropped.
- Generators option from the Reader has been removed.

Workflow modifications:
- `aqua_analysis.py`: all the config files are used from the `AQUA_CONFIG` folder. This allows individual run modification kept in the `AQUA_CONFIG` folder for reproducibility.
- `makes_contents.py`: can now take a config file as an argument to generate the `content.yaml` file.
- `push_analysis.sh`: now has an option to rsync the figures to a specified location. Extra flags have been added (see Dashboard section in the documentation).

AQUA core complete list:
- Updated AQUA development container to micromamba 2.0.7 (#1834)
- Updated base container to eccodes 2.40 (#1833)
- Added Healpix zoom 7 grid for ICON R02B08 native oceanic grid (#1823)
- Remove generators from Reader (#1791)
- Fix tcc grib code and add some cmor codes in the convention file (#1800)
- Add a regrid option to cli of relevant diagnostics (#1792)
- Limit estimation of time for weight generation only to regular lon/lat grids (#1786)
- LRA generation can operate spatial subsection (#1711)
- Attributes added by AQUA are now "AQUA_" prefixed (#1790)
- Remove zarr pin (#1794)
- Dropping support for python==3.9 (#1778, #1797)
- Reader intake-xarray sources can select a coder for time decoding (#1778)
- Document use of AQUA on ECMWF HPC2020 (#1782)
- Added history logging for lat-lon in area selection (#1479)
- Cleaner workflow and pytest/coverage configuration (#1755, #1758)
- catalog, model, exp, source info are now stored in the DataArray attributes (#1753)
- Avoid infinite hanging during bridge access (#1733, #1738)
- Enable dependabot to monitor dependencies every month (#1748)
- `eccodes` bump to 2.40.0 (#1747)
- Integrate codecov to monitor coverage and test analytics and remove old bot (#1736, #1737, #1755, #1819)
- Reinitialize `GSVRetriever` instance only when needed (#1733)
- Enable the option to read FDB data info from file, and refactor start/end hpc/bridge dates handling (#1732, #1743, #1762)
- Fix `push_analysis.sh` options and `aqua_analysis.py` config paths (#1723, #1754)
- Enable zip compression for LRA yearly files (#1726)
- Enable publication of documentation on ReadTheDocs (#1699, #1716)
- Adapt Catgen test to the new number of sources for ICON (#1708)
- Added tests for the Hovmoller plot routine (#1532)
- `push_s3` compatibility with `boto3>=1.36.0` (#1704)
- Rsync option for push_analysis.sh (#1689)
- Multiple updates to allow for AQUA open source, including Dockerfiles, actions, dependencies and containers (#1574)

AQUA diagnostics complete list:
- Ocean3d: Tests for the Ocean3d diagnostic (#1780)
- Diagnostic core: A common function to check and convert variable units is provided as `convert_data_units()` (#1806)
- Ocean3d: Bug fix to regridding of observations in cli (#1811)
- Diagnostic core: the `retrieve()` method uses internally a `_retrieve()` method that returns instead of updating attributes (#1763)
- Diagnostic core: documentation about class and config file structure (#1790)
- Diagnostic core: A common function to load the diagnostic config file is provided (#1750)
- Global bias: add test (#1675)
- Diagnostic core: Add additional command-line arguments for configuration and processing options (#1745)
- Global bias: Handling plev and using scientific notation in contour plots (#1649)
- Ecmean: Fix net surface radiative flux and wind stresses in ecmean (#1696)
- Diagnostic core: A common parser and fuctions to open/close the dask cluster are provided (#1703)

## [v0.13.1]

Main changes are:
1. Ocean3d major refactoring

AQUA core complete list:
- Fixer delete option accepts non-lists (#1687)
- Ansi color 8-bit fix for logger (#1671)
- Hotfix for unmatched string in catgen (#1672)
- Test for aqua-analysis.py (#1664)
- Fix in the catgen now correctly generating an automatic description if not provided (#1662)

AQUA diagnostics complete list:
- Diagnostic core: added a Diagnostic class to be inherited by all diagnostics (#1681)
- Timeseries: hotfix of problems with the catalog usage in output saving (#1669)
- Tropical Rainfall: Update of the precomputed histograms paths for lumi and MN5 (#1661)
- Ocean3d: Trend is calculating using polyfit. Restructed the mixed layer depth function. (#1651)
- Global bias: hotfix for regrid option (#1670)

## [v0.13.0]

Main changes are:
1. Grids updated to work with operational O-25.1
2. Compliance of the catalog generator to the O-25.1 data portfolio
3. New 'Biases and Radiation' diagnostics replace the old 'AtmGlobalMean and Radiation'
4. Push of figures to LUMI-O and improvements for aqua-web

Deprecated:
- `aqua-analysis.sh` script is deprecated and has been removed. Use `aqua-analysis.py` instead.
- `cli_dummy.py` script is deprecated and will be removed in the next release. Use the `cli_checker.py` instead.
 
AQUA core complete list:
- More general checksum checker for grids and observations ( #1550)
- Output dir including catalogue for aqua-analysis.py (#1640)
- Grids for O-25.1 cycle are added in the grids folder (they are v3) (#1647)
- `deltat` for fixer can now be specified in source metadata and not only in fixes (#1626)
- LRA generator integrates ``--rebuild`` flag to regenerate areas and weights. The `--autosubmit` option is removed (#1623)
- Hotfix for catgen tests (#1648)
- Experiment and dashboard metadata are now created with the catalog generator (#1637)
- Safety checks according to data frequency for HPC, bridge and request start/end dates in intake GSV (#1636, #1655)
- Experiment metadata for aqua-web and dashboard from catalog entry (#1633)
- Automatic identification of ocean grid in the catalog generator (#1621)
- `OutputSaver` can deduce the catalog name from the model, exp (#1627)
- Pin zarr<3.0.0 to avoid breaking changes (#1625)
- Units utility are now functions and not methods of FixerMixin (#1558)
- New `cli_checker.py` tool to check the existance of the required model in the catalog and rebuild the area files (#1619)
- Update the catalog generator to align with changes in the data portfolio (#1593)
- Adding ICON phase2 hpx6 and hpz9 grids (#1596)
- Push figures to LUMI-O for dashboard (#1582, #1607)
- Bridge_start_date and expver switching (#1597)
- Include all available figure metadata in content.json for dashboard/aqua-web (#1573)
- Upgrade LUMI module to 24.03 and to eccodes 2.39.0

AQUA diagnostics complete list:
- Old AtmoGlobalMean and Radiation diagnostics removed (#1622)
- `--catalog` is accepted by all the diagnostics altough it is not used by all of them yet (#1619)
- Timeseries: enabled region selection in the CLI (#1564)
- Ocean3d: Bugfix of values for Ocean trend function (#1583)
- Biases and Radiation: Refactoring of Bias and Radiation Diagnostics (#1243)
- Biases and Radiation: Fix Seasonal Bias Output in global_biases for NetCDF Saving Compatibility and other fixes (#1585, #1604, #1628)
- Biases and Radiation: Adding `save_netcdf` flag and function (#1510)
- Biases and Radiation: Integrating Updated OutputSaver (#1487)

## [v0.13-beta]

Main changes are:
1. All the diagnostics are now compatible with the new fixes and eccodes version.
2. Full compatibility with HealPix grids and the new CDO version.
3. Major improvements in the Ocean3D diagnostic.

AQUA core complete list:
- Safety checks and error messages on FDB folders (#1512)
- Refreshed internal `to_list` function (#1512)
- Reorganizing and extending CI/CD catalog with 5 years of hpz3 data from ERA5 (atm) and FESOM (oce) (#1552)
- Version info in a separate module (#1546) 
- Corrected `tcc` units to % (#1551)
- Fix pdf attributes (#1547)
- Catgen fixes (#1536)
- Introduced fixer for ClimateDT phase 2 (#1536)
- `aqua_analysis.py` using a common central dask cluster (#1525)
- Added the `cdo_options: "--force"` to the definitions of the oceanic HealPix grids (#1539)

AQUA diagnostic complete list:
- ECmean: Integrating the performance indices and global mean within the `aqua_diagnostics` module (#1556)
- Teleconnections: The `teleconnections` diagnostic is now integrated in the `aqua_diagnostics` module (#1352)
- Teleconnections: OutputSaver for the teleconnections diagnostic (#1567, #1570)
- Ocean3d: Fix to improve memory usage and cli (#1490)
- Seaice: Fix to read sithick as fallback instead of sivol (#1543)
- Ocean3d: Minor fix to allow to read new variable names (#1540)
- Timeseries: The `timeseries` diagnostic is now integrated in the `aqua_diagnostics` module (#1340)
- Timeseries: Integrating Updated OutputSaver (#1492)

## [v0.13-alpha]

Main changes are:
1. A refactor of the fixes, with a new common main convention table is available, based on eccodes.
2. Diagnostics are updated to work with the new fixes and the new eccodes version. This is not yet complete and will be finalized in the next release.
3. The FDB reader always rely on paramids, so that support for eccodes 2.39.0 and backward compatibility is ensured.

AQUA core complete list:
- push-analysis.sh maintenance (#1555)
- Added the `cdo_options: "--force"` to the definitions of the HealPix grids (#1527)
- Removing default fixes (#1519)
- Support for eccodes=2.39.0 with full fixes refactoring (#1519)
- Dashboard: Moved making of contents yaml to local hpc (#1470)
- Support for new smmregrid==0.1.0 including simpler weights and area generation (#1395)
- Removing cdo pin for more recent versions (#1395)
- Change `bridge_end_date` convention (#1498)
- `catgen` to support data bridge options (#1499)
- Enhance OutputSaver with Improved File Handling, Logging, and NetCDF Write Modes (#1495)
- Introduction a specific pipeline and tests for `catgen` utiliy (#1505)
- Remove pin on xarray (#1507)
- FDB reader internally always asks for paramids (#1491, #1508, #1529)
- Introduction of a convention table for the fixer, in order to create a more general fixer (#1488, #1506)
- Refactor of `cli_lra_parallel_slurm.py` to work with container via jinja (#1497) 
- Convert `aqua-analysis.sh` to Python with Subprocess and Multiprocessing Support (#1354, #1521)
- New base container for aqua-container (#1441)
- Autodetection of latest AQUA in `load-aqua-container.sh` script (#1437)
- Update Metadata Handling for NetCDF, PDF, and PNG Outputs (#1430)
- Add instructions to install AQUA on MN5 (#1468)
- Introduce `grids-checker.py` tool to verify presence and checksum of the grid files (#1486)

AQUA diagnostic complete list:
- Tropical Cyclones: Adaptation to IFS-FESOM and tool to compute orography from data (#1393)
- Seaice: Hotfix for sea ice plots (#1432)

## [v0.12.2]

Main changes are: 
1. Single container script to be used on Lumi, MN5 and Levante

AQUA core complete list:
- Introduce `timeshift` option for the fixer to roll forward/back the time axis (#1411)
- Centralize and refactor in single script the tool to load AQUA container (#1413)
- Add extra maintenance options to submit-aqua-web (#1415)
- Update push-analysis.sh removing dependency on full AQUA and option not to convert to png (#1419)
- Pin to xarray<2024.09 to prevent bug in polyfit requires temporary (#1420)
- Remove spurious dimensions when running `fldmean()` (#1423)

AQUA diagnostic complete list:
- Refactor of plotThickness method in the sea ice diagnostic (#1427)


## [v0.12.1]

AQUA core complete list:
- Allow multiple realizations in fdb-catalog-generator (#1335)
- Fix the container loading script in order to avoid load of local libraries (#1399)
- Fix using AQUA container for submit-aqua-web, do not wipe old figures by default (#1387)
- New `timstat` module which opens complement `timmean()` with `timmax()`, `timmin()` and `timstd()` methods (#1391)
- Fix installation to avoid mismatch between `hdf5` and `h5py` libraries (#1408)

## [v0.12]

Main changes are:
1. AQUA installation now requires a mandatory machine name.
2. The `aqua` source code has been moved to the `src` folder. The change is transparent to the user.
3. A diagnostic module, called `aqua.diagnostics`, is under development. The module is not yet active, diagnostics are still available with the previous structure.

AQUA core complete list:
- Mixed updates to support data for NextGEMS cycle4 hackathon (#1375)
- Preprocess functionality added to the `Reader` class (#1298)
- The AQUAthon material has been moved under the `notebooks` folder (#1342)
- `aqua` source code has been moved to the `src` folder (#1332)
- A diagnostic module, called `aqua.diagnostics`, has been created under the `src` folder (#1332, #1341)
- LRA generator tool support for multiple relizations (#1357, #1375)
- LRA generator requires `catalog` as a mandatory argument (#1357)
- AQUA console revisiting, adding `avail` method and `update` method (#1346)
- AQUA install now requires mandatory machine name (#1346)
- Fix to make keyword step optional in request (#1360)

## [v0.11.3]

AQUA core complete list:
- LRA, both from CLI and worklow, is part of the AQUA console and can be run with `aqua lra $options` (#1294)
- FDB catalog generator is part of the AQUA console and can be run with `aqua catgen $options` (#1294)
- Coordinate unit overriding is now possible via the `tgt_units` argument (#1320)
- Full support for python>=3.9 (#1325)
- Pin of (python) eccodes<2.37.0 in pyproject due to recent changes in binary/python structure (#1325)

AQUA diagnostic complete list:
- Radiation: Bugfix in the CLI for the radiation diagnostic (#1319)

## [v0.11.2]

AQUA core complete list:
- Renaming of FESOM grids to include original resolution name (#1312)
- Bugfix of the fdb-catalog-generator tool that was not correctly assigning NEMO grids (#1309)
- Bugfix of the GSV intake driver that was not handling correctly metadata jinja replacement (#1304) 
- Bugfix of _merge_fixes() method when the parent fix has no vars specified (#1310)
- Safety check for the netcdf driver providing more informative error when files are not found (#1307, #1313)

AQUA diagnostic complete list:
- Tropical Rainfall: Fix Minor Issues in Tropical Precipitation CLI Metadata and Formatting (#1266)

## [v0.11.1]

Attention: If you are accessing FDB experiments, we suggest to not use versions older than this release.

Main changes are:
1. AQUA works with FDB written with ecCodes versions > 2.35 as well as lower.
2. Timeseries and Seasonal cyle can now be evaluated also on a specific region 

AQUA core complete list:
- ecCodes now pinned to >=2.36.0 and tool for fixing older definition files (#1302)

AQUA diagnostic complete list:
- Timeseries: a region can be selected for Timeseries and Seasonal Cycle with the `lon_limits` and `lat_limits` arguments (#1299)
- Timeseries: the cli argument for extending the time range is now extend (previously expand) (#1299)
- Timeseries: all the available diagnostics support the catalog argument (#1299)

## [v0.11]

Attention: this version is not compatible with catalog entries with ecCodes >= 2.35.0.

1. LRA supports multi-catalog structure
2. ecCodes temporarily restricted to < 2.34

AQUA core complete list:
- Refactor the fdb-catalog-generator tool to work with data-portfolio repository (#1275)
- Introduce a function to convert NetCDF to Zarr and zarr catalog entry for LRA (#1068)
- Suppress the warning of missing catalogs in the AQUA console `add` command (#1288)
- Lumi installation is completely updated to LUMI/23.09 modules (#1290)
- gsv_intake switches eccodes also for shortname definitions (#1279)
- Increase compatibility between LRA generator and multi-catalog (#1278)
- Allow for intake string replacement within LRA-generated catalogs (#1278)
- Avoid warning for missing intake variable default when calling the `Reader()` (#1287)

AQUA diagnostic complete list:
- Teleconnections: catalog feature bugfix (#1276)

## [v0.10.3]

Attention: this version is not compatible with catalog entries with ecCodes < 2.35.0.

Main changes are:
1. support for ecCodes >= 2.35.0 (to be used with caution, not working with exps with eccodes < 2.35.0)
2. fdb_path is deprecated in favour of fdb_home

AQUA core complete list:
- Restructure fixes folder and files (#1271)
- Removed eccodes pin, better handling of tables in get_eccodes_attr (#1269)
- Added test for diagnostics integration to AQUA installation process (#1244)
- Bugfix for the monthly frequency data with monthly cumulated fluxes (#1255)
- fdb_path becomes optional and deprecated in favour of fdb_home (#1262)
- Branch support for tool to push analysis to explorer (#1273)

AQUA diagnostic complete list:
- ECmean documentation updates (#1264)

## [v0.10.2]

Main changes are:
1. aqua-analysis script can be configured with an external yaml file
2. AQUA installation process now includes diagnostics integration

AQUA core complete list:
- Rename OutputNamer to OutputSaver and add catalog name (#1259)
- Hotfix for rare situation with 3D data but no vertical chunking defined (#1252)
- External yaml file to configure aqua-analysis (#1246)
- Adding diagnostics integration to AQUA installation process (#1229)

AQUA diagnostic complete list:
- Teleconnections: adding the catalog feature to the diagnostic (#1247)
- ECmean upgrades for the CLI (#1241)
- ECmean enables the computation of global mean diagostic (#1241)

## [v0.10.1]

AQUA core complete list:
- Fixer for monthly frequency data with monthly cumulated fluxes (#1201)
- Catalogs can be installed from the external repository (#1182)
- Added grid for NEMO multiIO r100 (#1227)
- Reorganized analysis output in catalog/model/exp structure (#1218)

## [v0.10]

Main changes are:
1. The catalog is externalized and AQUA supports multiple catalogs. It is now mandatory to use the aqua console to add a new catalog to the AQUA installation.

AQUA core complete list:
- Catalog is externalized to a separate repository (#1200)
- AQUA is now capable of accessing multiple catalogs at the same time (#1205)
- MN5 container for AQUA (#1213)

## [v0.9.2]

Main changes are:
1. The `aqua-config.yaml` file is replaced by a template to be installed. The aqua console is now mandatory to use aqua.
2. `$AQUA` removed from the `Configdir()` autosearch, an installation with the aqua console is mandatory to use aqua.
3. AQUA cli command to provide the installation path with `--path` option. This can substitute the `$AQUA` variable in scripts.
4. The catalog file is now split into `machine.yaml` and `catalog.yaml` to support machine dependency of data path and intake variables as kwargs into each catalog.

AQUA core complete list:
- More detailed documentation for Levante and Lumi installation (#1210)
- `aqua-config.yaml` replaced by a template to be installed on each machine (#1203)
- `$AQUA` removed from the `Configdir()` autosearch (#1208)
- AQUA cli command to provide the installation path with `--path` option (#1193)
- Restructure of the `machine` and `catalog` instances to support a catalog based development (#1186)
- AQUA installation via command line support a machine specification `aqua install lumi` (#1186)
- Introduction of `machine.yaml` file to support machine dependency of data path and intake variables as kwargs into each catalog (#1186)
- Removing all the AQUA catalogs from the repo, now using https://github.com/DestinE-Climate-DT/Climate-DT-catalog (#1200)

## [v0.9.1]

Main changes are:
1. Update of fdb libraries to be compatible with the FDB data bridge

AQUA core complete list:
- OutputNamer Class: Comprehensive Naming Scheme and Metadata Support (#998)
- Creation of png figures for AQUA explorer is local (#1189)

## [v0.9]

Main changes are:
1. AQUA has an `aqua` CLI entry point, that allow for installation/uninstallation, catalog add/remova/update, fixes and grids handling
2. Experiments placed half on HPC and half on DataBridge data can be accessed in continuous manner.

AQUA core complete list:
- AQUA entry point for installation and catalog maintanance and fixes/grids handling (#1131, #1134, #1146, #1168, #1169)
- Automatic switching between HPC and databridge FDB (#1054, #1190)
- CLI script for automatic multiple experiment analysis submission (#1160, #1175)

## [v0.8.2]

Main changes are: 
1. `aqua-grids.yaml` file split in multiple files into `grids` folder
2. Container for Levante

AQUA core complete list:
- Removing any machine name depencency from slurm files (#1135)
- Jinja replacement is added to the aqua-config.yaml (#1154)
- grid definitions split in multiple files (#1152)
- Add script to access the container on Levante HPC (#1151)
- Add support for IFS TL63 and TL159 grids (#1150)
- Swift links for tests and grids renewed (#1142)
- Removing the docker folder (#1137)
- Introducing a tool for benchmarking AQUA code (#1057)
- Define AQUA NEMO healpix grids as a function of their ORCA source (#1113)

AQUA diagnostics complete list:
- Tropical Rainfall: Improve Paths in Live Demonstration Notebook  (#1157)
- Atm global mean: produce seasonal bias plots by default (#1140)
- Tropical Rainfall: Notebook for the Live Demonstration (#1112)
- Teleconnections: MJO Hovmoller plot introduced as notebook (#247)
- Tropical Rainfall: Reduce Redundancy in Conversion Functions (#1096)

## [v0.8.1]

Main changes are: 
1. Fixes following internal D340.7.3.3 and D340.7.1.4 review 

AQUA core complete list:
- Tco399-eORCA025 control, historical and scenario runs added to Lumi catalog (#1070)
- ESA-CCI-L4 dataset added for Lumi and Levante catalogs (#1090)
- Various fixes to the documentation (#1106)
- Fixer for dimensions is now available (#1050)

AQUA diagnostics complete list:
- Timeseries: units can be overridden in the configuration file (#1098)
- Tropical Rainfall: Fixing the Bug in the CLI (#1100)

## [v0.8]

Main changes are:
1. Support for Python 3.12
2. Update in the catalog for Levante and introduction of Leonardo
3. Multiple diagnostics improvement to fullfil D340.7.3.3 and D340.7.1.4

AQUA core complete list:
- LRA for ICON avg_sos and avg_tos (#1076)
- LRA for IFS-NEMO, IFS-FESOM, ICON added to Levante catalog (#1072)
- IFS-FESOM storyline +2K added to the Lumi catalog (#1059)
- Allowing for jinja-based replacemente in load_yaml (#1045) 
- Support for Python 3.12 (#1052)
- Extending pytests (#1053)
- More efficient use of `_retrieve_plain` for acessing sample data (#1048)
- Introducing the catalog structure for Leonardo HPC (#1049)
- Introducing an rsync script between LUMI and levante for grids (#1044)
- Introducing a basic jinja-based catalog entry generator (#853)
- Adapt NextGEMS sources and fixes to the final DestinE governance (#1008, #1035)
- Remove  NextGEMS cycle2 sources (#1008)
- Avoid GSVSource multiple class instantiation in dask mode (#1051)

AQUA diagnostics complete list:
- Teleconnections: refactor of the documentation (#1061)
- Tropical rainfall: Updating the Documentation and Notebooks (#1083)
- Performance indices: minor improvements with the inclusion of mask and area files (#1076)
- Timeseries: Seasonal Cycle and Gregory plots save netcdf files (#1079)
- Tropical rainfall: minor modifications to the CLI and fixes to changes in the wrapper introduced in PR #1063 (#1074)
- Tropical rainfall: adding daily variability and precipitation profiles to the cli (#1063)
- Teleconnections: bootstrap evaluation of concordance with reference dataset (#1026)
- SSH: Improvement of the CLI (#1024) 
- Tropical rainfall: adding metadata and comparison with era5 and imerg to the plots, re-binning of the histograms and buffering of the data (#1014)
- Timeseries: refactor of the documentation (#1031)
- Radiation: boxplot can accomodate custom variables (#933)
- Seaice: convert to module, add Extent maps (#803)
- Seaice: Implement seaice Volume timeseries and thickness maps (#1043)

## [v0.7.3]

Main changes are:
1. IFS-FESOM NextGEMS4 and storylines simulations available in the catalog
2. Vertical chunking for GSV intake access
3. FDB monthly average data access is available
4. kwargs parsing of reader arguments (e.g. allowing for zoom and ensemble support)

AQUA core complete list:
- Add kwargs parsing of reader arguments, passing them to intake to substitute parameters (#757)
- Remove `zoom` and use kwargs instead (#757)
- Enabling the memory monitoring and (optional) full performance monitoring in LRA (#1010)
- Adding IFS_9-FESOM_5 NextGEMS4 simulation on levante (#1009)
- Function to plot multiple maps is introduced as `plot_maps()` and documented (#866)
- Adding the IFS-FESOM storylines simulation (#848)
- `file_is_complete()` accounts also for the mindate attribute (#1007)
- Introducing a `yearmonth` timestyle to access FDB data on monthly average (#1001)
- Adding expected time calculation for weight generation (#701)
- Vertical chunking for GSV intake access (#1003)

AQUA diagnostics complete list:
- Timeseries: Various bugfix and improvements for cli and formula (#1013, #1016, #1022)

## [v0.7.2]

Main changes are:
1. `mtpr` is used for precipitation in all the catalog entries
2. LRA CLI support for parallel SLURM submission and other improvements
3. ICON production simulations available in the catalog
4. `detrend()` method is available in the `Reader` class
5. All the diagnostics have dask support in their CLI

AQUA core complete list:
- Fix LRA sources to allow incomplete times for different vars (#994)
- Distributed dask option for diagnostic CLIs and wrapper (#981)
- Added documentation for `plot_timeseries`, `plot_seasonalcycle` and `plot_single_map_diff` (#975)
- Minimum date fixer feature / ICON net fluxes fix (#958)
- Unified logging for all diagnostics (#931)
- A `detrend()` method is added to the Reader class (#919)
- LRA file handling improvements (#849, #972)
- Updating fixer for ERA5 monthly and hourly data on Levante (#937)
- GSV pin to 1.0.0 (#950)
- Adding ICON production simulations (#925)
- LRA CLI for parallel SLURM submission support a max number of concurrent jobs and avoid same job to run (#955, #990)
- Renaming of EC-mean output figures in cli push tool for aqua-web (#930)
- Renaming the `tprate` variable into `mtpr` in all fixes (#944)

AQUA diagnostic complete list:
- Tropical rainfall: enhancements of plotting and performance, files path correction (#997)
- Timeseries: seasonal cycle runs as a separate cli in aqua-analysis for performance speed-up (#982)
- Timeseries: seasonal cycle is added if reference data are not available in some timespan (#974)
- Tropical rainfall: Removing unnecessary printing during the CLI, optimazing the CLi for low and high-resolution data (#963)
- Timeseries: Grergory plot TOA limits are dynamically chosen (#959)
- SSH: technical improvements including removal of hardcoded loglevel and timespan definition. (#677)
- SSH: ready with new data governance and option to plot difference plots added. (#677)
- Atmosferic Global Mean: added mean bias for the entire year in seasonal bias function (#947)
- Tropical Cyclones: working with IFS-NEMO and ICON, includes retrieval of orography from file (#1071).

## [v0.7.1]

Main changes are:
1. Complete update of the timeseries diagnostic
2. LRA CLI for parallel SLURM submission
3. SSP370 production scenario for IFS-NEMO available in the catalog

AQUA core complete list:
- Plot timeseries is now a framework function (#907)
- Improve the automatic parsing of date range according to schema from fdb (#928)
- LRA CLI for parallel SLURM submission (#909)
- Added graphics function to plot data and difference between two datasets on the same map (#892)
- Add IFS-NEMO ssp370 scenario (#906)

AQUA diagnostics complete list:
- Teleconnections: comparison with obs is done automatically in diagnostic CLI (#924)
- Teleconnections: capability to find index file if already present (#926)
- Timeseries: save flag introduced to save to enable/disable saving of the timeseries (#934)
- Improve the automatic parsing of date range according to schema from fdb (#928)
- Updated output filenames for atmglobalmean diagnostic (#921)
- Added graphics function to plot data and difference between two datasets on the same map (#892)
- Implemented `pyproject.toml` for global_time_series diagnostic (#920).
- Implemented `pyproject.toml` for tropical_rainfall diagnostic (#850).
- Updating CLi for tropical_rainfall diagnostic (#815)
- LRA cli for parallel SLURM submission (#909)
- Timeseries: seasonal cycle is available for the global timeseries (#912)
- Timeseries: refactory of Gregory plot as a class, comparison with multiple models and observations (#910)
- Add IFS-NEMO ssp370 scenario (#906)
- Timeseries: complete refactory of the timeseries as a class, comparison with multiple models and observations (#907)
- Plot timeseries is now a framework function (#907)

## [v0.7]

Main changes are:
1. Multiple updates to the diagnostics, both scientific and graphical, to work with more recent GSV data
2. `mtpr` is now used instead of `tprate` for precipitation
2. Documentation has been reorganized and integrated

Complete list:
- New utility `add_pdf_metadata` to add metadata to a pdf file (#898)
- Experiments `a0gg` and `a0jp` added to the IFS-NEMO catalog, and removal of `historical-1990-dev-lowres` (#889)
- Updated notebooks to ensure consistency across different machines by using observational datasets, and included a demo of aqua components for Lumi (#868)
- Scripts for pushing figures and docs to aqua-web (#880)
- Fixed catalog for historical-1990-dev-lowres source (#888, #895)
- data_models src files are now in the aqua/data_models folder, with minor modifications (#884)
- Warning options based on the `loglevel` (#852)
- Timeseries: formula bugfix and annual plot only for complete years (#876)
- mtpr instead of tprate derived from tp (#828)
- eccodes 2.34.0 does not accomodate for AQUA step approach, pin to <2.34.0 (#873)
- Bugfix of the `aqua-analysis` wrapper, now can work teleconnections on atmospheric and oceanic variables 
and the default path is an absolute one (#859, #862)
- Ocean3D: many fixes and adaptations to new data governance (#776)
- Bugfix of the `aqua-analysis` wrapper, now can work teleconnections on atmospheric and oceanic variables (#859)
- Radiation: adaptation to new data governance and many improvements (#727)
- Seaice: Sea ice extent has now seasonal cycle (#797)
- Fixing the paths in `cli/lumi-install/lumi_install.sh` (#856).
- Refactor of the documentation (#842, #871)
- The drop warning in `aqua/gsv/intake_gsv.py` (#844)
- Tropical cyclones diagnostic: working with new data governance (includes possibility to retrieve orography from file (#816)

## [v0.6.3]

Complete list:
- Setting last date for NaN fix for IFS-NEMO/IFS-FESOM to 1999-10-01 and cleaner merge of parent fixes (#819)
- Hotfix to set `intake==0.7.0` as default (#841)
- Timeseries: can add annual std and now default uncertainty is 2 std (#830)
- `retrieve_plain()` method now set off startdate and enddate (#829)
- Complete restructure of fixer to make use of `fixer_name`: set a default for each model and a `False` to disable it (#746)
- Added `center_time` option in the `timmean()` method to save the time coordinate in the middle of the time interval and create a Timmean module and related TimmeanMixin class (#811)
- Fixer to rename coordinates available (#822)
- Fixing new pandas timedelta definition: replacing H with h in all FDB catalog (#786)
- Change environment name from `aqua_common` to `aqua`(#805)
- Adding a run test label to trigger CI (#826)
- Tropical_rainfall: improve organization and maintainability, introducing nested classes (#814)
- Revisiting CERES fixes (#833)
- Timeseries: add bands for observation in Gregory plots (#837)

## [v0.6.2]

Complete list:
- Global time series plot annual and monthly timeseries together, improved Gregory plot (#809)
- Teleconnection can now take a time range as input and ylim in the index plot function (#799)
- LRA to use `auto` final time and `exclude_incomplete` (#791)
- Hotfix for v0.12.0 of the GSV_interface related to valid_time (#788)
- Global time series adapted to new data governance (#785)
- AtmoGlobalMean diagnostic improvements and adaptation to new data governance (#745 #789 #807 #812)
- Sea-ice diagnostic adapted to new data governance (#790)
- Implement a fix setting to NaN the data of the first step in each month (for IFS historical-1990) (#776)

## [v0.6.1]

Complete list:
- Teleconnection improvement to accept different variable names for ENSO (avg_tos instead of sst) (#778)
- ERA5 fixes compatible with new data governance (#772)
- Update the LRA generator (removing aggregation and improving) filecheck and fix entries for historical-1990-dev-lowres (#772)
- Updates of ECmean to work with production experiments (#773, #780)
- Automatic data start and end dates for FDB sources (#762)

## [v0.6]

Main changes are:
1. Inclusion in the catalog of the historical-1990 production simulations from IFS-NEMO and IFS-FESOM.
2. New fixes that targets the DestinE updated Data Governance

Complete list:
- IFS-FESOM historical-1990-dev-lowres with new data governance added to the catalog (#770)
- AtmoGlobalMean diagnostic improvements (#722)
- Teleconnections diagnostic improvements (#722)
- Read only one level for retrieving 3D array metadata, select single level for retrieve (#713)
- IFS-FESOM historical-1990-dev-lowres with new data governance added to the catalog
- Fix mismatch between var argument and variables specified in catalog for FDB (#761)
- Compact catalogs using yaml override syntax (#752)
- Fix loading source grid file before smmregrid weight generation (#756)

## [v0.5.2-beta]

Complete list:
-  A new fdb container is used to generate the correct AQUA container

## [v0.5.2-alpha]

Main changes are:
1. Coupled models IFS-NEMO and IFS-FESOM are now supported
2. Accessor to use functions and reader methods as if they were methods of xarray objects, see [notebook](https://github.com/DestinE-Climate-DT/AQUA/blob/main/notebooks/reader/accessor.ipynb)
3. Preliminary provenance information is now available in the history attribute of the output files
4. AQUA analysis wrapper is parallelized
5. A levelist can be provided in FDB sources, this will greatly speed up the data retrieve

Complete list:
- Fix reading only one sample variable and avoid _bnds variables (#743)
- Allow correct masked regridding after level selection. Add level selection also for not-FDB sources (#741)
- Read only one level for retrieving 3D array metadata, select specific levels for FDB retrieve (#713)
- Defining catalog entry for coupled models IFS-NEMO and IFS-FESOM (#720)
- Change fixer_name to fixer_name (#703)
- Reorganization of logging calls (#700)
- Accessor to use functions and reader methods as if they were methods of xarray objects (#716)
- Suggestions are printed if a model/exp/source is not found while inspecting the catalog (#721)
- Improvements in the single map plot function (#717)
- Minor metadata fixes (logger newline and keep "GRIB_" in attrs) (#715)
- LRA fix now correctly aggregating monthly data to yearly when a full year is available (#696)
- History update and refinement creating preliminary provenance information (plus AQUA emoji!) (#676)
- OPA lra compatible with no regrid.yaml (#692)
- Introducing fixer definitions not model/exp/source dependents to be specified at the metadata level (#681)
- AQUA analysis wrapper is parallelized and output folder is restructured (#684, #725)

## [v0.5.1]

Main changes are:
1. A new `Reader` method `info()` is available to print the catalog information
2. Grids are now stored online and a tool to deploy them on the `cli` folder is available

Complete list:
- Fix attributes of DataArrays read from FDB (#686)
- Reader.info() method to print the catalog information (#683)
- Simpler reader init() by reorganizing the calls to areas and regrid weights configuration and loading (#682)
- Optional autosearch for vert_coord (#682)
- plot_single_map adapted to different coordinate names and bugfixes (#680)
- Sea ice volume datasets for the Northern Hemisphere (PIOMAS) and the Southern Hemisphere (GIOMAS) (#598)
- Possibility of defining the regrid method from the grid definition (#678)
- Grids stored online and tool to deploy them on cli folder (#675)
- Global time series diagnostic improvements (#637)
- Teleconnections diagnostic improvements (#672)

## [v0.5]

Main changes are:
1. Refactor of the Reader() interface with less options at the init() level
2. Grids are now defined with the source metadata and not in a machine-dependent file
3. CLI wrapper is available to run all diagnostics in a single call
4. Refactoring of the streaming emulator with equal treatment for FDB or file sources

Complete list:
- Controlling the loglevel of the GSV interface (#665)
- Fix wrong fdb source (#657)
- Adding sample files and tests for NEMO 2D and 3D grids (#652)
- tprate not derived from tp for GSV sources (#653)
- Simplify reader init and retrieve providing less argument in initialization (#620)
- var='paramid' can be used to select variables in the retrieve method (#648)
- configdir is not searched based on util file position in the repo (#636)
- Cleaner mask treatment (Revision of mask structure in the reader #617)
- Fldmean fix if only one dimension is present for area selection (#640)
- Adding higher frequency ERA5 data on Levante and Lumi (#628)
- regrid.yaml files are removed, grid infos are now in the catalog metadata (#520, #622, #643)
- Load all available variables in FDB xarray/dask access (#619)
- Lint standard and enforced in CI (#616)
- Reader init split with methods (#523)
- Single map plot utility to be used by all diagnostics (#594)
- Script for automatic generation of Fdb catalog entries (IFS only) (#572)
- Fix loading of singularity mounting /projappl (#612)
- CLI wrapper parser (#599)
- Refactoring of streaming emulator (#593)
- Radiation CLI and diagnostic refinement (#537)
- Ocean3D CLI and diagnostic refinement (#578)
- AtmGlobalMean CLI and diagnostic refinement (#587)
- Tropical cyclones CLI refinements and TC module (#568, #645)
- Removing OPA, OPAgenerator and related tests from the AQUA (Remove OPA from AQUA #586)
- Renaming the experiments according to the DE340 AQUA syntax (Including dev-control-1990 in the source and rename the experiment according to DE340 scheme #556, #614, #618)
- Teleconnections diagnostic improvements (#571, #574, #576, #581, #592, #623)

## [v0.4]

Main changes are:
1. Update to all the diagnostics CLI
2. Refactor of the regridder so that `regrid.yaml`` is grid-based and not experiment-based
3. Xarray access to FDB sources
4. Refactor of the fixer so that merge/replace/default options are available
5. Remove of the `aqua` environment in favour of the `aqua_common` one. 

Complete list:
- Introduced color scheme for aqua logging (#567)
- CLI for sea diagnostic (#549)
- Add CLI for SSH diagnostic and some bug fixes (#540)
- Fix SSH diagnostic to be compatible with lates AQUA version (#538) 
- Helper function to identify vertical coordinates in a dataset (#552)
- Orography for tempest extremes TCs detection and update TCs CLI (Orography threshold included and CLI update #404)
- Improvement of performance indices CLI (Update of ECmean CLI #528)
- Fix to allow reading a list of multiple variables from FDB (#545)
- Further improvement of function to inspect the catalog (#533)
- Custom exceptions for AQUA (#518)
- Speed up of the `retrieve_plain` method (#524)
- Update documention for adding new data and setting up the container (Increase documentation coverage #519)
- CLI wrapper for the state-of-the-art diagnostics analysis (#517, #527, #525, #530, #534, #536, #539, #548, #549, #559)
- Refactor the regrid.yaml as grid-based instead of experiment-based (#291)
- aqua_common environment simplified and updated (#498)
- Update available variables in FDB catalogs on lumi (#514)
- Solve reversed latitudes bug for fixed data (#510)
- Switch to legacy eccodes tables based on intake source metadata (#493)
- Add GPM IMERG precipitation data to the catalog on levante (#505)
- Fix ocean3d diagnostic colorbars not being symmetric when missing values are present (#504) 
- FDB NEMO test access to data (#488)
- Xarray dask access to FDB (#476)
- Issue a warning when multiple gribcodes are associated to the same shortname (Cases for multiple eccodes grib codes #483)
- Allowing fixer to overwrite or merge default configuration (Increasing flexibiity of the fixer allowing for merge, replace and default options #480)
- Add new tests (Increase testing #250)
- Global time series diagnostic setup for multiple variables CLI (#474)
- Option to avoid incomplete chunk when averagin with timmean (Introduce check for chunk completeness in timmean() #466)
- Simplification of Fixer() workflow, more methods and less redundancy (Functionize fixer #478)
- Remove the `aqua` environment file, only `aqua_common` is left (#482)

## [v0.3]

Main changes are:
1. Fixer moved at `Reader()` level
2. Area selection available in `fldmean()` method
3. FDB/GSV access for IFS-NEMO development simulations
4. Configuration file `config-aqua.yaml` replaces `config.yaml`

Complete list:
- Templates in configuration yaml files (#469)
- Bug fixes for FDB access options (#463, #462)
- Add observational catalogs on Lumi (Update Lumi catalog #454)
- Automatic finding of cdo (#456)
- Area is fixed if data are fixed (Fixer applied to grid areas #442)
- Tests missing failure fix (Fix #436 CI workflow passes even if some tests fail #452)
- FDB/GSV access to IFS control and historical simulations (#434, #458)
- Climatology support restored in the Reader (Fix for climatology #445)
- Improvement function to inspect the catalog (Inspect_catalog improvement #446)
- Minor improvements of the gribber (Fix gribber fdb #427)
- Allow the LRA generator to work with generators and so with FDB (LRA from fdb on mafalda #430)
- Fixes only on selected variables (Fixer updates #428)
- Complete revision of the FDB/GSV access, allowing to access also recent experiments using variable step (#343)
- Teleconnections diagnostic adapted to new code improvements (Teleconnections Dev branch update #424, #465)
- Add support for area selection with fldmean (Fldmean box selection #409)
- Environment simplified, dependencies are now mostly on the pyproject file (A simpler environment.yml #286)
- Intake esm functionality added back (Fix intake-esm #287)
- Intake esm tests (Test also intake-esm #335)
- Yaml dependencies removed (Logger and yaml issues in util.py #334)
- Log history working for iterators as well (Logger and yaml issues in util.py #334)
- Util refactor (Utility refactor #405)
- Fixer at reader level (Fixes at Reader level #244)
- Uniform timmean (Uniform time after timmean and add option for time_bnds #419)
- FDB tests added (Add FDB 5.11, a local FDB with some test data #280, #432)
- Refactor of unit conversion and non-metpy cases (Flexible unit fix from YAML file #416)
- Refactor of the config file definition (Refactor of the configuration search #417)

## [v0.2.1]

- Add development control-1950 and historical-1990 experiments to the LRA (LRA for control-1950 and historical-1990 on Levante from v0.2 #455)

## [v0.2]

- Improve the LRA generator and worklow CLI (Streaming for the LRA #289)
- AQUA new common environment installation tool for LUMI added (#413)
- Added a bash script "load_aqua_lumi.sh" to load aqua environment in LUMI with containers (Adding an AQUA singularity container for LUMI #418)

## [v0.2-beta]

This is the `AQUA` version part of the Deliverable D340.7.1.2. 

- SSH diagnostic improvements (Linting SSH diagnostics #377, SSH diag: PDF file name changed #388)
- Timmean fix to uniform time axis (Fix for timmean() to uniform output time axis #381)
- New tests trigger routine (Tests trigger with label #385)
- Fix for tco1279 and FESOM (fix for masked tco1279 #390, psu fix for salinity #383)
- ECmean improvements (various improvement for ecmean #392)
- Seaice diagnostic improvements (Deliverable340.7.1.2 fix seaice #389, Linting Seaice diagnostics #376)
- Teleconnections diagnostic graphics module enhanced and various improvements (Teleconnections corrections for D340.7.1.2 #379, Fix import in teleconnections notebooks #395, Teleconnections fix docs #408)
- Tropical cyclones linting of the diagnostic (Linting tropical cyclones diagnostics #380, Improved plotting functions for tropical cyclones #391)
- Ocean diagnostics restructured in a single folder, sharing common functions and other improvements (Linting+Fixes Ocean diagnostics #374, Adding units for MLD plot in ocean3d package #406)
- Documentation fixes (Documentation fixes after review #403)
- Atmglobalmean and radiation diagnostic improvements (Atmglobalmean fix #371)
- MSWEP fixer bugfix (Change MSWEP datamodel #397, fixing of mswep #401)

## [v0.2-alpha]

This is the `AQUA` version that will be part of the Deliverable D340.7.1.2, sent to internal review. This is mostly done by the inclusion of twelve diagnostics within the AQUA framework

- Added teleconnections diagnostic (#308, #309, #318, #333, #352)
- Added tropical cyclones diagnostic (#310, #345)
- Added performance indices diagnostic based on ECmean tool (#57, #327) 
- Added sea ice diagnostic (#353, #368)
- Added global timeseries diagnostic (#358, #359)
- Added radiation analysis diagnostic (#301, #360)
- Added global mean bias diagnostic (#285, #371)
- Added SSH variability diagnostic (#367, #369)
- Added tropical rainfall diagnostic (#314)
- Added Ocean circulation diagnostic (#295)
- Added global ocean diagnosc (#164)
- Added global mean timeseries (#268)
- Multiple fixes in the Reader (#316, #324, #334)
- Avoid time duplicated in the Reader (#357)
- Enabling autodoc for diagnostics (#330)
- Data access improvement on Levante, including new datasets (#332, #355, #321)
- Added a common environment file (#363)
- Support for Lumi installation (#315)
- Added the `changelog` file

### Changed

- Dummy diagnostic is now in the `dummy` folder (previously was `dummy-diagnostic`)
- Tests and code is now working with python>=3.9 (previously python 3.11 was excluded)

## [v0.1-beta]

This is the `AQUA` version that will be part of the Deliverable D340.7.1.1.
This is mostly built on the `AQUA` `Reader` class which support for climate model data interpolation, spatial and temporal aggregation and conversion for a common GRIB-like data format.


- Low resolution archive documentation
- Fixed a bug in the `Gribber` class that was not reading the correct yaml catalog file

## v0.1-alpha

This is the AQUA pre-release to be sent to internal reviewers. 
Documentations is completed and notebooks are working.

[unreleased]: https://github.com/DestinE-Climate-DT/AQUA/compare/v0.14.0...HEAD
[v0.14.0]: https://github.com/DestinE-Climate-DT/AQUA/compare/v0.13.1...v0.14.0
[v0.13.1]: https://github.com/DestinE-Climate-DT/AQUA/compare/v0.13.0...v0.13.1
[v0.13.0]: https://github.com/DestinE-Climate-DT/AQUA/compare/v0.13-beta...v0.13.0
[v0.13-beta]: https://github.com/DestinE-Climate-DT/AQUA/compare/v0.13-alpha...v0.13-beta
[v0.13-alpha]: https://github.com/DestinE-Climate-DT/AQUA/compare/v0.12.2...v0.13-alpha
[v0.12.2]: https://github.com/DestinE-Climate-DT/AQUA/compare/v0.12.1...v0.12.2
[v0.12.1]: https://github.com/DestinE-Climate-DT/AQUA/compare/v0.12...v0.12.1
[v0.12]: https://github.com/DestinE-Climate-DT/AQUA/compare/v0.11.3...v0.12
[v0.11.3]: https://github.com/DestinE-Climate-DT/AQUA/compare/v0.11.2...v0.11.3
[v0.11.2]: https://github.com/DestinE-Climate-DT/AQUA/compare/v0.11.1...v0.11.2
[v0.11.1]: https://github.com/DestinE-Climate-DT/AQUA/compare/v0.11...v0.11.1
[v0.11]: https://github.com/DestinE-Climate-DT/AQUA/compare/v0.10.3...v0.11
[v0.10.3]:https://github.com/DestinE-Climate-DT/AQUA/compare/v0.10.2...v0.10.3
[v0.10.2]: https://github.com/DestinE-Climate-DT/AQUA/compare/v0.10.1...v0.10.2
[v0.10.1]: https://github.com/DestinE-Climate-DT/AQUA/compare/v0.10...v0.10.1
[v0.10]: https://github.com/DestinE-Climate-DT/AQUA/compare/v0.9.2...v0.10
[v0.9.2]: https://github.com/DestinE-Climate-DT/AQUA/compare/v0.9.1...v0.9.2
[v0.9.1]: https://github.com/DestinE-Climate-DT/AQUA/compare/v0.9...v0.9.1
[v0.9]: https://github.com/DestinE-Climate-DT/AQUA/compare/v0.8.2...v0.9
[v0.8.2]: https://github.com/DestinE-Climate-DT/AQUA/compare/v0.8.1...v0.8.2
[v0.8.1]: https://github.com/DestinE-Climate-DT/AQUA/compare/v0.8...v0.8.1
[v0.8]: https://github.com/DestinE-Climate-DT/AQUA/compare/v0.7.3...v0.8
[v0.7.3]: https://github.com/DestinE-Climate-DT/AQUA/compare/v0.7.2...v0.7.3
[v0.7.2]: https://github.com/DestinE-Climate-DT/AQUA/compare/v0.7.1...v0.7.2
[v0.7.1]: https://github.com/DestinE-Climate-DT/AQUA/compare/v0.7...v0.7.1
[v0.7]: https://github.com/DestinE-Climate-DT/AQUA/compare/v0.6.3...v0.7
[v0.6.3]: https://github.com/DestinE-Climate-DT/AQUA/compare/v0.6.2...v0.6.3
[v0.6.2]: https://github.com/DestinE-Climate-DT/AQUA/compare/v0.6.1...v0.6.2
[v0.6.1]: https://github.com/DestinE-Climate-DT/AQUA/compare/v0.6...v0.6.1
[v0.6]: https://github.com/DestinE-Climate-DT/AQUA/compare/v0.5.2-beta...v0.6
[v0.5.2-beta]: https://github.com/DestinE-Climate-DT/AQUA/compare/v0.5.2-alpha...v0.5.2-beta
[v0.5.2-alpha]: https://github.com/DestinE-Climate-DT/AQUA/compare/v0.5.1...v0.5.2-alpha
[v0.5.1]: https://github.com/DestinE-Climate-DT/AQUA/compare/v0.5...v0.5.1
[v0.5]: https://github.com/DestinE-Climate-DT/AQUA/compare/v0.4...v0.5
[v0.4]: https://github.com/DestinE-Climate-DT/AQUA/compare/v0.3...v0.4
[v0.3]: https://github.com/DestinE-Climate-DT/AQUA/compare/v0.2.1...v0.3
[v0.2.1]: https://github.com/DestinE-Climate-DT/AQUA/compare/v0.2...v0.2.1
[v0.2]: https://github.com/DestinE-Climate-DT/AQUA/compare/v0.2-beta...v0.2
[v0.2-beta]: https://github.com/DestinE-Climate-DT/AQUA/compare/v0.2-alpha...v0.2-beta
[v0.2-alpha]: https://github.com/DestinE-Climate-DT/AQUA/compare/v0.1-beta...v0.2-alpha
[v0.1-beta]: https://github.com/DestinE-Climate-DT/AQUA/compare/v0.1-alpha...v0.1-beta<|MERGE_RESOLUTION|>--- conflicted
+++ resolved
@@ -8,13 +8,10 @@
 Unreleased in the current development version (target v0.14.1):
 
 AQUA core complete list:
-<<<<<<< HEAD
 - Refactor of `plot_single_map()` and `plot_single_map_diff()` functions with projection support (#1854)
-=======
 - Fix the `regrid_method` option in the Reader (#1859)
 - Add a GitHub Token for downloading ClimateDT catalogs (#1855)
 - Ignore `nonlocal` complaints by flake8 (#1855)
->>>>>>> dd9509fc
 - WOCE-ARGO ocean dataset grids and fixes added (#1846)
 - Upgrade of base container to FDB 5.15.11 (#1845)
 - Matplotlib styles can be set in the configuration file (#1729)
