# Changelog

All notable changes to this project will be documented in this file.
The format is based on [Keep a Changelog](https://keepachangelog.com/en/1.1.0/)

## [Unreleased]

Unreleased in the current development version (target v0.14.1):

Removed:
- `aqua.slurm` has been removed.

AQUA core complete list:
<<<<<<< HEAD
- Integration of HEALPix data with `plot_single_map()` (#1897)
=======
- Polytope support (#1893)
>>>>>>> 68f56ab7
- Additional stats for LRA and other refinements (#1886) 
- New OutputSaver class (#1837)
- Introduce a `Timstat()` module independent from the `Reader()` (#1832)
- Adapt Catalog Generator to Data-Portfolio v1.3.0 (#1848)
- Introduction of a internal AQUA data model able to guess coordinates and convert toward required target data convention definition (#1862, #1877, #1883)
- Custom `paths` in the `confi-aqua.yaml` can now be defined and will take priority over the catalog paths (#1809)
- Remove deprecated `aqua.slurm` module (#1860)
- Refactor of `plot_maps()` and `plot_maps_diff()` functions with projection support and use their single map version internally (#1865)
- Refactor of `plot_single_map()` and `plot_single_map_diff()` functions with projection support (#1854)
- Refactor time handling: replacement of `datetime` objects and of `pd.Timestamp` lists (#1828)
- Fix the `regrid_method` option in the Reader (#1859)
- Add a GitHub Token for downloading ClimateDT catalogs (#1855)
- Ignore `nonlocal` complaints by flake8 (#1855)
- WOCE-ARGO ocean dataset grids and fixes added (#1846)
- Upgrade of base container to FDB 5.15.11 (#1845)
- Matplotlib styles can be set in the configuration file (#1729)
- Graphics refactoring for timeseries plot functions (#1729, #1841)
- Major refactor of the regrid options, with new modular `Regridder()` class replacing `Regrid()` mixin (#1768)
- Refactor of the `retrieve_plain()` function with contextmanager and smmregrid GridInspector (#1768)

AQUA diagnostics complete list:
- Diagnostic core: refinement of OutputSaver metadata and name handling (#1901)
- Diagnostic core: refactor of the documentation folder structure (#1891)
- Timeseries: complete refactor of the timeseries diagnostic according to the Diagnostic, PlotDiagnostic schema (#1712, #1896)

## [v0.14.0]

Main changes are:
- AQUA is now open source
- Documentation is now available on ReadTheDocs
- Attributes added by AQUA are now "AQUA_" prefixed
- A core diagnostic class has been introduced

Removed:
- Support for python==3.9 has been dropped.
- Generators option from the Reader has been removed.

Workflow modifications:
- `aqua_analysis.py`: all the config files are used from the `AQUA_CONFIG` folder. This allows individual run modification kept in the `AQUA_CONFIG` folder for reproducibility.
- `makes_contents.py`: can now take a config file as an argument to generate the `content.yaml` file.
- `push_analysis.sh`: now has an option to rsync the figures to a specified location. Extra flags have been added (see Dashboard section in the documentation).

AQUA core complete list:
- Updated AQUA development container to micromamba 2.0.7 (#1834)
- Updated base container to eccodes 2.40 (#1833)
- Added Healpix zoom 7 grid for ICON R02B08 native oceanic grid (#1823)
- Remove generators from Reader (#1791)
- Fix tcc grib code and add some cmor codes in the convention file (#1800)
- Add a regrid option to cli of relevant diagnostics (#1792)
- Limit estimation of time for weight generation only to regular lon/lat grids (#1786)
- LRA generation can operate spatial subsection (#1711)
- Attributes added by AQUA are now "AQUA_" prefixed (#1790)
- Remove zarr pin (#1794)
- Dropping support for python==3.9 (#1778, #1797)
- Reader intake-xarray sources can select a coder for time decoding (#1778)
- Document use of AQUA on ECMWF HPC2020 (#1782)
- Added history logging for lat-lon in area selection (#1479)
- Cleaner workflow and pytest/coverage configuration (#1755, #1758)
- catalog, model, exp, source info are now stored in the DataArray attributes (#1753)
- Avoid infinite hanging during bridge access (#1733, #1738)
- Enable dependabot to monitor dependencies every month (#1748)
- `eccodes` bump to 2.40.0 (#1747)
- Integrate codecov to monitor coverage and test analytics and remove old bot (#1736, #1737, #1755, #1819)
- Reinitialize `GSVRetriever` instance only when needed (#1733)
- Enable the option to read FDB data info from file, and refactor start/end hpc/bridge dates handling (#1732, #1743, #1762)
- Fix `push_analysis.sh` options and `aqua_analysis.py` config paths (#1723, #1754)
- Enable zip compression for LRA yearly files (#1726)
- Enable publication of documentation on ReadTheDocs (#1699, #1716)
- Adapt Catgen test to the new number of sources for ICON (#1708)
- Added tests for the Hovmoller plot routine (#1532)
- `push_s3` compatibility with `boto3>=1.36.0` (#1704)
- Rsync option for push_analysis.sh (#1689)
- Multiple updates to allow for AQUA open source, including Dockerfiles, actions, dependencies and containers (#1574)

AQUA diagnostics complete list:
- Ocean3d: Tests for the Ocean3d diagnostic (#1780)
- Diagnostic core: A common function to check and convert variable units is provided as `convert_data_units()` (#1806)
- Ocean3d: Bug fix to regridding of observations in cli (#1811)
- Diagnostic core: the `retrieve()` method uses internally a `_retrieve()` method that returns instead of updating attributes (#1763)
- Diagnostic core: documentation about class and config file structure (#1790)
- Diagnostic core: A common function to load the diagnostic config file is provided (#1750)
- Global bias: add test (#1675)
- Diagnostic core: Add additional command-line arguments for configuration and processing options (#1745)
- Global bias: Handling plev and using scientific notation in contour plots (#1649)
- Ecmean: Fix net surface radiative flux and wind stresses in ecmean (#1696)
- Diagnostic core: A common parser and fuctions to open/close the dask cluster are provided (#1703)

## [v0.13.1]

Main changes are:
1. Ocean3d major refactoring

AQUA core complete list:
- Fixer delete option accepts non-lists (#1687)
- Ansi color 8-bit fix for logger (#1671)
- Hotfix for unmatched string in catgen (#1672)
- Test for aqua-analysis.py (#1664)
- Fix in the catgen now correctly generating an automatic description if not provided (#1662)

AQUA diagnostics complete list:
- Diagnostic core: added a Diagnostic class to be inherited by all diagnostics (#1681)
- Timeseries: hotfix of problems with the catalog usage in output saving (#1669)
- Tropical Rainfall: Update of the precomputed histograms paths for lumi and MN5 (#1661)
- Ocean3d: Trend is calculating using polyfit. Restructed the mixed layer depth function. (#1651)
- Global bias: hotfix for regrid option (#1670)

## [v0.13.0]

Main changes are:
1. Grids updated to work with operational O-25.1
2. Compliance of the catalog generator to the O-25.1 data portfolio
3. New 'Biases and Radiation' diagnostics replace the old 'AtmGlobalMean and Radiation'
4. Push of figures to LUMI-O and improvements for aqua-web

Deprecated:
- `aqua-analysis.sh` script is deprecated and has been removed. Use `aqua-analysis.py` instead.
- `cli_dummy.py` script is deprecated and will be removed in the next release. Use the `cli_checker.py` instead.
 
AQUA core complete list:
- More general checksum checker for grids and observations ( #1550)
- Output dir including catalogue for aqua-analysis.py (#1640)
- Grids for O-25.1 cycle are added in the grids folder (they are v3) (#1647)
- `deltat` for fixer can now be specified in source metadata and not only in fixes (#1626)
- LRA generator integrates ``--rebuild`` flag to regenerate areas and weights. The `--autosubmit` option is removed (#1623)
- Hotfix for catgen tests (#1648)
- Experiment and dashboard metadata are now created with the catalog generator (#1637)
- Safety checks according to data frequency for HPC, bridge and request start/end dates in intake GSV (#1636, #1655)
- Experiment metadata for aqua-web and dashboard from catalog entry (#1633)
- Automatic identification of ocean grid in the catalog generator (#1621)
- `OutputSaver` can deduce the catalog name from the model, exp (#1627)
- Pin zarr<3.0.0 to avoid breaking changes (#1625)
- Units utility are now functions and not methods of FixerMixin (#1558)
- New `cli_checker.py` tool to check the existance of the required model in the catalog and rebuild the area files (#1619)
- Update the catalog generator to align with changes in the data portfolio (#1593)
- Adding ICON phase2 hpx6 and hpz9 grids (#1596)
- Push figures to LUMI-O for dashboard (#1582, #1607)
- Bridge_start_date and expver switching (#1597)
- Include all available figure metadata in content.json for dashboard/aqua-web (#1573)
- Upgrade LUMI module to 24.03 and to eccodes 2.39.0

AQUA diagnostics complete list:
- Old AtmoGlobalMean and Radiation diagnostics removed (#1622)
- `--catalog` is accepted by all the diagnostics altough it is not used by all of them yet (#1619)
- Timeseries: enabled region selection in the CLI (#1564)
- Ocean3d: Bugfix of values for Ocean trend function (#1583)
- Biases and Radiation: Refactoring of Bias and Radiation Diagnostics (#1243)
- Biases and Radiation: Fix Seasonal Bias Output in global_biases for NetCDF Saving Compatibility and other fixes (#1585, #1604, #1628)
- Biases and Radiation: Adding `save_netcdf` flag and function (#1510)
- Biases and Radiation: Integrating Updated OutputSaver (#1487)

## [v0.13-beta]

Main changes are:
1. All the diagnostics are now compatible with the new fixes and eccodes version.
2. Full compatibility with HealPix grids and the new CDO version.
3. Major improvements in the Ocean3D diagnostic.

AQUA core complete list:
- Safety checks and error messages on FDB folders (#1512)
- Refreshed internal `to_list` function (#1512)
- Reorganizing and extending CI/CD catalog with 5 years of hpz3 data from ERA5 (atm) and FESOM (oce) (#1552)
- Version info in a separate module (#1546) 
- Corrected `tcc` units to % (#1551)
- Fix pdf attributes (#1547)
- Catgen fixes (#1536)
- Introduced fixer for ClimateDT phase 2 (#1536)
- `aqua_analysis.py` using a common central dask cluster (#1525)
- Added the `cdo_options: "--force"` to the definitions of the oceanic HealPix grids (#1539)

AQUA diagnostic complete list:
- ECmean: Integrating the performance indices and global mean within the `aqua_diagnostics` module (#1556)
- Teleconnections: The `teleconnections` diagnostic is now integrated in the `aqua_diagnostics` module (#1352)
- Teleconnections: OutputSaver for the teleconnections diagnostic (#1567, #1570)
- Ocean3d: Fix to improve memory usage and cli (#1490)
- Seaice: Fix to read sithick as fallback instead of sivol (#1543)
- Ocean3d: Minor fix to allow to read new variable names (#1540)
- Timeseries: The `timeseries` diagnostic is now integrated in the `aqua_diagnostics` module (#1340)
- Timeseries: Integrating Updated OutputSaver (#1492)

## [v0.13-alpha]

Main changes are:
1. A refactor of the fixes, with a new common main convention table is available, based on eccodes.
2. Diagnostics are updated to work with the new fixes and the new eccodes version. This is not yet complete and will be finalized in the next release.
3. The FDB reader always rely on paramids, so that support for eccodes 2.39.0 and backward compatibility is ensured.

AQUA core complete list:
- push-analysis.sh maintenance (#1555)
- Added the `cdo_options: "--force"` to the definitions of the HealPix grids (#1527)
- Removing default fixes (#1519)
- Support for eccodes=2.39.0 with full fixes refactoring (#1519)
- Dashboard: Moved making of contents yaml to local hpc (#1470)
- Support for new smmregrid==0.1.0 including simpler weights and area generation (#1395)
- Removing cdo pin for more recent versions (#1395)
- Change `bridge_end_date` convention (#1498)
- `catgen` to support data bridge options (#1499)
- Enhance OutputSaver with Improved File Handling, Logging, and NetCDF Write Modes (#1495)
- Introduction a specific pipeline and tests for `catgen` utiliy (#1505)
- Remove pin on xarray (#1507)
- FDB reader internally always asks for paramids (#1491, #1508, #1529)
- Introduction of a convention table for the fixer, in order to create a more general fixer (#1488, #1506)
- Refactor of `cli_lra_parallel_slurm.py` to work with container via jinja (#1497) 
- Convert `aqua-analysis.sh` to Python with Subprocess and Multiprocessing Support (#1354, #1521)
- New base container for aqua-container (#1441)
- Autodetection of latest AQUA in `load-aqua-container.sh` script (#1437)
- Update Metadata Handling for NetCDF, PDF, and PNG Outputs (#1430)
- Add instructions to install AQUA on MN5 (#1468)
- Introduce `grids-checker.py` tool to verify presence and checksum of the grid files (#1486)

AQUA diagnostic complete list:
- Tropical Cyclones: Adaptation to IFS-FESOM and tool to compute orography from data (#1393)
- Seaice: Hotfix for sea ice plots (#1432)

## [v0.12.2]

Main changes are: 
1. Single container script to be used on Lumi, MN5 and Levante

AQUA core complete list:
- Introduce `timeshift` option for the fixer to roll forward/back the time axis (#1411)
- Centralize and refactor in single script the tool to load AQUA container (#1413)
- Add extra maintenance options to submit-aqua-web (#1415)
- Update push-analysis.sh removing dependency on full AQUA and option not to convert to png (#1419)
- Pin to xarray<2024.09 to prevent bug in polyfit requires temporary (#1420)
- Remove spurious dimensions when running `fldmean()` (#1423)

AQUA diagnostic complete list:
- Refactor of plotThickness method in the sea ice diagnostic (#1427)


## [v0.12.1]

AQUA core complete list:
- Allow multiple realizations in fdb-catalog-generator (#1335)
- Fix the container loading script in order to avoid load of local libraries (#1399)
- Fix using AQUA container for submit-aqua-web, do not wipe old figures by default (#1387)
- New `timstat` module which opens complement `timmean()` with `timmax()`, `timmin()` and `timstd()` methods (#1391)
- Fix installation to avoid mismatch between `hdf5` and `h5py` libraries (#1408)

## [v0.12]

Main changes are:
1. AQUA installation now requires a mandatory machine name.
2. The `aqua` source code has been moved to the `src` folder. The change is transparent to the user.
3. A diagnostic module, called `aqua.diagnostics`, is under development. The module is not yet active, diagnostics are still available with the previous structure.

AQUA core complete list:
- Mixed updates to support data for NextGEMS cycle4 hackathon (#1375)
- Preprocess functionality added to the `Reader` class (#1298)
- The AQUAthon material has been moved under the `notebooks` folder (#1342)
- `aqua` source code has been moved to the `src` folder (#1332)
- A diagnostic module, called `aqua.diagnostics`, has been created under the `src` folder (#1332, #1341)
- LRA generator tool support for multiple relizations (#1357, #1375)
- LRA generator requires `catalog` as a mandatory argument (#1357)
- AQUA console revisiting, adding `avail` method and `update` method (#1346)
- AQUA install now requires mandatory machine name (#1346)
- Fix to make keyword step optional in request (#1360)

## [v0.11.3]

AQUA core complete list:
- LRA, both from CLI and worklow, is part of the AQUA console and can be run with `aqua lra $options` (#1294)
- FDB catalog generator is part of the AQUA console and can be run with `aqua catgen $options` (#1294)
- Coordinate unit overriding is now possible via the `tgt_units` argument (#1320)
- Full support for python>=3.9 (#1325)
- Pin of (python) eccodes<2.37.0 in pyproject due to recent changes in binary/python structure (#1325)

AQUA diagnostic complete list:
- Radiation: Bugfix in the CLI for the radiation diagnostic (#1319)

## [v0.11.2]

AQUA core complete list:
- Renaming of FESOM grids to include original resolution name (#1312)
- Bugfix of the fdb-catalog-generator tool that was not correctly assigning NEMO grids (#1309)
- Bugfix of the GSV intake driver that was not handling correctly metadata jinja replacement (#1304) 
- Bugfix of _merge_fixes() method when the parent fix has no vars specified (#1310)
- Safety check for the netcdf driver providing more informative error when files are not found (#1307, #1313)

AQUA diagnostic complete list:
- Tropical Rainfall: Fix Minor Issues in Tropical Precipitation CLI Metadata and Formatting (#1266)

## [v0.11.1]

Attention: If you are accessing FDB experiments, we suggest to not use versions older than this release.

Main changes are:
1. AQUA works with FDB written with ecCodes versions > 2.35 as well as lower.
2. Timeseries and Seasonal cyle can now be evaluated also on a specific region 

AQUA core complete list:
- ecCodes now pinned to >=2.36.0 and tool for fixing older definition files (#1302)

AQUA diagnostic complete list:
- Timeseries: a region can be selected for Timeseries and Seasonal Cycle with the `lon_limits` and `lat_limits` arguments (#1299)
- Timeseries: the cli argument for extending the time range is now extend (previously expand) (#1299)
- Timeseries: all the available diagnostics support the catalog argument (#1299)

## [v0.11]

Attention: this version is not compatible with catalog entries with ecCodes >= 2.35.0.

1. LRA supports multi-catalog structure
2. ecCodes temporarily restricted to < 2.34

AQUA core complete list:
- Refactor the fdb-catalog-generator tool to work with data-portfolio repository (#1275)
- Introduce a function to convert NetCDF to Zarr and zarr catalog entry for LRA (#1068)
- Suppress the warning of missing catalogs in the AQUA console `add` command (#1288)
- Lumi installation is completely updated to LUMI/23.09 modules (#1290)
- gsv_intake switches eccodes also for shortname definitions (#1279)
- Increase compatibility between LRA generator and multi-catalog (#1278)
- Allow for intake string replacement within LRA-generated catalogs (#1278)
- Avoid warning for missing intake variable default when calling the `Reader()` (#1287)

AQUA diagnostic complete list:
- Teleconnections: catalog feature bugfix (#1276)

## [v0.10.3]

Attention: this version is not compatible with catalog entries with ecCodes < 2.35.0.

Main changes are:
1. support for ecCodes >= 2.35.0 (to be used with caution, not working with exps with eccodes < 2.35.0)
2. fdb_path is deprecated in favour of fdb_home

AQUA core complete list:
- Restructure fixes folder and files (#1271)
- Removed eccodes pin, better handling of tables in get_eccodes_attr (#1269)
- Added test for diagnostics integration to AQUA installation process (#1244)
- Bugfix for the monthly frequency data with monthly cumulated fluxes (#1255)
- fdb_path becomes optional and deprecated in favour of fdb_home (#1262)
- Branch support for tool to push analysis to explorer (#1273)

AQUA diagnostic complete list:
- ECmean documentation updates (#1264)

## [v0.10.2]

Main changes are:
1. aqua-analysis script can be configured with an external yaml file
2. AQUA installation process now includes diagnostics integration

AQUA core complete list:
- Rename OutputNamer to OutputSaver and add catalog name (#1259)
- Hotfix for rare situation with 3D data but no vertical chunking defined (#1252)
- External yaml file to configure aqua-analysis (#1246)
- Adding diagnostics integration to AQUA installation process (#1229)

AQUA diagnostic complete list:
- Teleconnections: adding the catalog feature to the diagnostic (#1247)
- ECmean upgrades for the CLI (#1241)
- ECmean enables the computation of global mean diagostic (#1241)

## [v0.10.1]

AQUA core complete list:
- Fixer for monthly frequency data with monthly cumulated fluxes (#1201)
- Catalogs can be installed from the external repository (#1182)
- Added grid for NEMO multiIO r100 (#1227)
- Reorganized analysis output in catalog/model/exp structure (#1218)

## [v0.10]

Main changes are:
1. The catalog is externalized and AQUA supports multiple catalogs. It is now mandatory to use the aqua console to add a new catalog to the AQUA installation.

AQUA core complete list:
- Catalog is externalized to a separate repository (#1200)
- AQUA is now capable of accessing multiple catalogs at the same time (#1205)
- MN5 container for AQUA (#1213)

## [v0.9.2]

Main changes are:
1. The `aqua-config.yaml` file is replaced by a template to be installed. The aqua console is now mandatory to use aqua.
2. `$AQUA` removed from the `Configdir()` autosearch, an installation with the aqua console is mandatory to use aqua.
3. AQUA cli command to provide the installation path with `--path` option. This can substitute the `$AQUA` variable in scripts.
4. The catalog file is now split into `machine.yaml` and `catalog.yaml` to support machine dependency of data path and intake variables as kwargs into each catalog.

AQUA core complete list:
- More detailed documentation for Levante and Lumi installation (#1210)
- `aqua-config.yaml` replaced by a template to be installed on each machine (#1203)
- `$AQUA` removed from the `Configdir()` autosearch (#1208)
- AQUA cli command to provide the installation path with `--path` option (#1193)
- Restructure of the `machine` and `catalog` instances to support a catalog based development (#1186)
- AQUA installation via command line support a machine specification `aqua install lumi` (#1186)
- Introduction of `machine.yaml` file to support machine dependency of data path and intake variables as kwargs into each catalog (#1186)
- Removing all the AQUA catalogs from the repo, now using https://github.com/DestinE-Climate-DT/Climate-DT-catalog (#1200)

## [v0.9.1]

Main changes are:
1. Update of fdb libraries to be compatible with the FDB data bridge

AQUA core complete list:
- OutputNamer Class: Comprehensive Naming Scheme and Metadata Support (#998)
- Creation of png figures for AQUA explorer is local (#1189)

## [v0.9]

Main changes are:
1. AQUA has an `aqua` CLI entry point, that allow for installation/uninstallation, catalog add/remova/update, fixes and grids handling
2. Experiments placed half on HPC and half on DataBridge data can be accessed in continuous manner.

AQUA core complete list:
- AQUA entry point for installation and catalog maintanance and fixes/grids handling (#1131, #1134, #1146, #1168, #1169)
- Automatic switching between HPC and databridge FDB (#1054, #1190)
- CLI script for automatic multiple experiment analysis submission (#1160, #1175)

## [v0.8.2]

Main changes are: 
1. `aqua-grids.yaml` file split in multiple files into `grids` folder
2. Container for Levante

AQUA core complete list:
- Removing any machine name depencency from slurm files (#1135)
- Jinja replacement is added to the aqua-config.yaml (#1154)
- grid definitions split in multiple files (#1152)
- Add script to access the container on Levante HPC (#1151)
- Add support for IFS TL63 and TL159 grids (#1150)
- Swift links for tests and grids renewed (#1142)
- Removing the docker folder (#1137)
- Introducing a tool for benchmarking AQUA code (#1057)
- Define AQUA NEMO healpix grids as a function of their ORCA source (#1113)

AQUA diagnostics complete list:
- Tropical Rainfall: Improve Paths in Live Demonstration Notebook  (#1157)
- Atm global mean: produce seasonal bias plots by default (#1140)
- Tropical Rainfall: Notebook for the Live Demonstration (#1112)
- Teleconnections: MJO Hovmoller plot introduced as notebook (#247)
- Tropical Rainfall: Reduce Redundancy in Conversion Functions (#1096)

## [v0.8.1]

Main changes are: 
1. Fixes following internal D340.7.3.3 and D340.7.1.4 review 

AQUA core complete list:
- Tco399-eORCA025 control, historical and scenario runs added to Lumi catalog (#1070)
- ESA-CCI-L4 dataset added for Lumi and Levante catalogs (#1090)
- Various fixes to the documentation (#1106)
- Fixer for dimensions is now available (#1050)

AQUA diagnostics complete list:
- Timeseries: units can be overridden in the configuration file (#1098)
- Tropical Rainfall: Fixing the Bug in the CLI (#1100)

## [v0.8]

Main changes are:
1. Support for Python 3.12
2. Update in the catalog for Levante and introduction of Leonardo
3. Multiple diagnostics improvement to fullfil D340.7.3.3 and D340.7.1.4

AQUA core complete list:
- LRA for ICON avg_sos and avg_tos (#1076)
- LRA for IFS-NEMO, IFS-FESOM, ICON added to Levante catalog (#1072)
- IFS-FESOM storyline +2K added to the Lumi catalog (#1059)
- Allowing for jinja-based replacemente in load_yaml (#1045) 
- Support for Python 3.12 (#1052)
- Extending pytests (#1053)
- More efficient use of `_retrieve_plain` for acessing sample data (#1048)
- Introducing the catalog structure for Leonardo HPC (#1049)
- Introducing an rsync script between LUMI and levante for grids (#1044)
- Introducing a basic jinja-based catalog entry generator (#853)
- Adapt NextGEMS sources and fixes to the final DestinE governance (#1008, #1035)
- Remove  NextGEMS cycle2 sources (#1008)
- Avoid GSVSource multiple class instantiation in dask mode (#1051)

AQUA diagnostics complete list:
- Teleconnections: refactor of the documentation (#1061)
- Tropical rainfall: Updating the Documentation and Notebooks (#1083)
- Performance indices: minor improvements with the inclusion of mask and area files (#1076)
- Timeseries: Seasonal Cycle and Gregory plots save netcdf files (#1079)
- Tropical rainfall: minor modifications to the CLI and fixes to changes in the wrapper introduced in PR #1063 (#1074)
- Tropical rainfall: adding daily variability and precipitation profiles to the cli (#1063)
- Teleconnections: bootstrap evaluation of concordance with reference dataset (#1026)
- SSH: Improvement of the CLI (#1024) 
- Tropical rainfall: adding metadata and comparison with era5 and imerg to the plots, re-binning of the histograms and buffering of the data (#1014)
- Timeseries: refactor of the documentation (#1031)
- Radiation: boxplot can accomodate custom variables (#933)
- Seaice: convert to module, add Extent maps (#803)
- Seaice: Implement seaice Volume timeseries and thickness maps (#1043)

## [v0.7.3]

Main changes are:
1. IFS-FESOM NextGEMS4 and storylines simulations available in the catalog
2. Vertical chunking for GSV intake access
3. FDB monthly average data access is available
4. kwargs parsing of reader arguments (e.g. allowing for zoom and ensemble support)

AQUA core complete list:
- Add kwargs parsing of reader arguments, passing them to intake to substitute parameters (#757)
- Remove `zoom` and use kwargs instead (#757)
- Enabling the memory monitoring and (optional) full performance monitoring in LRA (#1010)
- Adding IFS_9-FESOM_5 NextGEMS4 simulation on levante (#1009)
- Function to plot multiple maps is introduced as `plot_maps()` and documented (#866)
- Adding the IFS-FESOM storylines simulation (#848)
- `file_is_complete()` accounts also for the mindate attribute (#1007)
- Introducing a `yearmonth` timestyle to access FDB data on monthly average (#1001)
- Adding expected time calculation for weight generation (#701)
- Vertical chunking for GSV intake access (#1003)

AQUA diagnostics complete list:
- Timeseries: Various bugfix and improvements for cli and formula (#1013, #1016, #1022)

## [v0.7.2]

Main changes are:
1. `mtpr` is used for precipitation in all the catalog entries
2. LRA CLI support for parallel SLURM submission and other improvements
3. ICON production simulations available in the catalog
4. `detrend()` method is available in the `Reader` class
5. All the diagnostics have dask support in their CLI

AQUA core complete list:
- Fix LRA sources to allow incomplete times for different vars (#994)
- Distributed dask option for diagnostic CLIs and wrapper (#981)
- Added documentation for `plot_timeseries`, `plot_seasonalcycle` and `plot_single_map_diff` (#975)
- Minimum date fixer feature / ICON net fluxes fix (#958)
- Unified logging for all diagnostics (#931)
- A `detrend()` method is added to the Reader class (#919)
- LRA file handling improvements (#849, #972)
- Updating fixer for ERA5 monthly and hourly data on Levante (#937)
- GSV pin to 1.0.0 (#950)
- Adding ICON production simulations (#925)
- LRA CLI for parallel SLURM submission support a max number of concurrent jobs and avoid same job to run (#955, #990)
- Renaming of EC-mean output figures in cli push tool for aqua-web (#930)
- Renaming the `tprate` variable into `mtpr` in all fixes (#944)

AQUA diagnostic complete list:
- Tropical rainfall: enhancements of plotting and performance, files path correction (#997)
- Timeseries: seasonal cycle runs as a separate cli in aqua-analysis for performance speed-up (#982)
- Timeseries: seasonal cycle is added if reference data are not available in some timespan (#974)
- Tropical rainfall: Removing unnecessary printing during the CLI, optimazing the CLi for low and high-resolution data (#963)
- Timeseries: Grergory plot TOA limits are dynamically chosen (#959)
- SSH: technical improvements including removal of hardcoded loglevel and timespan definition. (#677)
- SSH: ready with new data governance and option to plot difference plots added. (#677)
- Atmosferic Global Mean: added mean bias for the entire year in seasonal bias function (#947)
- Tropical Cyclones: working with IFS-NEMO and ICON, includes retrieval of orography from file (#1071).

## [v0.7.1]

Main changes are:
1. Complete update of the timeseries diagnostic
2. LRA CLI for parallel SLURM submission
3. SSP370 production scenario for IFS-NEMO available in the catalog

AQUA core complete list:
- Plot timeseries is now a framework function (#907)
- Improve the automatic parsing of date range according to schema from fdb (#928)
- LRA CLI for parallel SLURM submission (#909)
- Added graphics function to plot data and difference between two datasets on the same map (#892)
- Add IFS-NEMO ssp370 scenario (#906)

AQUA diagnostics complete list:
- Teleconnections: comparison with obs is done automatically in diagnostic CLI (#924)
- Teleconnections: capability to find index file if already present (#926)
- Timeseries: save flag introduced to save to enable/disable saving of the timeseries (#934)
- Improve the automatic parsing of date range according to schema from fdb (#928)
- Updated output filenames for atmglobalmean diagnostic (#921)
- Added graphics function to plot data and difference between two datasets on the same map (#892)
- Implemented `pyproject.toml` for global_time_series diagnostic (#920).
- Implemented `pyproject.toml` for tropical_rainfall diagnostic (#850).
- Updating CLi for tropical_rainfall diagnostic (#815)
- LRA cli for parallel SLURM submission (#909)
- Timeseries: seasonal cycle is available for the global timeseries (#912)
- Timeseries: refactory of Gregory plot as a class, comparison with multiple models and observations (#910)
- Add IFS-NEMO ssp370 scenario (#906)
- Timeseries: complete refactory of the timeseries as a class, comparison with multiple models and observations (#907)
- Plot timeseries is now a framework function (#907)

## [v0.7]

Main changes are:
1. Multiple updates to the diagnostics, both scientific and graphical, to work with more recent GSV data
2. `mtpr` is now used instead of `tprate` for precipitation
2. Documentation has been reorganized and integrated

Complete list:
- New utility `add_pdf_metadata` to add metadata to a pdf file (#898)
- Experiments `a0gg` and `a0jp` added to the IFS-NEMO catalog, and removal of `historical-1990-dev-lowres` (#889)
- Updated notebooks to ensure consistency across different machines by using observational datasets, and included a demo of aqua components for Lumi (#868)
- Scripts for pushing figures and docs to aqua-web (#880)
- Fixed catalog for historical-1990-dev-lowres source (#888, #895)
- data_models src files are now in the aqua/data_models folder, with minor modifications (#884)
- Warning options based on the `loglevel` (#852)
- Timeseries: formula bugfix and annual plot only for complete years (#876)
- mtpr instead of tprate derived from tp (#828)
- eccodes 2.34.0 does not accomodate for AQUA step approach, pin to <2.34.0 (#873)
- Bugfix of the `aqua-analysis` wrapper, now can work teleconnections on atmospheric and oceanic variables 
and the default path is an absolute one (#859, #862)
- Ocean3D: many fixes and adaptations to new data governance (#776)
- Bugfix of the `aqua-analysis` wrapper, now can work teleconnections on atmospheric and oceanic variables (#859)
- Radiation: adaptation to new data governance and many improvements (#727)
- Seaice: Sea ice extent has now seasonal cycle (#797)
- Fixing the paths in `cli/lumi-install/lumi_install.sh` (#856).
- Refactor of the documentation (#842, #871)
- The drop warning in `aqua/gsv/intake_gsv.py` (#844)
- Tropical cyclones diagnostic: working with new data governance (includes possibility to retrieve orography from file (#816)

## [v0.6.3]

Complete list:
- Setting last date for NaN fix for IFS-NEMO/IFS-FESOM to 1999-10-01 and cleaner merge of parent fixes (#819)
- Hotfix to set `intake==0.7.0` as default (#841)
- Timeseries: can add annual std and now default uncertainty is 2 std (#830)
- `retrieve_plain()` method now set off startdate and enddate (#829)
- Complete restructure of fixer to make use of `fixer_name`: set a default for each model and a `False` to disable it (#746)
- Added `center_time` option in the `timmean()` method to save the time coordinate in the middle of the time interval and create a Timmean module and related TimmeanMixin class (#811)
- Fixer to rename coordinates available (#822)
- Fixing new pandas timedelta definition: replacing H with h in all FDB catalog (#786)
- Change environment name from `aqua_common` to `aqua`(#805)
- Adding a run test label to trigger CI (#826)
- Tropical_rainfall: improve organization and maintainability, introducing nested classes (#814)
- Revisiting CERES fixes (#833)
- Timeseries: add bands for observation in Gregory plots (#837)

## [v0.6.2]

Complete list:
- Global time series plot annual and monthly timeseries together, improved Gregory plot (#809)
- Teleconnection can now take a time range as input and ylim in the index plot function (#799)
- LRA to use `auto` final time and `exclude_incomplete` (#791)
- Hotfix for v0.12.0 of the GSV_interface related to valid_time (#788)
- Global time series adapted to new data governance (#785)
- AtmoGlobalMean diagnostic improvements and adaptation to new data governance (#745 #789 #807 #812)
- Sea-ice diagnostic adapted to new data governance (#790)
- Implement a fix setting to NaN the data of the first step in each month (for IFS historical-1990) (#776)

## [v0.6.1]

Complete list:
- Teleconnection improvement to accept different variable names for ENSO (avg_tos instead of sst) (#778)
- ERA5 fixes compatible with new data governance (#772)
- Update the LRA generator (removing aggregation and improving) filecheck and fix entries for historical-1990-dev-lowres (#772)
- Updates of ECmean to work with production experiments (#773, #780)
- Automatic data start and end dates for FDB sources (#762)

## [v0.6]

Main changes are:
1. Inclusion in the catalog of the historical-1990 production simulations from IFS-NEMO and IFS-FESOM.
2. New fixes that targets the DestinE updated Data Governance

Complete list:
- IFS-FESOM historical-1990-dev-lowres with new data governance added to the catalog (#770)
- AtmoGlobalMean diagnostic improvements (#722)
- Teleconnections diagnostic improvements (#722)
- Read only one level for retrieving 3D array metadata, select single level for retrieve (#713)
- IFS-FESOM historical-1990-dev-lowres with new data governance added to the catalog
- Fix mismatch between var argument and variables specified in catalog for FDB (#761)
- Compact catalogs using yaml override syntax (#752)
- Fix loading source grid file before smmregrid weight generation (#756)

## [v0.5.2-beta]

Complete list:
-  A new fdb container is used to generate the correct AQUA container

## [v0.5.2-alpha]

Main changes are:
1. Coupled models IFS-NEMO and IFS-FESOM are now supported
2. Accessor to use functions and reader methods as if they were methods of xarray objects, see [notebook](https://github.com/DestinE-Climate-DT/AQUA/blob/main/notebooks/reader/accessor.ipynb)
3. Preliminary provenance information is now available in the history attribute of the output files
4. AQUA analysis wrapper is parallelized
5. A levelist can be provided in FDB sources, this will greatly speed up the data retrieve

Complete list:
- Fix reading only one sample variable and avoid _bnds variables (#743)
- Allow correct masked regridding after level selection. Add level selection also for not-FDB sources (#741)
- Read only one level for retrieving 3D array metadata, select specific levels for FDB retrieve (#713)
- Defining catalog entry for coupled models IFS-NEMO and IFS-FESOM (#720)
- Change fixer_name to fixer_name (#703)
- Reorganization of logging calls (#700)
- Accessor to use functions and reader methods as if they were methods of xarray objects (#716)
- Suggestions are printed if a model/exp/source is not found while inspecting the catalog (#721)
- Improvements in the single map plot function (#717)
- Minor metadata fixes (logger newline and keep "GRIB_" in attrs) (#715)
- LRA fix now correctly aggregating monthly data to yearly when a full year is available (#696)
- History update and refinement creating preliminary provenance information (plus AQUA emoji!) (#676)
- OPA lra compatible with no regrid.yaml (#692)
- Introducing fixer definitions not model/exp/source dependents to be specified at the metadata level (#681)
- AQUA analysis wrapper is parallelized and output folder is restructured (#684, #725)

## [v0.5.1]

Main changes are:
1. A new `Reader` method `info()` is available to print the catalog information
2. Grids are now stored online and a tool to deploy them on the `cli` folder is available

Complete list:
- Fix attributes of DataArrays read from FDB (#686)
- Reader.info() method to print the catalog information (#683)
- Simpler reader init() by reorganizing the calls to areas and regrid weights configuration and loading (#682)
- Optional autosearch for vert_coord (#682)
- plot_single_map adapted to different coordinate names and bugfixes (#680)
- Sea ice volume datasets for the Northern Hemisphere (PIOMAS) and the Southern Hemisphere (GIOMAS) (#598)
- Possibility of defining the regrid method from the grid definition (#678)
- Grids stored online and tool to deploy them on cli folder (#675)
- Global time series diagnostic improvements (#637)
- Teleconnections diagnostic improvements (#672)

## [v0.5]

Main changes are:
1. Refactor of the Reader() interface with less options at the init() level
2. Grids are now defined with the source metadata and not in a machine-dependent file
3. CLI wrapper is available to run all diagnostics in a single call
4. Refactoring of the streaming emulator with equal treatment for FDB or file sources

Complete list:
- Controlling the loglevel of the GSV interface (#665)
- Fix wrong fdb source (#657)
- Adding sample files and tests for NEMO 2D and 3D grids (#652)
- tprate not derived from tp for GSV sources (#653)
- Simplify reader init and retrieve providing less argument in initialization (#620)
- var='paramid' can be used to select variables in the retrieve method (#648)
- configdir is not searched based on util file position in the repo (#636)
- Cleaner mask treatment (Revision of mask structure in the reader #617)
- Fldmean fix if only one dimension is present for area selection (#640)
- Adding higher frequency ERA5 data on Levante and Lumi (#628)
- regrid.yaml files are removed, grid infos are now in the catalog metadata (#520, #622, #643)
- Load all available variables in FDB xarray/dask access (#619)
- Lint standard and enforced in CI (#616)
- Reader init split with methods (#523)
- Single map plot utility to be used by all diagnostics (#594)
- Script for automatic generation of Fdb catalog entries (IFS only) (#572)
- Fix loading of singularity mounting /projappl (#612)
- CLI wrapper parser (#599)
- Refactoring of streaming emulator (#593)
- Radiation CLI and diagnostic refinement (#537)
- Ocean3D CLI and diagnostic refinement (#578)
- AtmGlobalMean CLI and diagnostic refinement (#587)
- Tropical cyclones CLI refinements and TC module (#568, #645)
- Removing OPA, OPAgenerator and related tests from the AQUA (Remove OPA from AQUA #586)
- Renaming the experiments according to the DE340 AQUA syntax (Including dev-control-1990 in the source and rename the experiment according to DE340 scheme #556, #614, #618)
- Teleconnections diagnostic improvements (#571, #574, #576, #581, #592, #623)

## [v0.4]

Main changes are:
1. Update to all the diagnostics CLI
2. Refactor of the regridder so that `regrid.yaml`` is grid-based and not experiment-based
3. Xarray access to FDB sources
4. Refactor of the fixer so that merge/replace/default options are available
5. Remove of the `aqua` environment in favour of the `aqua_common` one. 

Complete list:
- Introduced color scheme for aqua logging (#567)
- CLI for sea diagnostic (#549)
- Add CLI for SSH diagnostic and some bug fixes (#540)
- Fix SSH diagnostic to be compatible with lates AQUA version (#538) 
- Helper function to identify vertical coordinates in a dataset (#552)
- Orography for tempest extremes TCs detection and update TCs CLI (Orography threshold included and CLI update #404)
- Improvement of performance indices CLI (Update of ECmean CLI #528)
- Fix to allow reading a list of multiple variables from FDB (#545)
- Further improvement of function to inspect the catalog (#533)
- Custom exceptions for AQUA (#518)
- Speed up of the `retrieve_plain` method (#524)
- Update documention for adding new data and setting up the container (Increase documentation coverage #519)
- CLI wrapper for the state-of-the-art diagnostics analysis (#517, #527, #525, #530, #534, #536, #539, #548, #549, #559)
- Refactor the regrid.yaml as grid-based instead of experiment-based (#291)
- aqua_common environment simplified and updated (#498)
- Update available variables in FDB catalogs on lumi (#514)
- Solve reversed latitudes bug for fixed data (#510)
- Switch to legacy eccodes tables based on intake source metadata (#493)
- Add GPM IMERG precipitation data to the catalog on levante (#505)
- Fix ocean3d diagnostic colorbars not being symmetric when missing values are present (#504) 
- FDB NEMO test access to data (#488)
- Xarray dask access to FDB (#476)
- Issue a warning when multiple gribcodes are associated to the same shortname (Cases for multiple eccodes grib codes #483)
- Allowing fixer to overwrite or merge default configuration (Increasing flexibiity of the fixer allowing for merge, replace and default options #480)
- Add new tests (Increase testing #250)
- Global time series diagnostic setup for multiple variables CLI (#474)
- Option to avoid incomplete chunk when averagin with timmean (Introduce check for chunk completeness in timmean() #466)
- Simplification of Fixer() workflow, more methods and less redundancy (Functionize fixer #478)
- Remove the `aqua` environment file, only `aqua_common` is left (#482)

## [v0.3]

Main changes are:
1. Fixer moved at `Reader()` level
2. Area selection available in `fldmean()` method
3. FDB/GSV access for IFS-NEMO development simulations
4. Configuration file `config-aqua.yaml` replaces `config.yaml`

Complete list:
- Templates in configuration yaml files (#469)
- Bug fixes for FDB access options (#463, #462)
- Add observational catalogs on Lumi (Update Lumi catalog #454)
- Automatic finding of cdo (#456)
- Area is fixed if data are fixed (Fixer applied to grid areas #442)
- Tests missing failure fix (Fix #436 CI workflow passes even if some tests fail #452)
- FDB/GSV access to IFS control and historical simulations (#434, #458)
- Climatology support restored in the Reader (Fix for climatology #445)
- Improvement function to inspect the catalog (Inspect_catalog improvement #446)
- Minor improvements of the gribber (Fix gribber fdb #427)
- Allow the LRA generator to work with generators and so with FDB (LRA from fdb on mafalda #430)
- Fixes only on selected variables (Fixer updates #428)
- Complete revision of the FDB/GSV access, allowing to access also recent experiments using variable step (#343)
- Teleconnections diagnostic adapted to new code improvements (Teleconnections Dev branch update #424, #465)
- Add support for area selection with fldmean (Fldmean box selection #409)
- Environment simplified, dependencies are now mostly on the pyproject file (A simpler environment.yml #286)
- Intake esm functionality added back (Fix intake-esm #287)
- Intake esm tests (Test also intake-esm #335)
- Yaml dependencies removed (Logger and yaml issues in util.py #334)
- Log history working for iterators as well (Logger and yaml issues in util.py #334)
- Util refactor (Utility refactor #405)
- Fixer at reader level (Fixes at Reader level #244)
- Uniform timmean (Uniform time after timmean and add option for time_bnds #419)
- FDB tests added (Add FDB 5.11, a local FDB with some test data #280, #432)
- Refactor of unit conversion and non-metpy cases (Flexible unit fix from YAML file #416)
- Refactor of the config file definition (Refactor of the configuration search #417)

## [v0.2.1]

- Add development control-1950 and historical-1990 experiments to the LRA (LRA for control-1950 and historical-1990 on Levante from v0.2 #455)

## [v0.2]

- Improve the LRA generator and worklow CLI (Streaming for the LRA #289)
- AQUA new common environment installation tool for LUMI added (#413)
- Added a bash script "load_aqua_lumi.sh" to load aqua environment in LUMI with containers (Adding an AQUA singularity container for LUMI #418)

## [v0.2-beta]

This is the `AQUA` version part of the Deliverable D340.7.1.2. 

- SSH diagnostic improvements (Linting SSH diagnostics #377, SSH diag: PDF file name changed #388)
- Timmean fix to uniform time axis (Fix for timmean() to uniform output time axis #381)
- New tests trigger routine (Tests trigger with label #385)
- Fix for tco1279 and FESOM (fix for masked tco1279 #390, psu fix for salinity #383)
- ECmean improvements (various improvement for ecmean #392)
- Seaice diagnostic improvements (Deliverable340.7.1.2 fix seaice #389, Linting Seaice diagnostics #376)
- Teleconnections diagnostic graphics module enhanced and various improvements (Teleconnections corrections for D340.7.1.2 #379, Fix import in teleconnections notebooks #395, Teleconnections fix docs #408)
- Tropical cyclones linting of the diagnostic (Linting tropical cyclones diagnostics #380, Improved plotting functions for tropical cyclones #391)
- Ocean diagnostics restructured in a single folder, sharing common functions and other improvements (Linting+Fixes Ocean diagnostics #374, Adding units for MLD plot in ocean3d package #406)
- Documentation fixes (Documentation fixes after review #403)
- Atmglobalmean and radiation diagnostic improvements (Atmglobalmean fix #371)
- MSWEP fixer bugfix (Change MSWEP datamodel #397, fixing of mswep #401)

## [v0.2-alpha]

This is the `AQUA` version that will be part of the Deliverable D340.7.1.2, sent to internal review. This is mostly done by the inclusion of twelve diagnostics within the AQUA framework

- Added teleconnections diagnostic (#308, #309, #318, #333, #352)
- Added tropical cyclones diagnostic (#310, #345)
- Added performance indices diagnostic based on ECmean tool (#57, #327) 
- Added sea ice diagnostic (#353, #368)
- Added global timeseries diagnostic (#358, #359)
- Added radiation analysis diagnostic (#301, #360)
- Added global mean bias diagnostic (#285, #371)
- Added SSH variability diagnostic (#367, #369)
- Added tropical rainfall diagnostic (#314)
- Added Ocean circulation diagnostic (#295)
- Added global ocean diagnosc (#164)
- Added global mean timeseries (#268)
- Multiple fixes in the Reader (#316, #324, #334)
- Avoid time duplicated in the Reader (#357)
- Enabling autodoc for diagnostics (#330)
- Data access improvement on Levante, including new datasets (#332, #355, #321)
- Added a common environment file (#363)
- Support for Lumi installation (#315)
- Added the `changelog` file

### Changed

- Dummy diagnostic is now in the `dummy` folder (previously was `dummy-diagnostic`)
- Tests and code is now working with python>=3.9 (previously python 3.11 was excluded)

## [v0.1-beta]

This is the `AQUA` version that will be part of the Deliverable D340.7.1.1.
This is mostly built on the `AQUA` `Reader` class which support for climate model data interpolation, spatial and temporal aggregation and conversion for a common GRIB-like data format.


- Low resolution archive documentation
- Fixed a bug in the `Gribber` class that was not reading the correct yaml catalog file

## v0.1-alpha

This is the AQUA pre-release to be sent to internal reviewers. 
Documentations is completed and notebooks are working.

[unreleased]: https://github.com/DestinE-Climate-DT/AQUA/compare/v0.14.0...HEAD
[v0.14.0]: https://github.com/DestinE-Climate-DT/AQUA/compare/v0.13.1...v0.14.0
[v0.13.1]: https://github.com/DestinE-Climate-DT/AQUA/compare/v0.13.0...v0.13.1
[v0.13.0]: https://github.com/DestinE-Climate-DT/AQUA/compare/v0.13-beta...v0.13.0
[v0.13-beta]: https://github.com/DestinE-Climate-DT/AQUA/compare/v0.13-alpha...v0.13-beta
[v0.13-alpha]: https://github.com/DestinE-Climate-DT/AQUA/compare/v0.12.2...v0.13-alpha
[v0.12.2]: https://github.com/DestinE-Climate-DT/AQUA/compare/v0.12.1...v0.12.2
[v0.12.1]: https://github.com/DestinE-Climate-DT/AQUA/compare/v0.12...v0.12.1
[v0.12]: https://github.com/DestinE-Climate-DT/AQUA/compare/v0.11.3...v0.12
[v0.11.3]: https://github.com/DestinE-Climate-DT/AQUA/compare/v0.11.2...v0.11.3
[v0.11.2]: https://github.com/DestinE-Climate-DT/AQUA/compare/v0.11.1...v0.11.2
[v0.11.1]: https://github.com/DestinE-Climate-DT/AQUA/compare/v0.11...v0.11.1
[v0.11]: https://github.com/DestinE-Climate-DT/AQUA/compare/v0.10.3...v0.11
[v0.10.3]:https://github.com/DestinE-Climate-DT/AQUA/compare/v0.10.2...v0.10.3
[v0.10.2]: https://github.com/DestinE-Climate-DT/AQUA/compare/v0.10.1...v0.10.2
[v0.10.1]: https://github.com/DestinE-Climate-DT/AQUA/compare/v0.10...v0.10.1
[v0.10]: https://github.com/DestinE-Climate-DT/AQUA/compare/v0.9.2...v0.10
[v0.9.2]: https://github.com/DestinE-Climate-DT/AQUA/compare/v0.9.1...v0.9.2
[v0.9.1]: https://github.com/DestinE-Climate-DT/AQUA/compare/v0.9...v0.9.1
[v0.9]: https://github.com/DestinE-Climate-DT/AQUA/compare/v0.8.2...v0.9
[v0.8.2]: https://github.com/DestinE-Climate-DT/AQUA/compare/v0.8.1...v0.8.2
[v0.8.1]: https://github.com/DestinE-Climate-DT/AQUA/compare/v0.8...v0.8.1
[v0.8]: https://github.com/DestinE-Climate-DT/AQUA/compare/v0.7.3...v0.8
[v0.7.3]: https://github.com/DestinE-Climate-DT/AQUA/compare/v0.7.2...v0.7.3
[v0.7.2]: https://github.com/DestinE-Climate-DT/AQUA/compare/v0.7.1...v0.7.2
[v0.7.1]: https://github.com/DestinE-Climate-DT/AQUA/compare/v0.7...v0.7.1
[v0.7]: https://github.com/DestinE-Climate-DT/AQUA/compare/v0.6.3...v0.7
[v0.6.3]: https://github.com/DestinE-Climate-DT/AQUA/compare/v0.6.2...v0.6.3
[v0.6.2]: https://github.com/DestinE-Climate-DT/AQUA/compare/v0.6.1...v0.6.2
[v0.6.1]: https://github.com/DestinE-Climate-DT/AQUA/compare/v0.6...v0.6.1
[v0.6]: https://github.com/DestinE-Climate-DT/AQUA/compare/v0.5.2-beta...v0.6
[v0.5.2-beta]: https://github.com/DestinE-Climate-DT/AQUA/compare/v0.5.2-alpha...v0.5.2-beta
[v0.5.2-alpha]: https://github.com/DestinE-Climate-DT/AQUA/compare/v0.5.1...v0.5.2-alpha
[v0.5.1]: https://github.com/DestinE-Climate-DT/AQUA/compare/v0.5...v0.5.1
[v0.5]: https://github.com/DestinE-Climate-DT/AQUA/compare/v0.4...v0.5
[v0.4]: https://github.com/DestinE-Climate-DT/AQUA/compare/v0.3...v0.4
[v0.3]: https://github.com/DestinE-Climate-DT/AQUA/compare/v0.2.1...v0.3
[v0.2.1]: https://github.com/DestinE-Climate-DT/AQUA/compare/v0.2...v0.2.1
[v0.2]: https://github.com/DestinE-Climate-DT/AQUA/compare/v0.2-beta...v0.2
[v0.2-beta]: https://github.com/DestinE-Climate-DT/AQUA/compare/v0.2-alpha...v0.2-beta
[v0.2-alpha]: https://github.com/DestinE-Climate-DT/AQUA/compare/v0.1-beta...v0.2-alpha
[v0.1-beta]: https://github.com/DestinE-Climate-DT/AQUA/compare/v0.1-alpha...v0.1-beta<|MERGE_RESOLUTION|>--- conflicted
+++ resolved
@@ -11,11 +11,8 @@
 - `aqua.slurm` has been removed.
 
 AQUA core complete list:
-<<<<<<< HEAD
 - Integration of HEALPix data with `plot_single_map()` (#1897)
-=======
 - Polytope support (#1893)
->>>>>>> 68f56ab7
 - Additional stats for LRA and other refinements (#1886) 
 - New OutputSaver class (#1837)
 - Introduce a `Timstat()` module independent from the `Reader()` (#1832)
