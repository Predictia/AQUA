--- conflicted
+++ resolved
@@ -28,11 +28,8 @@
 - Multiple updates to allow for AQUA open source, including Dockerfiles, actions, dependencies and containers (#1574)
 
 AQUA diagnostics complete list:
-<<<<<<< HEAD
 - Diagnostic core: A common function to load the diagnostic config file is provided (#1750)
-=======
 - Global bias: add test (#1675)
->>>>>>> 607a8bd1
 - Diagnostic core: Add additional command-line arguments for configuration and processing options (#1745)
 - Global bias: Handling plev and using scientific notation in contour plots (#1649)
 - Ecmean: Fix net surface radiative flux and wind stresses in ecmean (#1696)
