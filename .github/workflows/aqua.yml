name: AQUA tests

on:
  push:
    branches: [ main ]
  pull_request:
    branches: [ main ]
  workflow_dispatch:
  schedule:
    - cron: "0 3 * * 1" # run every Monday night at 3AM UTC

permissions:
  contents: read

defaults:
  run:
    # NOTE: We must take care with the shell value here. We have steps
    #       with mutiline YAML strings. 
    #       These get converted into shell scripts.
    #       If execute as ``bash -l fail_first_command.sh``
    #       then it would fail the first command but run the second
    #       command. The default value in GitHub is ``--noprofile --norc -eo pipefail``.
    #       https://docs.github.com/en/actions/using-workflows/workflow-syntax-for-github-actions#jobsjob_idstepsshell
    #       We removed the noprofile and norc so we have pytest set by Conda in our PATH.
    # NOTE2: login should be kept becuse the action micromamba/setup-micromamba
    #        writes the environment activation script in the .bashrc file.
    shell: bash -l -eo pipefail {0}
jobs:
  aqua_test:
    # NOTE: this option can be uncommented to run the job only when
    #       a pull request contains a label with the name "Run Tests" or "Ready to Merge".
    if: contains(github.event.pull_request.labels.*.name, 'run tests') || contains(github.event.pull_request.labels.*.name, 'ready to merge')
    env:
      # You can disable coverage by changing this to false. You can
      # also add other Python versions to the matrix, pinning the
      # coverage job to be executed only on certain versions.
      COVERAGE_ENABLED: ${{ matrix.python-version == '3.12' }}
      DEBIAN_FRONTEND: noninteractive
      GRID_DEFINITION_PATH: /tmp
      # This is needed for the FDB tests.
      FDB5_CONFIG_FILE: /app/etc/fdb/config.yaml
    runs-on: ubuntu-latest
    # This option applies to the individual job of a matrix.
    continue-on-error: false
    container:
      # To run FDB tests we need to use a Docker image with FDB installed.
      image: ghcr.io/destine-climate-dt/ubuntu22.04-fdb-aqua:ubuntu-docker
      credentials:
        username: ${{ secrets.DOCKER_USERNAME }}
        password: ${{ secrets.DOCKER_PASSWORD }}
      options: --user root
    permissions:
      contents: read
      issues: write
      pull-requests: write
    strategy:
      # This option applies to all jobs in the matrix.
      # If true, the entire matrix will stop running when one of the jobs fails.
      fail-fast: false
      matrix:
        python-version: ["3.12"]
    steps:
      - name: Checkout code
        uses: actions/checkout@v4
        with:
          path: AQUA
      # The FDB docker image does not have git and other dependencies
      - name: Install GH Actions dependencies
        run: |
          # Ubuntu dependencies (Git, curl, ...)
          apt-get update && \
            apt-get install -y \
              cargo \
              curl \
              git \
              rustc
      - name: Checkout Climate-DT-catalog repository
        uses: actions/checkout@v4
        with:
          repository: DestinE-Climate-DT/Climate-DT-catalog
          token: github_pat_${{ secrets.CLIMATEDT_TOKEN }}
          path: Climate-DT-catalog 
      - name: Clone GitLab data-portfolio repository
        run: |
          git clone https://oauth2:${{ secrets.BSC_GITLAB }}@earth.bsc.es/gitlab/digital-twins/de_340-2/data-portfolio data-portfolio
      - name: List Workspace Contents
        run: |
          echo "Current Directory: $PWD"
          ls -l
      # Using GH Action https://github.com/marketplace/actions/cargo-install
      # as it caches the binary installation (the official cargo is tailored for
      # building Rust applications, this one is for installing tools with Cargo).
      - name: Install htmlq
        if: ${{ env.COVERAGE_ENABLED }}
        uses: baptiste0928/cargo-install@v3.1.1
        with:
          crate: htmlq
          cache-key: cargo-coverage
      - name: Set up Micromamba
        uses: mamba-org/setup-micromamba@v2
        with:
          micromamba-version: 'latest'
          environment-file: AQUA/environment.yml 
          environment-name: aqua
          cache-downloads: true
          cache-environment: false
          condarc: |
            channels:
              - conda-forge
          create-args: >-
            python=${{ matrix.python-version }}
      - name: List Pip packages
        run: |
          pip freeze
      - name: Install Flake8
        run: |
          python -m pip install flake8
      - name: Lint with flake8
        run: |
          # stop the build if there are Python syntax errors or undefined names
          flake8 . --count --select=E9,F63,F7,F82 --show-source --statistics
          # exit-zero treats all errors as warnings. The GitHub editor is 127 chars wide
          flake8 . --count --exit-zero --max-complexity=10 --max-line-length=127 --statistics --exclude=__init__.py
      - name: Download and set up tests
        run: |
          cd AQUA
          ./download_data_for_tests.sh
          ./tests/teleconnections/download_data_for_tests.sh
      - name: Set up FDB
        run: |
          export
          # FDB for GSV
          rm -rf /app/
          ls -l *
          cp -r ./AQUA/AQUA_tests/fdb/ /app/
          cat /app/etc/fdb/config.yaml
          mkdir -pv /app/localroot/
          cd /app/
          fdb-write sample_test_data.grib
          fdb-write sample_test_data_d1.grib
          ls -l /app/localroot
          # The fdb-list command is a good smoke test.
          fdb-list class=ea,expver=0001
          # But the fdb-read using a request is more like what pyfdb does.
          # When it fails, the test.grib file will have 0 (zero) messages.
          fdb-read sample_test_data_fdb_request test.grib
          grib_dump test.grib
      - name: Set up AQUA
        run: |
          # Initialize the AQUA catalog in the $HOME/.aqua folder
          aqua -vv install github
          # Add the ci/cd catalog
          aqua -vv add ci
          # Double check the catalogs
          aqua -vv list
      - name: Run tests
        # NOTE: We could gain a few seconds in the build, if needed,
        #       by running with coverage in only one matrix job run.
        # NOTE2: following issue #436 we are running the tests with the default
        #        shell and not with the micromamba shell.
        run: |
          # Produce the HTML report. Defaults to writing in htmlcov/index.html.
          cd AQUA
<<<<<<< HEAD
          pytest --cov=aqua --cov-report=html --cov-report=xml --cov-branch -m "aqua or slow or gsv or graphics or catgen or timeseries or ecmean"
=======
          pytest --cov=aqua --cov-report=html --cov-report=xml --cov-branch -m "aqua or slow or gsv or graphics or catgen or timeseries or teleconnections"
>>>>>>> 7e081414
      - name: Processing coverage
        run: |
          if [[ ${COVERAGE_ENABLED} ]]; then
            cd AQUA
            # Extract the top header of the pytest HTML report.
            # Passes the HTML through htmlq, extracting the first H1 displayed.
            # Uses tr to delete breaklines and squeeze-repeats blank spaces,
            # saving space - this is used for an HTTP REST request to GitHub API.
            COV_HEADER=$(cat htmlcov/index.html | htmlq --pretty 'header > div > h1:first-of-type' | tr -d '\n' | tr -s ' ')
            
            # Extract the table of the pytest HTML report.
            # Passes the HTML through htmlq, extracting the table element.
            # Uses tr to delete breaklines and squeeze-repeats blank spaces.
            # Then calls sed with an expression that replaces the HTML a
            # elements by only its text.
            COV_TABLE=$(cat htmlcov/index.html | htmlq --pretty 'table' | tr -d '\n' | tr -s ' ' | sed 's|<a[^>]*>\([^<]*\)</a>|\1|g')

            # Produce an simplified HTML report.
            echo "${COV_HEADER}${COV_TABLE}" > coverage.html

            # Now simply use pandoc to convert HTML to Markdown.
            pandoc --from html --to 'markdown_strict+pipe_tables' coverage.html -o coverage.md

            # Append the missing lines, using pycobertura (which was used previously,
            # but replaced by pandoc/htmlq due to missing branch coverage info
            # https://github.com/aconrad/pycobertura/issues/167
            pycobertura show coverage.xml --format markdown --source aqua | awk -F"|" '{print "|" $2 "|" $6 "|"}' > missing.md
          
            echo -en '\n\n## Missing Lines\n\n' >> coverage.md

            cat missing.md >> coverage.md
          fi
      - name: Publish coverage reports (stdout)
        # Publish the coverage reports in only one matrix job run.
        # Only run if **NOT** running in a pull request (see step below).
        if: ${{ github.event_name != 'pull_request' && env.COVERAGE_ENABLED }}
        run: |
          cat AQUA/coverage.md
      - name: Publish coverage reports (bot)
        # Publish the coverage reports in only one matrix job run.
        # Only run if running in a pull request.
        # See for more: https://docs.github.com/en/actions/using-workflows/workflow-syntax-for-github-actions#example-using-contexts
        if: ${{ github.event_name == 'pull_request' && env.COVERAGE_ENABLED }}
        # Comment on an issue or pull request using GH Actions tooling:
        # https://github.com/actions/github-script#comment-on-an-issue
        uses: actions/github-script@v7
        id: coverage-report
        with:
          github-token: ${{secrets.GITHUB_TOKEN}}
          # Based on: https://github.com/actions/github-script/blob/060d68304cc19ea84d828af10e34b9c6ca7bdb31/.github/workflows/pull-request-test.yml
          script: |
            // Get the existing comments.
            const {data: comments} = await github.rest.issues.listComments({
              owner: context.repo.owner,
              repo: context.repo.repo,
              issue_number: context.payload.number,
            })

            // Find any comment already made by the bot.
            const botComment = comments.find(comment => comment.user.id === 41898282)
            const fs = require("fs").promises
            let commentBody = await fs.readFile("AQUA/coverage.md", "utf8")
            // Replace _ by \_ since it is Markdown. Pandoc already adds it,
            // but pycobertura does not adds it. Thus the negative lookahead
            // ignoring already escaped underscores.
            commentBody = `${commentBody}`.replace(/_(?<!\\_)/g, '\\_')

            if (botComment) {
              console.log(`Updating comment in ${context.repo.owner}/${context.repo.repo}, comment ID: ${botComment.id}`)
              await github.rest.issues.updateComment({
                owner: context.repo.owner,
                repo: context.repo.repo,
                comment_id: botComment.id,
                body: commentBody
              })
            } else {
              console.log(`Creating comment in ${context.repo.owner}/${context.repo.repo}`)
              await github.rest.issues.createComment({
                owner: context.repo.owner,
                repo: context.repo.repo,
                issue_number: context.issue.number,
                body: commentBody
              })
            }<|MERGE_RESOLUTION|>--- conflicted
+++ resolved
@@ -161,11 +161,7 @@
         run: |
           # Produce the HTML report. Defaults to writing in htmlcov/index.html.
           cd AQUA
-<<<<<<< HEAD
-          pytest --cov=aqua --cov-report=html --cov-report=xml --cov-branch -m "aqua or slow or gsv or graphics or catgen or timeseries or ecmean"
-=======
-          pytest --cov=aqua --cov-report=html --cov-report=xml --cov-branch -m "aqua or slow or gsv or graphics or catgen or timeseries or teleconnections"
->>>>>>> 7e081414
+          pytest --cov=aqua --cov-report=html --cov-report=xml --cov-branch -m "aqua or slow or gsv or graphics or catgen or timeseries or ecmean or teleconnections"
       - name: Processing coverage
         run: |
           if [[ ${COVERAGE_ENABLED} ]]; then
