name: AQUA tests

on:
  push:
    branches: [ main ]
  pull_request:
    branches: [ main ]
  workflow_dispatch:
  schedule:
    - cron: "0 3 * * 1" # run every Monday night at 3AM UTC

permissions:
  contents: read

defaults:
  run:
    # NOTE: We must take care with the shell value here. We have steps
    #       with mutiline YAML strings. 
    #       These get converted into shell scripts.
    #       If execute as ``bash -l fail_first_command.sh``
    #       then it would fail the first command but run the second
    #       command. The default value in GitHub is ``--noprofile --norc -eo pipefail``.
    #       https://docs.github.com/en/actions/using-workflows/workflow-syntax-for-github-actions#jobsjob_idstepsshell
    #       We removed the noprofile and norc so we have pytest set by Conda in our PATH.
    # NOTE2: login should be kept becuse the action micromamba/setup-micromamba
    #        writes the environment activation script in the .bashrc file.
    shell: bash -l -eo pipefail {0}
jobs:
  aqua_test:
    # NOTE: this option can be uncommented to run the job only when
    #       a pull request contains a label with the name "Run Tests" or "Ready to Merge".
    if: contains(github.event.pull_request.labels.*.name, 'run tests') || contains(github.event.pull_request.labels.*.name, 'ready to merge')
    env:
      # You can disable coverage by changing this to false. You can
      # also add other Python versions to the matrix, pinning the
      # coverage job to be executed only on certain versions.
      COVERAGE_ENABLED: ${{ matrix.python-version == '3.12' }}
      DEBIAN_FRONTEND: noninteractive
      GRID_DEFINITION_PATH: /tmp
      # This is needed for the FDB tests.
      FDB5_CONFIG_FILE: /app/etc/fdb/config.yaml
<<<<<<< HEAD
=======
      # This is needed to avoid FDB errors with ClimateDT specific keys.
      # METKIT_RAW_PARAM: 1
>>>>>>> c863c637
    runs-on: ubuntu-latest
    # This option applies to the individual job of a matrix.
    continue-on-error: false
    container:
      # To run FDB tests we need to use a Docker image with FDB installed.
      image: ghcr.io/destine-climate-dt/ubuntu24.04-fdb5.14-eccodes2.39.2-aqua:docker24.04_updated
<<<<<<< HEAD
=======
      # image: ghcr.io/destine-climate-dt/ubuntu22.04-fdb-aqua:ubuntu-docker
>>>>>>> c863c637
      credentials:
        username: ${{ secrets.DOCKER_USERNAME }}
        password: ${{ secrets.DOCKER_PASSWORD }}
      options: --user root
    permissions:
      contents: read
      issues: write
      pull-requests: write
    strategy:
      # This option applies to all jobs in the matrix.
      # If true, the entire matrix will stop running when one of the jobs fails.
      fail-fast: false
      matrix:
        python-version: ["3.12"]
    steps:
      - name: Checkout code
        uses: actions/checkout@v4
        with:
          path: AQUA
      # The FDB docker image does not have git and other dependencies
      - name: Install GH Actions dependencies
        run: |
          # Ubuntu dependencies (Git, curl, ...)
          apt-get update && \
            apt-get install -y \
              cargo \
              curl \
              git \
              rustc
      - name: Checkout Climate-DT-catalog repository
        uses: actions/checkout@v4
        with:
          repository: DestinE-Climate-DT/Climate-DT-catalog
          token: github_pat_${{ secrets.CLIMATEDT_TOKEN }}
          path: Climate-DT-catalog 
      - name: Clone GitLab data-portfolio repository
        run: |
          git clone https://oauth2:${{ secrets.BSC_GITLAB }}@earth.bsc.es/gitlab/digital-twins/de_340-2/data-portfolio data-portfolio
      - name: List Workspace Contents
        run: |
          echo "Current Directory: $PWD"
          ls -l
      # Using GH Action https://github.com/marketplace/actions/cargo-install
      # as it caches the binary installation (the official cargo is tailored for
      # building Rust applications, this one is for installing tools with Cargo).
      - name: Install htmlq
        if: ${{ env.COVERAGE_ENABLED }}
        uses: baptiste0928/cargo-install@v3.1.1
        with:
          crate: htmlq
          cache-key: cargo-coverage
      - name: Set up Micromamba
        uses: mamba-org/setup-micromamba@v2
        with:
          micromamba-version: 'latest'
          environment-file: AQUA/environment.yml 
          environment-name: aqua
          cache-downloads: true
          cache-environment: false
          condarc: |
            channels:
              - conda-forge
          create-args: >-
            python=${{ matrix.python-version }}
      - name: List Pip packages
        run: |
          pip freeze
      - name: Install Flake8
        run: |
          python -m pip install flake8
      - name: Lint with flake8
        run: |
          # stop the build if there are Python syntax errors or undefined names
          flake8 . --count --select=E9,F63,F7,F82 --show-source --statistics
          # exit-zero treats all errors as warnings. The GitHub editor is 127 chars wide
          flake8 . --count --exit-zero --max-complexity=10 --max-line-length=127 --statistics --exclude=__init__.py
      - name: Download and set up tests
        run: |
          cd AQUA
          ./download_data_for_tests.sh
          ./tests/teleconnections/download_data_for_tests.sh
      - name: Set up FDB
        run: |
          export
          # FDB for GSV
          rm -rf /app/
          ls -l *
          cp -r ./AQUA/AQUA_tests/fdb/ /app/
          cat /app/etc/fdb/config.yaml
          mkdir -pv /app/localroot/
          cd /app/
          fdb-write sample_test_data.grib
          fdb-write sample_test_data_d1.grib
          ls -l /app/localroot
          # The fdb-list command is a good smoke test.
          fdb-list class=ea,expver=0001
          # But the fdb-read using a request is more like what pyfdb does.
          # When it fails, the test.grib file will have 0 (zero) messages.
          fdb-read sample_test_data_fdb_request test.grib
          grib_dump test.grib
      - name: Set up AQUA
        run: |
          # Initialize the AQUA catalog in the $HOME/.aqua folder
          aqua -vv install github
          # Add the ci/cd catalog
          aqua -vv add ci
          # Double check the catalogs
          aqua -vv list
      - name: Run tests
        # NOTE: We could gain a few seconds in the build, if needed,
        #       by running with coverage in only one matrix job run.
        # NOTE2: following issue #436 we are running the tests with the default
        #        shell and not with the micromamba shell.
        run: |
          # Produce the HTML report. Defaults to writing in htmlcov/index.html.
          cd AQUA
          pytest --cov=aqua --cov-report=html --cov-report=xml --cov-branch -m "aqua or slow or gsv or graphics or catgen or timeseries or ecmean or teleconnections"
      - name: Processing coverage
        run: |
          if [[ ${COVERAGE_ENABLED} ]]; then
            cd AQUA
            # Extract the top header of the pytest HTML report.
            # Passes the HTML through htmlq, extracting the first H1 displayed.
            # Uses tr to delete breaklines and squeeze-repeats blank spaces,
            # saving space - this is used for an HTTP REST request to GitHub API.
            COV_HEADER=$(cat htmlcov/index.html | htmlq --pretty 'header > div > h1:first-of-type' | tr -d '\n' | tr -s ' ')
            
            # Extract the table of the pytest HTML report.
            # Passes the HTML through htmlq, extracting the table element.
            # Uses tr to delete breaklines and squeeze-repeats blank spaces.
            # Then calls sed with an expression that replaces the HTML a
            # elements by only its text.
            COV_TABLE=$(cat htmlcov/index.html | htmlq --pretty 'table' | tr -d '\n' | tr -s ' ' | sed 's|<a[^>]*>\([^<]*\)</a>|\1|g')

            # Produce an simplified HTML report.
            echo "${COV_HEADER}${COV_TABLE}" > coverage.html

            # Now simply use pandoc to convert HTML to Markdown.
            pandoc --from html --to 'markdown_strict+pipe_tables' coverage.html -o coverage.md

            # Append the missing lines, using pycobertura (which was used previously,
            # but replaced by pandoc/htmlq due to missing branch coverage info
            # https://github.com/aconrad/pycobertura/issues/167
            pycobertura show coverage.xml --format markdown --source aqua | awk -F"|" '{print "|" $2 "|" $6 "|"}' > missing.md
          
            echo -en '\n\n## Missing Lines\n\n' >> coverage.md

            cat missing.md >> coverage.md
          fi
      - name: Publish coverage reports (stdout)
        # Publish the coverage reports in only one matrix job run.
        # Only run if **NOT** running in a pull request (see step below).
        if: ${{ github.event_name != 'pull_request' && env.COVERAGE_ENABLED }}
        run: |
          cat AQUA/coverage.md
      - name: Publish coverage reports (bot)
        # Publish the coverage reports in only one matrix job run.
        # Only run if running in a pull request.
        # See for more: https://docs.github.com/en/actions/using-workflows/workflow-syntax-for-github-actions#example-using-contexts
        if: ${{ github.event_name == 'pull_request' && env.COVERAGE_ENABLED }}
        # Comment on an issue or pull request using GH Actions tooling:
        # https://github.com/actions/github-script#comment-on-an-issue
        uses: actions/github-script@v7
        id: coverage-report
        with:
          github-token: ${{secrets.GITHUB_TOKEN}}
          # Based on: https://github.com/actions/github-script/blob/060d68304cc19ea84d828af10e34b9c6ca7bdb31/.github/workflows/pull-request-test.yml
          script: |
            // Get the existing comments.
            const {data: comments} = await github.rest.issues.listComments({
              owner: context.repo.owner,
              repo: context.repo.repo,
              issue_number: context.payload.number,
            })

            // Find any comment already made by the bot.
            const botComment = comments.find(comment => comment.user.id === 41898282)
            const fs = require("fs").promises
            let commentBody = await fs.readFile("AQUA/coverage.md", "utf8")
            // Replace _ by \_ since it is Markdown. Pandoc already adds it,
            // but pycobertura does not adds it. Thus the negative lookahead
            // ignoring already escaped underscores.
            commentBody = `${commentBody}`.replace(/_(?<!\\_)/g, '\\_')

            if (botComment) {
              console.log(`Updating comment in ${context.repo.owner}/${context.repo.repo}, comment ID: ${botComment.id}`)
              await github.rest.issues.updateComment({
                owner: context.repo.owner,
                repo: context.repo.repo,
                comment_id: botComment.id,
                body: commentBody
              })
            } else {
              console.log(`Creating comment in ${context.repo.owner}/${context.repo.repo}`)
              await github.rest.issues.createComment({
                owner: context.repo.owner,
                repo: context.repo.repo,
                issue_number: context.issue.number,
                body: commentBody
              })
            }<|MERGE_RESOLUTION|>--- conflicted
+++ resolved
@@ -39,21 +39,15 @@
       GRID_DEFINITION_PATH: /tmp
       # This is needed for the FDB tests.
       FDB5_CONFIG_FILE: /app/etc/fdb/config.yaml
-<<<<<<< HEAD
-=======
+
       # This is needed to avoid FDB errors with ClimateDT specific keys.
       # METKIT_RAW_PARAM: 1
->>>>>>> c863c637
     runs-on: ubuntu-latest
     # This option applies to the individual job of a matrix.
     continue-on-error: false
     container:
       # To run FDB tests we need to use a Docker image with FDB installed.
       image: ghcr.io/destine-climate-dt/ubuntu24.04-fdb5.14-eccodes2.39.2-aqua:docker24.04_updated
-<<<<<<< HEAD
-=======
-      # image: ghcr.io/destine-climate-dt/ubuntu22.04-fdb-aqua:ubuntu-docker
->>>>>>> c863c637
       credentials:
         username: ${{ secrets.DOCKER_USERNAME }}
         password: ${{ secrets.DOCKER_PASSWORD }}
