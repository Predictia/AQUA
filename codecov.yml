--- conflicted
+++ resolved
@@ -5,12 +5,6 @@
       default:
         target: auto
         threshold: 0.1%  # Allow a 0.1% drop without failing
-<<<<<<< HEAD
-    
-#fixes:
-#  - "/__w/AQUA/AQUA/AQUA/src/::src/"
-=======
->>>>>>> 6e99abd9
 
 ignore:
   - "tests/*"          # Ignore test files
