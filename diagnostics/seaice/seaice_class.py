"""Sea ice diagnostics"""
import os
import matplotlib.pyplot as plt
import xarray as xr
import numpy as np
from aqua import Reader
from aqua.exceptions import NoDataError
from aqua.util import load_yaml, create_folder
from aqua.logger import log_configure


class SeaIceExtent:
    """Sea ice extent class"""

    def __init__(self, config, loglevel: str = 'WARNING', threshold=0.15,
                 regions_definition_file=None, outputdir=None):
        """
        The SeaIceExtent constructor.

        Args:
            config (str or dict):   If str, the path to the yaml file
                                    containing the configuration. If dict, the
                                    configuration itself.
            loglevel (str):     The log level
                                Default: WARNING
            threshold (float):  The sea ice extent threshold
                                Default: 0.15
            regions_definition_file (str):  The path to the file that specifies the regions boundaries

        Returns:
            A SeaIceExtent object.

        """
        # Configure logger
        self.loglevel = loglevel
        self.logger = log_configure(self.loglevel, 'Seaice')

        if regions_definition_file is None:
            regions_definition_file = os.path.dirname(os.path.abspath(__file__)) + "/regions_definition.yml"
            self.logger.debug("Using default regions definition file %s",
                              regions_definition_file)

        self.regionDict = load_yaml(regions_definition_file)
        self.thresholdSeaIceExtent = threshold

        if outputdir is None:
            outputdir = os.path.dirname(os.path.abspath(__file__)) + "/output/"
            self.logger.info("Using default output directory %s", outputdir)
        self.outputdir = outputdir

        if config is str:
            self.logger.debug("Reading configuration file %s", config)
            config = load_yaml(config)
        else:
            self.logger.debug("Configuration is a dictionary")

        self.logger.debug("CONFIG:" + str(config))

        self.configure(config)

    def configure(self, config=None):
        """
        Set the number of regions and the list of regions.
        Set also the list of setups.
        """
        if config is None:
            raise ValueError("No configuration provided")

        try:
            self.myRegions = config['regions']
        except KeyError:
            self.logger.error("No regions specified in configuration file")
            self.logger.warning("Using all regions")
            self.myRegions = None

        if self.myRegions is None:
            self.myRegions = ["Arctic", "Hudson Bay",
                              "Southern Ocean", "Ross Sea",
                              "Amundsen-Bellingshausen Seas",
                              "Weddell Sea", "Indian Ocean",
                              "Pacific Ocean"]

        self.logger.debug("Regions: " + str(self.myRegions))
        self.nRegions = len(self.myRegions)
        self.logger.debug("Number of regions: " + str(self.nRegions))

        try:
            self.mySetups = config['models']

            # Attribute a color for plotting
            reserveColorList = ["#354C3C", "#6A1D2F", "#9B461F", "#DEA450"]
            js = 0
            for s in self.mySetups:
                if s["model"] == "OSI-SAF":
                    s["color_plot"] = [0.2, 0.2, 0.2]
                else:
                    s["color_plot"] = reserveColorList[js]
                js += 1
        except KeyError:
            raise NoDataError("No models specified in configuration")

    def run(self):
        """
        The run diagnostic method.

        The method produces as output a figure with the seasonal cycles
        of sea ice extent in the regions for the setups and a netcdf file
        containing the time series of sea ice extent in the regions for
        each setup.
        """
        self.computeExtent()
        self.plotExtent()
        self.createNetCDF()

    def computeExtent(self):
        """Method which computes the seaice extent."""

        # Instantiate the various readers (one per setup) and retrieve the
        # corresponding data
        self.myExtents = list()
        for jSetup, setup in enumerate(self.mySetups):
            # Acquiring the setup
            self.logger.debug("Setup: " + str(setup))
            model = setup["model"]
            exp = setup["exp"]
            # We use get because the reader can try to take
            # automatically the first source available
            source = setup.get("source", None)
            regrid = setup.get("regrid", None)
<<<<<<< HEAD
            var = setup.get("var", 'avg_siconc')
=======
            var = setup.get("var", 'ci')
            # NOTE: this is not implemented yet
>>>>>>> 7037d31f
            timespan = setup.get("timespan", None)
       
            self.logger.info(f"Retrieving data for {model} {exp} {source}")

            # Instantiate reader
            try:
                reader = Reader(model=model, exp=exp, source=source,
                                regrid=regrid, loglevel=self.loglevel)
            except Exception as e:
                self.logger.error("An exception occurred while instantiating reader: %s", e)
                raise NoDataError("Error while instantiating reader")

            try:
                data = reader.retrieve(var=var)
            except KeyError:
                self.logger.error("Variable %s not found in dataset", var)
                raise NoDataError("Variable not found in dataset")
<<<<<<< HEAD
            if timespan is None:
                # if timespan is set to None, retrieve the timespan
                # from the data directly
                self.logger.warning("Using timespan based on data availability")
                self.mySetups[jSetup]["timespan"] = [np.datetime_as_string(data.time[0].values, unit='D'),
                                                     np.datetime_as_string(data.time[-1].values, unit='D')]
=======

            if timespan:
                # TODO: implement timespan
                self.logger.warning("Timespan not implemented yet")

>>>>>>> 7037d31f
            if regrid:
                self.logger.info("Regridding data")
                data = reader.regrid(data)

            areacello = reader.grid_area
            try:
                lat = data.coords["lat"]
                lon = data.coords["lon"]
            except KeyError:
                raise NoDataError("No lat/lon coordinates found in dataset")

            # Important: recenter the lon in the conventional 0-360 range
            lon = (lon + 360) % 360
            lon.attrs["units"] = "degrees"

            # Compute climatology

            # Create mask based on threshold
            try:
                ci_mask = data[var].where((data[var] > self.thresholdSeaIceExtent) &
                                          (data[var] < 1.0))
            except Exception:
                raise NoDataError("No sea ice concentration data found in dataset")

            self.regionExtents = list()  # Will contain the time series
            # for each region and for that setup
            # Iterate over regions
            for jr, region in enumerate(self.myRegions):
                self.logger.info("Producing diagnostic for region %s", region)
                # Create regional mask
                try:
                    latS, latN, lonW, lonE = (

                        self.regionDict[region]["latS"],
                        self.regionDict[region]["latN"],
                        self.regionDict[region]["lonW"],
                        self.regionDict[region]["lonE"],
                    )
                except KeyError:
                    self.logger.info("Error: region not defined")
                    print("Region " + region + " does not exist in regions_definition.yml")
                    raise KeyError("Region not defined")

                # Dealing with regions straddling the 180° meridian
                if lonW > lonE:
                    regionMask = (
                        (lat >= latS)
                        & (lat <= latN)
                        & ((lon >= lonW) | (lon <= lonE))
                    )
                else:
                    regionMask = (
                        (lat >= latS)
                        & (lat <= latN)
                        & (lon >= lonW)
                        & (lon <= lonE)
                    )

                # Print area of region
                if source == "lra-r100-monthly" or model == "OSI-SAF":
                    if source == "lra-r100-monthly":
                        dim1Name, dim2Name = "lon", "lat"
                    elif model == "OSI-SAF":
                        dim1Name, dim2Name = "xc", "yc"
                    myExtent = areacello.where(regionMask).where(
                        ci_mask.notnull()).sum(dim=[dim1Name, dim2Name]) / 1e12
                else:
                    myExtent = areacello.where(regionMask).where(
                        ci_mask.notnull()).sum(dim="value") / 1e12

                myExtent.attrs["units"] = "million km^2"
                myExtent.attrs["long_name"] = "Sea ice extent"
                self.regionExtents.append(myExtent)

            # Save set of diagnostics for that setup
            self.myExtents.append(self.regionExtents)

    def plotExtent(self):
        """
        Method to produce figures plotting seaice extent.
        """


        # First figure: raw time series (useful to check any possible suspicious
        # data that could contaminate statistics like averages: fig1

        # Second figure: seasonal cycles (useful for evaluation): fig2
        monthsNumeric = range(1, 12 + 1) # Numeric months
        monthsNames = ["J", "F", "M", "A", "M", "J", "J", "A", "S", "O", "N", "D"]

        fig1, ax1 = plt.subplots(self.nRegions, figsize=(13, 3 * self.nRegions))
        fig2, ax2 = plt.subplots(self.nRegions, figsize=(6, 4 * self.nRegions))

        for jr, region in enumerate(self.myRegions):
            for js, setup in enumerate(self.mySetups):
                strTimeInfo = " to ".join(setup["timespan"])
                label = setup["model"] + " " + setup["exp"] + " " + setup["source"] + " " + strTimeInfo
                color_plot = setup["color_plot"]
                self.logger.debug(f"Plotting {label} for region {region}")
                extent = self.myExtents[js][jr]

                # Monthly cycle
                extentCycle = np.array([extent.sel(time = extent['time.month'] == m).mean(dim = 'time').values for m in monthsNumeric])

                # One standard deviation of the temporal variability
                extentStd   = np.array([extent.sel(time = extent['time.month'] == m).std(dim = 'time').values for m in monthsNumeric])

                # Don't plot osisaf nh in the south and conversely
                if (setup["model"] == "OSI-SAF" and setup["source"] == "nh-monthly" and
                    self.regionDict[region]["latN"] < 20.0) or (
                        setup["model"] == "OSI-SAF" and setup["source"] == "sh-monthly"
                        and self.regionDict[region]["latS"] > -20.0):
                    self.logger.debug("Not plotting osisaf nh in the south and conversely")
                    pass
                else:
                    ax1[jr].plot(extent.time, extent, label=label, color = color_plot)
                    ax2[jr].plot(monthsNumeric, extentCycle, label = label, lw = 3, color = color_plot)

                    # Plot ribbon of uncertainty
                    if setup["model"] == "OSI-SAF":
                        for mult in np.arange(2, 0.1, -0.1):
                            ax2[jr].fill_between(monthsNumeric, extentCycle - mult * extentStd, extentCycle + mult * extentStd, alpha = 0.05, zorder = 0, color = color_plot, lw = 0)

                ax1[jr].set_title("Sea ice extent: region " + region)

                ax1[jr].legend(fontsize=6, ncols=6, loc="best")
                ax1[jr].set_ylabel(extent.units)
                #ax1[jr].set_ylim(bottom = 0, top = None)
                ax1[jr].grid()
                ax1[jr].set_axisbelow(True)
                fig1.tight_layout()

                ax2[jr].set_title("Sea ice extent seasonal cycle: region " + region)
                ax2[jr].legend(fontsize=6, loc="best")
                ax2[jr].set_ylabel(extent.units)
                # Ticks
                ax2[jr].set_xticks(monthsNumeric)
                ax2[jr].set_xticklabels(monthsNames)
                #ax2[jr].set_ylim(bottom = 0, top = None)
                ax2[jr].grid()
                ax2[jr].set_axisbelow(True)

            fig2.tight_layout()
            create_folder(self.outputdir, loglevel=self.loglevel)

            for fmt in ["png", "pdf"]:
                outputfig = os.path.join(self.outputdir, "pdf", str(fmt))
                create_folder(outputfig, loglevel=self.loglevel)
                fig1Name = "SeaIceExtent_" + "all_models" + "." + fmt
                fig2Name = "SeaIceExtentCycle_" + "all_models" + "." + fmt
                self.logger.info("Saving figure %s", fig1Name)
                self.logger.info("Saving figure %s", fig2Name)
                fig1.savefig(outputfig + "/" + fig1Name, dpi=300)
                fig2.savefig(outputfig + "/" + fig2Name, dpi=300)

    def createNetCDF(self):
        """Method to create NetCDF files."""
        # NetCDF creation (one per setup)
        outputdir = os.path.join(self.outputdir, "netcdf")
        create_folder(outputdir, loglevel=self.loglevel)

        for js, setup in enumerate(self.mySetups):
            dataset = xr.Dataset()
            for jr, region in enumerate(self.myRegions):

                if (setup["model"] == "OSI-SAF" and setup["source"] == "nh-monthly" and
                    self.regionDict[region]["latN"] < 20.0) or (
                        setup["model"] == "OSI-SAF" and setup["source"] == "sh-monthly"
                        and self.regionDict[region]["latS"] > -20.0):
                    self.logger.debug("Not saving osisaf nh in the south and conversely")
                    pass
                else:  # we save the data
                    # NetCDF variable
                    varName = setup["model"] + "_" + setup["exp"] + "_" + setup["source"] + "_" + region.replace(' ', '')
                    dataset[varName] = self.myExtents[js][jr]

                    filename = outputdir + "/" + varName + ".nc"
                    self.logger.info("Saving NetCDF file %s", filename)
                    dataset.to_netcdf(filename)<|MERGE_RESOLUTION|>--- conflicted
+++ resolved
@@ -127,12 +127,8 @@
             # automatically the first source available
             source = setup.get("source", None)
             regrid = setup.get("regrid", None)
-<<<<<<< HEAD
-            var = setup.get("var", 'avg_siconc')
-=======
             var = setup.get("var", 'ci')
             # NOTE: this is not implemented yet
->>>>>>> 7037d31f
             timespan = setup.get("timespan", None)
        
             self.logger.info(f"Retrieving data for {model} {exp} {source}")
@@ -150,20 +146,12 @@
             except KeyError:
                 self.logger.error("Variable %s not found in dataset", var)
                 raise NoDataError("Variable not found in dataset")
-<<<<<<< HEAD
             if timespan is None:
                 # if timespan is set to None, retrieve the timespan
                 # from the data directly
                 self.logger.warning("Using timespan based on data availability")
                 self.mySetups[jSetup]["timespan"] = [np.datetime_as_string(data.time[0].values, unit='D'),
                                                      np.datetime_as_string(data.time[-1].values, unit='D')]
-=======
-
-            if timespan:
-                # TODO: implement timespan
-                self.logger.warning("Timespan not implemented yet")
-
->>>>>>> 7037d31f
             if regrid:
                 self.logger.info("Regridding data")
                 data = reader.regrid(data)
