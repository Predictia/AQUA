"""Sea ice diagnostics"""
import os
import matplotlib.pyplot as plt
import xarray as xr
import numpy as np
from aqua import Reader
from aqua.exceptions import NoDataError
from aqua.util import load_yaml, create_folder
from aqua.logger import log_configure


class SeaIceExtent:
    """Sea ice extent class"""

    def __init__(self, config, loglevel: str = 'WARNING', threshold=0.15,
                 regions_definition_file=None, outputdir=None):
        """
        The SeaIceExtent constructor.

        Args:
            config (str or dict):   If str, the path to the yaml file
                                    containing the configuration. If dict, the
                                    configuration itself.
            loglevel (str):     The log level
                                Default: WARNING
            threshold (float):  The sea ice extent threshold
                                Default: 0.15
            regions_definition_file (str):  The path to the file that specifies the regions boundaries

        Returns:
            A SeaIceExtent object.

        """
        # Configure logger
        self.loglevel = loglevel
        self.logger = log_configure(self.loglevel, 'Seaice')

        if regions_definition_file is None:
            regions_definition_file = os.path.dirname(os.path.abspath(__file__)) + "/regions_definition.yml"
            self.logger.debug("Using default regions definition file %s",
                              regions_definition_file)

        self.regionDict = load_yaml(regions_definition_file)
        self.thresholdSeaIceExtent = threshold

        if outputdir is None:
            outputdir = os.path.dirname(os.path.abspath(__file__)) + "/output/"
            self.logger.info("Using default output directory %s", outputdir)
        self.outputdir = outputdir

        if config is str:
            self.logger.debug("Reading configuration file %s", config)
            config = load_yaml(config)
        else:
            self.logger.debug("Configuration is a dictionary")

        self.logger.debug("CONFIG:" + str(config))

        self.configure(config)

    def configure(self, config=None):
        """
        Set the number of regions and the list of regions.
        Set also the list of setups.
        """
        if config is None:
            raise ValueError("No configuration provided")

        try:
            self.myRegions = config['regions']
        except KeyError:
            self.logger.error("No regions specified in configuration file")
            self.logger.warning("Using all regions")
            self.myRegions = None

        if self.myRegions is None:
            self.myRegions = ["Arctic", "Hudson Bay",
                              "Southern Ocean", "Ross Sea",
                              "Amundsen-Bellingshausen Seas",
                              "Weddell Sea", "Indian Ocean",
                              "Pacific Ocean"]

        self.logger.debug("Regions: " + str(self.myRegions))
        self.nRegions = len(self.myRegions)
        self.logger.debug("Number of regions: " + str(self.nRegions))

        try:
            self.mySetups = config['models']

            # Attribute a color for plotting
            reserveColorList = ["#354C3C", "#6A1D2F", "#9B461F", "#DEA450"]
            js = 0
            for s in self.mySetups:
                if s["model"] == "OSI-SAF":
                    s["color_plot"] = [0.2, 0.2, 0.2]
                else:
                    s["color_plot"] = reserveColorList[js]
                js += 1
        except KeyError:
            raise NoDataError("No models specified in configuration")

    def run(self):
        """
        The run diagnostic method.

        The method produces as output a figure with the seasonal cycles
        of sea ice extent in the regions for the setups and a netcdf file
        containing the time series of sea ice extent in the regions for
        each setup.
        """
        self.computeExtent()
        self.plotExtent()
        self.createNetCDF()

    def computeExtent(self):
        """Method which computes the seaice extent."""

        # Instantiate the various readers (one per setup) and retrieve the
        # corresponding data
        self.myExtents = list()
        for jSetup, setup in enumerate(self.mySetups):
            # Acquiring the setup
            self.logger.debug("Setup: " + str(setup))
            model = setup["model"]
            exp = setup["exp"]
            # We use get because the reader can try to take
            # automatically the first source available
            source = setup.get("source", None)
            regrid = setup.get("regrid", None)
            var = setup.get("var", 'avg_siconc')
            timespan = setup.get("timespan", None)
       
            self.logger.info(f"Retrieving data for {model} {exp} {source}")

            # Instantiate reader
            try:
                reader = Reader(model=model, exp=exp, source=source,
                                regrid=regrid, loglevel=self.loglevel)
            except Exception as e:
                self.logger.error("An exception occurred while instantiating reader: %s", e)
                raise NoDataError("Error while instantiating reader")

            try:
                data = reader.retrieve(var=var)
            except KeyError:
                self.logger.error("Variable %s not found in dataset", var)
                raise NoDataError("Variable not found in dataset")
            if timespan is None:
                # if timespan is set to None, retrieve the timespan
                # from the data directly
                self.logger.warning("Using timespan based on data availability")
                self.mySetups[jSetup]["timespan"] = [np.datetime_as_string(data.time[0].values, unit='D'),
                                                     np.datetime_as_string(data.time[-1].values, unit='D')]
            if regrid:
                self.logger.info("Regridding data")
                data = reader.regrid(data)

            areacello = reader.grid_area
            try:
                lat = data.coords["lat"]
                lon = data.coords["lon"]
            except KeyError:
                raise NoDataError("No lat/lon coordinates found in dataset")

            # Important: recenter the lon in the conventional 0-360 range
            lon = (lon + 360) % 360
            lon.attrs["units"] = "degrees"

            # Compute climatology

            # Create mask based on threshold
            try:
                ci_mask = data[var].where((data[var] > self.thresholdSeaIceExtent) &
                                          (data[var] < 1.0))
            except Exception:
                raise NoDataError("No sea ice concentration data found in dataset")

            self.regionExtents = list()  # Will contain the time series
            # for each region and for that setup
            # Iterate over regions
            for jr, region in enumerate(self.myRegions):
                self.logger.info("Producing diagnostic for region %s", region)
                # Create regional mask
                try:
                    latS, latN, lonW, lonE = (

                        self.regionDict[region]["latS"],
                        self.regionDict[region]["latN"],
                        self.regionDict[region]["lonW"],
                        self.regionDict[region]["lonE"],
                    )
                except KeyError:
                    self.logger.info("Error: region not defined")
                    print("Region " + region + " does not exist in regions_definition.yml")
                    raise KeyError("Region not defined")

                # Dealing with regions straddling the 180° meridian
                if lonW > lonE:
                    regionMask = (
                        (lat >= latS)
                        & (lat <= latN)
                        & ((lon >= lonW) | (lon <= lonE))
                    )
                else:
                    regionMask = (
                        (lat >= latS)
                        & (lat <= latN)
                        & (lon >= lonW)
                        & (lon <= lonE)
                    )

                # Print area of region
                if source == "lra-r100-monthly" or model == "OSI-SAF":
                    if source == "lra-r100-monthly":
                        dim1Name, dim2Name = "lon", "lat"
                    elif model == "OSI-SAF":
                        dim1Name, dim2Name = "xc", "yc"
                    myExtent = areacello.where(regionMask).where(
                        ci_mask.notnull()).sum(dim=[dim1Name, dim2Name]) / 1e12
                else:
                    myExtent = areacello.where(regionMask).where(
                        ci_mask.notnull()).sum(dim="value") / 1e12

                myExtent.attrs["units"] = "million km^2"
                myExtent.attrs["long_name"] = "Sea ice extent"
                self.regionExtents.append(myExtent)

            # Save set of diagnostics for that setup
            self.myExtents.append(self.regionExtents)

    def plotExtent(self):
        """
        Method to produce figures plotting seaice extent.
        """

<<<<<<< HEAD

=======
>>>>>>> e1fee186
        # First figure: raw time series (useful to check any possible suspicious
        # data that could contaminate statistics like averages: fig1

        # Second figure: seasonal cycles (useful for evaluation): fig2
<<<<<<< HEAD
        monthsNumeric = range(1, 12 + 1) # Numeric months
=======
        monthsNumeric = range(1, 12 + 1)  # Numeric months
>>>>>>> e1fee186
        monthsNames = ["J", "F", "M", "A", "M", "J", "J", "A", "S", "O", "N", "D"]

        fig1, ax1 = plt.subplots(self.nRegions, figsize=(13, 3 * self.nRegions))
        fig2, ax2 = plt.subplots(self.nRegions, figsize=(6, 4 * self.nRegions))

        for jr, region in enumerate(self.myRegions):
            for js, setup in enumerate(self.mySetups):
                strTimeInfo = " to ".join(setup["timespan"])
                label = setup["model"] + " " + setup["exp"] + " " + setup["source"] + " " + strTimeInfo
                color_plot = setup["color_plot"]
                self.logger.debug(f"Plotting {label} for region {region}")
                extent = self.myExtents[js][jr]

                # Monthly cycle
<<<<<<< HEAD
                extentCycle = np.array([extent.sel(time = extent['time.month'] == m).mean(dim = 'time').values for m in monthsNumeric])

                # One standard deviation of the temporal variability
                extentStd   = np.array([extent.sel(time = extent['time.month'] == m).std(dim = 'time').values for m in monthsNumeric])
=======
                extentCycle = np.array([extent.sel(time=extent['time.month'] == m).mean(dim='time').values for m in monthsNumeric])

                # One standard deviation of the temporal variability
                extentStd = np.array([extent.sel(time=extent['time.month'] == m).std(dim='time').values for m in monthsNumeric])
>>>>>>> e1fee186

                # Don't plot osisaf nh in the south and conversely
                if (setup["model"] == "OSI-SAF" and setup["source"] == "nh-monthly" and
                    self.regionDict[region]["latN"] < 20.0) or (
                        setup["model"] == "OSI-SAF" and setup["source"] == "sh-monthly"
                        and self.regionDict[region]["latS"] > -20.0):
                    self.logger.debug("Not plotting osisaf nh in the south and conversely")
                    pass
                else:
<<<<<<< HEAD
                    ax1[jr].plot(extent.time, extent, label=label, color = color_plot)
                    ax2[jr].plot(monthsNumeric, extentCycle, label = label, lw = 3, color = color_plot)
=======
                    ax1[jr].plot(extent.time, extent, label=label, color=color_plot)
                    ax2[jr].plot(monthsNumeric, extentCycle, label=label, lw=3, color=color_plot)
>>>>>>> e1fee186

                    # Plot ribbon of uncertainty
                    if setup["model"] == "OSI-SAF":
                        for mult in np.arange(2, 0.1, -0.1):
<<<<<<< HEAD
                            ax2[jr].fill_between(monthsNumeric, extentCycle - mult * extentStd, extentCycle + mult * extentStd, alpha = 0.05, zorder = 0, color = color_plot, lw = 0)
=======
                            ax2[jr].fill_between(monthsNumeric, extentCycle - mult * extentStd, extentCycle + mult * extentStd,
                                                 alpha=0.05, zorder=0, color=color_plot, lw=0)
>>>>>>> e1fee186

                ax1[jr].set_title("Sea ice extent: region " + region)

                ax1[jr].legend(fontsize=6, ncols=6, loc="best")
                ax1[jr].set_ylabel(extent.units)
<<<<<<< HEAD
                #ax1[jr].set_ylim(bottom = 0, top = None)
=======
                # ax1[jr].set_ylim(bottom = 0, top = None)
>>>>>>> e1fee186
                ax1[jr].grid()
                ax1[jr].set_axisbelow(True)
                fig1.tight_layout()

                ax2[jr].set_title("Sea ice extent seasonal cycle: region " + region)
                ax2[jr].legend(fontsize=6, loc="best")
                ax2[jr].set_ylabel(extent.units)
                # Ticks
                ax2[jr].set_xticks(monthsNumeric)
                ax2[jr].set_xticklabels(monthsNames)
<<<<<<< HEAD
                #ax2[jr].set_ylim(bottom = 0, top = None)
=======
                # ax2[jr].set_ylim(bottom = 0, top = None)
>>>>>>> e1fee186
                ax2[jr].grid()
                ax2[jr].set_axisbelow(True)

            fig2.tight_layout()
            create_folder(self.outputdir, loglevel=self.loglevel)

            for fmt in ["png", "pdf"]:
                outputfig = os.path.join(self.outputdir, "pdf", str(fmt))
                create_folder(outputfig, loglevel=self.loglevel)
                fig1Name = "SeaIceExtent_" + "all_models" + "." + fmt
                fig2Name = "SeaIceExtentCycle_" + "all_models" + "." + fmt
                self.logger.info("Saving figure %s", fig1Name)
                self.logger.info("Saving figure %s", fig2Name)
                fig1.savefig(outputfig + "/" + fig1Name, dpi=300)
                fig2.savefig(outputfig + "/" + fig2Name, dpi=300)

    def createNetCDF(self):
        """Method to create NetCDF files."""
        # NetCDF creation (one per setup)
        outputdir = os.path.join(self.outputdir, "netcdf")
        create_folder(outputdir, loglevel=self.loglevel)

        for js, setup in enumerate(self.mySetups):
            dataset = xr.Dataset()
            for jr, region in enumerate(self.myRegions):

                if (setup["model"] == "OSI-SAF" and setup["source"] == "nh-monthly" and
                    self.regionDict[region]["latN"] < 20.0) or (
                        setup["model"] == "OSI-SAF" and setup["source"] == "sh-monthly"
                        and self.regionDict[region]["latS"] > -20.0):
                    self.logger.debug("Not saving osisaf nh in the south and conversely")
                    pass
                else:  # we save the data
                    # NetCDF variable
                    varName = setup["model"] + "_" + setup["exp"] + "_" + setup["source"] + "_" + region.replace(' ', '')
                    dataset[varName] = self.myExtents[js][jr]

                    filename = outputdir + "/" + varName + ".nc"
                    self.logger.info("Saving NetCDF file %s", filename)
                    dataset.to_netcdf(filename)<|MERGE_RESOLUTION|>--- conflicted
+++ resolved
@@ -127,9 +127,9 @@
             # automatically the first source available
             source = setup.get("source", None)
             regrid = setup.get("regrid", None)
-            var = setup.get("var", 'avg_siconc')
+            var = setup.get("var", 'ci')
             timespan = setup.get("timespan", None)
-       
+
             self.logger.info(f"Retrieving data for {model} {exp} {source}")
 
             # Instantiate reader
@@ -233,19 +233,11 @@
         Method to produce figures plotting seaice extent.
         """
 
-<<<<<<< HEAD
-
-=======
->>>>>>> e1fee186
         # First figure: raw time series (useful to check any possible suspicious
         # data that could contaminate statistics like averages: fig1
 
         # Second figure: seasonal cycles (useful for evaluation): fig2
-<<<<<<< HEAD
-        monthsNumeric = range(1, 12 + 1) # Numeric months
-=======
         monthsNumeric = range(1, 12 + 1)  # Numeric months
->>>>>>> e1fee186
         monthsNames = ["J", "F", "M", "A", "M", "J", "J", "A", "S", "O", "N", "D"]
 
         fig1, ax1 = plt.subplots(self.nRegions, figsize=(13, 3 * self.nRegions))
@@ -260,17 +252,10 @@
                 extent = self.myExtents[js][jr]
 
                 # Monthly cycle
-<<<<<<< HEAD
-                extentCycle = np.array([extent.sel(time = extent['time.month'] == m).mean(dim = 'time').values for m in monthsNumeric])
-
-                # One standard deviation of the temporal variability
-                extentStd   = np.array([extent.sel(time = extent['time.month'] == m).std(dim = 'time').values for m in monthsNumeric])
-=======
                 extentCycle = np.array([extent.sel(time=extent['time.month'] == m).mean(dim='time').values for m in monthsNumeric])
 
                 # One standard deviation of the temporal variability
                 extentStd = np.array([extent.sel(time=extent['time.month'] == m).std(dim='time').values for m in monthsNumeric])
->>>>>>> e1fee186
 
                 # Don't plot osisaf nh in the south and conversely
                 if (setup["model"] == "OSI-SAF" and setup["source"] == "nh-monthly" and
@@ -280,33 +265,20 @@
                     self.logger.debug("Not plotting osisaf nh in the south and conversely")
                     pass
                 else:
-<<<<<<< HEAD
-                    ax1[jr].plot(extent.time, extent, label=label, color = color_plot)
-                    ax2[jr].plot(monthsNumeric, extentCycle, label = label, lw = 3, color = color_plot)
-=======
                     ax1[jr].plot(extent.time, extent, label=label, color=color_plot)
                     ax2[jr].plot(monthsNumeric, extentCycle, label=label, lw=3, color=color_plot)
->>>>>>> e1fee186
 
                     # Plot ribbon of uncertainty
                     if setup["model"] == "OSI-SAF":
                         for mult in np.arange(2, 0.1, -0.1):
-<<<<<<< HEAD
-                            ax2[jr].fill_between(monthsNumeric, extentCycle - mult * extentStd, extentCycle + mult * extentStd, alpha = 0.05, zorder = 0, color = color_plot, lw = 0)
-=======
                             ax2[jr].fill_between(monthsNumeric, extentCycle - mult * extentStd, extentCycle + mult * extentStd,
                                                  alpha=0.05, zorder=0, color=color_plot, lw=0)
->>>>>>> e1fee186
 
                 ax1[jr].set_title("Sea ice extent: region " + region)
 
                 ax1[jr].legend(fontsize=6, ncols=6, loc="best")
                 ax1[jr].set_ylabel(extent.units)
-<<<<<<< HEAD
-                #ax1[jr].set_ylim(bottom = 0, top = None)
-=======
                 # ax1[jr].set_ylim(bottom = 0, top = None)
->>>>>>> e1fee186
                 ax1[jr].grid()
                 ax1[jr].set_axisbelow(True)
                 fig1.tight_layout()
@@ -317,11 +289,7 @@
                 # Ticks
                 ax2[jr].set_xticks(monthsNumeric)
                 ax2[jr].set_xticklabels(monthsNames)
-<<<<<<< HEAD
-                #ax2[jr].set_ylim(bottom = 0, top = None)
-=======
                 # ax2[jr].set_ylim(bottom = 0, top = None)
->>>>>>> e1fee186
                 ax2[jr].grid()
                 ax2[jr].set_axisbelow(True)
 
