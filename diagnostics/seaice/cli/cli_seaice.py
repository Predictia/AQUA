#!/usr/bin/env python3

"""
Sea ice Diagnostic CLI. Strongly Inspired from its SSH equivalent

This script allows users to execute sea ice diagnostics using command-line arguments.
By default, it will read configurations from 'config.yml' unless specified by the user.
"""

import argparse
import os
import sys

from dask.distributed import Client, LocalCluster

# Imports related to the aqua package, which is installed and available globally.
from aqua.logger import log_configure
from aqua.util import get_arg, load_yaml
from aqua.exceptions import NoDataError

<<<<<<< HEAD
# Add the directory containing the `seaice` module to the Python path.
# Since the module is in the parent directory of this script, we calculate the script's directory
# and then move one level up.
# change the current directory to the one of the CLI so that relative path works
abspath = os.path.abspath(__file__)
dname = os.path.dirname(abspath)

if os.getcwd() != dname:
    os.chdir(dname)
    print(f'Moving from current directory to {dname} to run!')

script_dir = dname
sys.path.insert(0, "../..")

# Local module imports.
from seaice import SeaIceExtent, SeaIceThickness


=======
>>>>>>> 7fe0fbda
def parse_arguments(args):
    """
    Parse command line arguments.

    :param args: List of command line arguments.
    :return: Parsed arguments.
    """
    parser = argparse.ArgumentParser(description='sea ice CLI')

    # Arguments for the CLI.
    parser.add_argument('--config', type=str, default='config.yml',
                        help=f'yaml configuration file (default: config.yml)')
    parser.add_argument('-n', '--nworkers', type=int,
                        help='number of dask distributed workers')
    parser.add_argument('--all-regions', action='store_true',
                        help='Compute sea ice extent for all regions')
    parser.add_argument('--loglevel', '-l', type=str, default='WARNING',
                        help='Logging level (default: WARNING)')

    # These arguments override the configuration file if provided.
    parser.add_argument('--model', type=str, help='Model name')
    parser.add_argument('--exp', type=str, help='Experiment name')
    parser.add_argument('--source', type=str, help='Source name')
    parser.add_argument('--outputdir', type=str, help='Output directory')
    parser.add_argument('--regrid', type=str, help='Target regrid resolution')

    return parser.parse_args(args)


if __name__ == '__main__':
    # Add the directory containing the `seaice` module to the Python path.
    # Since the module is in the parent directory of this script, we calculate the script's directory
    # and then move one level up.
    # change the current directory to the one of the CLI so that relative path works
    # Parse the provided command line arguments.

    args = parse_arguments(sys.argv[1:])

    # Configure the logger.
    loglevel = get_arg(args, 'loglevel', 'WARNING')
    logger = log_configure(log_name="SeaIce CLI", log_level=loglevel)

    abspath = os.path.abspath(__file__)
    dname = os.path.dirname(abspath)

    if os.getcwd() != dname:
        os.chdir(dname)
        logger.info(f'Moving from current directory to {dname} to run!')

    sys.path.insert(0, "../..")

    # Local module imports.
    from seaice import SeaIceExtent

    logger.info("Running sea ice diagnostic...")

    # Dask distributed cluster
    nworkers = get_arg(args, 'nworkers', None)
    if nworkers:
        cluster = LocalCluster(n_workers=nworkers, threads_per_worker=1)
        client = Client(cluster)
        logger.info(f"Running with {nworkers} dask distributed workers.")

    # Outputdir
    outputdir = get_arg(args, 'outputdir', None)
    logger.debug(f"Output directory: {outputdir}")

    # Read configuration file.
    # We first load a config.yml file from the current directory,
    # then if present, we override the first model with the CLI arguments.
    logger.info('Reading configuration yaml file...')
    config = load_yaml(args.config)
    logger.debug(f"Configuration file: {config}")

    # Override configurations with CLI arguments if provided.
    config['models'][0]['model'] = get_arg(args, 'model',
                                           config['models'][0]['model'])
    config['models'][0]['exp'] = get_arg(args, 'exp',
                                         config['models'][0]['exp'])
    config['models'][0]['source'] = get_arg(args, 'source',
                                            config['models'][0]['source'])
    config['models'][0]['regrid'] = get_arg(args, 'regrid',
                                            config['models'][0]['regrid'])
    config['output_directory'] = get_arg(args, 'outputdir',
                                         config['output_directory'])

    # If the user wants to compute sea ice extent for all regions, we override the
    # configuration file.
    if args.all_regions:
        config['regions'] = None

    logger.debug(f"Final configuration: {config}")

    outputdir = config['output_directory']

    # Initialize the object
    #analyzer = SeaIceExtent(config=config, outputdir=outputdir,
    #                        loglevel=loglevel)
    analyzer = SeaIceThickness(config=config, outputdir=outputdir,
                            loglevel=loglevel)

    # Execute the analyzer.
    try:
        analyzer.run()
    except NoDataError as e:
        logger.debug(f"Error: {e}")
        logger.error("No data found for the given configuration. Exiting...")
        sys.exit(0)
    except Exception as e:
        logger.error(f"An error occurred while running the analyzer: {e}")
        logger.warning("Please report this error to the developers. Exiting...")
        sys.exit(0)

    logger.info("sea ice diagnostic terminated!")<|MERGE_RESOLUTION|>--- conflicted
+++ resolved
@@ -18,7 +18,6 @@
 from aqua.util import get_arg, load_yaml
 from aqua.exceptions import NoDataError
 
-<<<<<<< HEAD
 # Add the directory containing the `seaice` module to the Python path.
 # Since the module is in the parent directory of this script, we calculate the script's directory
 # and then move one level up.
@@ -37,8 +36,6 @@
 from seaice import SeaIceExtent, SeaIceThickness
 
 
-=======
->>>>>>> 7fe0fbda
 def parse_arguments(args):
     """
     Parse command line arguments.
