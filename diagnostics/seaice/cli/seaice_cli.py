#!/usr/bin/env python3

"""
Sea ice Diagnostic CLI. Strongly Inspired from its SSH equivalent

This script allows users to execute sea ice diagnostics using command-line arguments.
By default, it will read configurations from 'config.yml' unless specified by the user.
"""
import argparse
import os
import sys

# Imports related to the aqua package, which is installed and available globally.
from aqua import Reader
from aqua.logger import log_configure
from aqua.util import get_arg, load_yaml

# Add the directory containing the `seaice` module to the Python path.
# Since the module is in the parent directory of this script,
# we calculate the script's directory and then move one level up.
# change the current directory to the one of the CLI so that relative path works
abspath = os.path.abspath(__file__)
dname = os.path.dirname(abspath)

if os.getcwd() != dname:
    os.chdir(dname)
    print(f'Moving from current directory to {dname} to run!')

script_dir = dname
sys.path.insert(0, "../..")
# script_dir = os.path.dirname(os.path.abspath(__file__))
# seaice_module_path = os.path.join(script_dir, "../../")
# sys.path.insert(0, seaice_module_path)

# Local module imports.
from seaice import SeaIceExtent


def parse_arguments(args):
    """
    Parse command line arguments.

    Args:
        args (list): List of command line arguments.

    Returns:
        argparse.Namespace: The parsed arguments.
    """
    parser = argparse.ArgumentParser(description='sea ice CLI')

    # Define the default path for the configuration file.
    default_config_path = os.path.join(script_dir, 'config.yml')
<<<<<<< HEAD

=======
     
>>>>>>> c8b542db
    # Arguments for the CLI.
    parser.add_argument('--config', type=str, default=default_config_path,
                        help=f'yaml configuration file (default: {default_config_path})')
    parser.add_argument('--loglevel', '-l', type=str, default='WARNING',
                        help='Logging level (default: WARNING)')

    # These arguments override the configuration file if provided.
    parser.add_argument('--model', type=str, help='Model name')
    parser.add_argument('--exp', type=str, help='Experiment name')
    parser.add_argument('--source', type=str, help='Source name')
    parser.add_argument('--outputdir', type=str, help='Output directory')
<<<<<<< HEAD
    parser.add_argument('--regrid', type=str, help='Target regrid resolution')
=======
>>>>>>> c8b542db

    return parser.parse_args(args)


if __name__ == '__main__':
    print("Running sea ice diagnostic...")

    # Parse the provided command line arguments.
    args = parse_arguments(sys.argv[1:])

    # Configure the logger.
    loglevel = get_arg(args, 'loglevel', 'WARNING')
    logger = log_configure(log_name="SeaIce CLI", log_level=loglevel)

    # Outputdir
    outputdir = get_arg(args, 'outputdir', None)
    #logger.debug(f"Output directory: {outputdir}")

    # Read configuration file.
<<<<<<< HEAD
    logger.warning('Reading configuration yaml file...')

    config = load_yaml(args.config)
    logger.debug(f"Configuration file: {config}")

    # Override configurations with CLI arguments if provided.
    config['models'][0]['name'] = get_arg(args, 'model',
                                          config['models'][0]['name'])
    config['models'][0]['experiment'] = get_arg(args, 'exp',
                                                config['models'][0]['experiment'])
    config['models'][0]['source'] = get_arg(args, 'source',
                                            config['models'][0]['source'])
    config['models'][0]['regrid'] = get_arg(args, 'regrid',
                                            config['models'][0]['regrid'])
    config['output_directory'] = get_arg(args, 'outputdir',
                                         config['output_directory'])
    logger.debug(f"Final configuration: {config}")

    outputdir = config['output_directory']

    regions = config['regions']
    logger.debug(f"Regions: {regions}")

    analyzer = SeaIceExtent(config_file=config, outputdir=outputdir,
                            loglevel=loglevel)
=======
    #logger.warning('Reading configuration yaml file...')

    # Initialize the object
    analyzer = SeaIceExtent(args.config, loglevel=loglevel)

    # Override configurations with CLI arguments if provided.
    analyzer.config['models'][0]['name']       = get_arg(args, 'model', analyzer.config['models'][0]['name'])
    analyzer.config['models'][0]['experiment'] = get_arg(args, 'exp', analyzer.config['models'][0]['experiment'])
    analyzer.config['models'][0]['source']     = get_arg(args, 'source', analyzer.config['models'][0]['source'])
    analyzer.config['output_directory']        = get_arg(args, 'outputdir', analyzer.config['output_directory'])

    #logger.warning(f"Configuration: {analyzer.config}")
    print('============================')
    print('\n\n\n')
>>>>>>> c8b542db

    # Execute the analyzer.
    analyzer.run()

    print("sea ice diagnostic completed!")<|MERGE_RESOLUTION|>--- conflicted
+++ resolved
@@ -50,11 +50,7 @@
 
     # Define the default path for the configuration file.
     default_config_path = os.path.join(script_dir, 'config.yml')
-<<<<<<< HEAD
 
-=======
-     
->>>>>>> c8b542db
     # Arguments for the CLI.
     parser.add_argument('--config', type=str, default=default_config_path,
                         help=f'yaml configuration file (default: {default_config_path})')
@@ -66,10 +62,7 @@
     parser.add_argument('--exp', type=str, help='Experiment name')
     parser.add_argument('--source', type=str, help='Source name')
     parser.add_argument('--outputdir', type=str, help='Output directory')
-<<<<<<< HEAD
     parser.add_argument('--regrid', type=str, help='Target regrid resolution')
-=======
->>>>>>> c8b542db
 
     return parser.parse_args(args)
 
@@ -89,7 +82,6 @@
     #logger.debug(f"Output directory: {outputdir}")
 
     # Read configuration file.
-<<<<<<< HEAD
     logger.warning('Reading configuration yaml file...')
 
     config = load_yaml(args.config)
@@ -115,22 +107,6 @@
 
     analyzer = SeaIceExtent(config_file=config, outputdir=outputdir,
                             loglevel=loglevel)
-=======
-    #logger.warning('Reading configuration yaml file...')
-
-    # Initialize the object
-    analyzer = SeaIceExtent(args.config, loglevel=loglevel)
-
-    # Override configurations with CLI arguments if provided.
-    analyzer.config['models'][0]['name']       = get_arg(args, 'model', analyzer.config['models'][0]['name'])
-    analyzer.config['models'][0]['experiment'] = get_arg(args, 'exp', analyzer.config['models'][0]['experiment'])
-    analyzer.config['models'][0]['source']     = get_arg(args, 'source', analyzer.config['models'][0]['source'])
-    analyzer.config['output_directory']        = get_arg(args, 'outputdir', analyzer.config['output_directory'])
-
-    #logger.warning(f"Configuration: {analyzer.config}")
-    print('============================')
-    print('\n\n\n')
->>>>>>> c8b542db
 
     # Execute the analyzer.
     analyzer.run()
