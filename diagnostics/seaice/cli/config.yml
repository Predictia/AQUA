# Models for sea ice to be evaluated.
models:
  - model: IFS-NEMO
    exp: historical-1990
    source: lra-r100-monthly
    regrid: null
    var: avg_siconc
    timespan: null # can be of the format ['2020-01-20', '2024-12-31']
  # These are observational datasets
# These are observational datasets
  - model: OSI-SAF
    exp: osi-450
    source: nh-monthly
    regrid: null
<<<<<<< HEAD
    variable: avg_siconc
    timespan: null
=======
    var: avg_siconc
    timespan: null
  - model: OSI-SAF
    exp: osi-450
    source: sh-monthly
    regrid: null
    var: avg_siconc
    timespan: null

regions: # If this block is missing all regions will be evaluated
  - Arctic
  - Southern Ocean
  # - Hudson Bay
  # - Ross Sea
  # - Amundsen-Bellingshausen Seas
  # - Weddell Sea
  # - Indian Ocean
  # - Pacific Ocean

>>>>>>> 77db6081
# Please specify the path to the directory where the outputs should be saved.
# If output directory/folder does not exist, it will be created.
# This can be overwritten by the command line argument --outputdir
output_directory: ./

# This is the current dask configuration which works for the inputs above.
# It could be adjusted based on the system this application is run.
dask_cluster:
  n_workers: 16
  threads_per_worker: 1

<|MERGE_RESOLUTION|>--- conflicted
+++ resolved
@@ -6,36 +6,19 @@
     regrid: null
     var: avg_siconc
     timespan: null # can be of the format ['2020-01-20', '2024-12-31']
-  # These are observational datasets
 # These are observational datasets
   - model: OSI-SAF
     exp: osi-450
     source: nh-monthly
     regrid: null
-<<<<<<< HEAD
     variable: avg_siconc
-    timespan: null
-=======
-    var: avg_siconc
     timespan: null
   - model: OSI-SAF
     exp: osi-450
     source: sh-monthly
     regrid: null
-    var: avg_siconc
+    variable: avg_siconc
     timespan: null
-
-regions: # If this block is missing all regions will be evaluated
-  - Arctic
-  - Southern Ocean
-  # - Hudson Bay
-  # - Ross Sea
-  # - Amundsen-Bellingshausen Seas
-  # - Weddell Sea
-  # - Indian Ocean
-  # - Pacific Ocean
-
->>>>>>> 77db6081
 # Please specify the path to the directory where the outputs should be saved.
 # If output directory/folder does not exist, it will be created.
 # This can be overwritten by the command line argument --outputdir
