--- conflicted
+++ resolved
@@ -211,17 +211,13 @@
                     data_mon = reader.timmean(data, freq='MS', exclude_incomplete=True)
                 data_mon = reader.fldmean(data_mon)
                 self.logger.info("Monthly data retrieved")
-<<<<<<< HEAD
-                if self.longname is not None:
-                    data_mon.attrs['long_name'] = self.longname
-                    self.logger.debug(f"Long name updated to: {self.longname}")
-                self.data_mon.append(data_mon)
-=======
                 if data_mon is not None:
+                    if self.longname is not None:
+                        data_mon.attrs['long_name'] = self.longname
+                        self.logger.debug(f"Long name updated to: {self.longname}")
                     self.data_mon.append(data_mon)
                 else:
                     self.logger.warning(f"No monthly data found for {model} {self.exps[i]} {self.sources[i]}")
->>>>>>> 7281923f
 
             if self.annual:
                 data_ann = reader.timmean(data, freq='YS',
@@ -229,17 +225,13 @@
                                           center_time=True)
                 data_ann = reader.fldmean(data_ann)
                 self.logger.info("Annual data retrieved")
-<<<<<<< HEAD
-                if self.longname is not None:
-                    data_ann.attrs['long_name'] = self.longname
-                    self.logger.debug(f"Long name updated to: {self.longname}")
-                self.data_annual.append(data_ann)
-=======
                 if data_ann is not None:
+                    if self.longname is not None:
+                        data_ann.attrs['long_name'] = self.longname
+                        self.logger.debug(f"Long name updated to: {self.longname}")
                     self.data_annual.append(data_ann)
                 else:
                     self.logger.warning(f"No annual data found for {model} {self.exps[i]} {self.sources[i]}")
->>>>>>> 7281923f
 
             # Clean up
             del reader
