"""Module for plotting teleconnection indices and maps."""
<<<<<<< HEAD
from .hovmoller_plot import hovmoller_plot
from .index_plot import index_plot
from .maps_plot import maps_plot, maps_diffs_plot

__all__ = ['hovmoller_plot', 'index_plot',
           'maps_plot', 'maps_diffs_plot']
=======
from .index_plot import index_plot, indexes_plot
from .maps_plot import maps_diffs_plot

__all__ = ['index_plot', 'indexes_plot',
           'maps_diffs_plot']
>>>>>>> e423b1d7
<|MERGE_RESOLUTION|>--- conflicted
+++ resolved
@@ -1,15 +1,11 @@
-"""Module for plotting teleconnection indices and maps."""
-<<<<<<< HEAD
-from .hovmoller_plot import hovmoller_plot
-from .index_plot import index_plot
-from .maps_plot import maps_plot, maps_diffs_plot
-
-__all__ = ['hovmoller_plot', 'index_plot',
-           'maps_plot', 'maps_diffs_plot']
-=======
+"""
+Module for plotting teleconnection indices and maps.
+A function for Hovmoller plot is added.
+"""
+from .hovmoller_plot import hovmoller
 from .index_plot import index_plot, indexes_plot
 from .maps_plot import maps_diffs_plot
 
-__all__ = ['index_plot', 'indexes_plot',
-           'maps_diffs_plot']
->>>>>>> e423b1d7
+__all__ = ['hovmoller_plot',
+           'index_plot', 'indexes_plot',
+           'maps_diffs_plot']