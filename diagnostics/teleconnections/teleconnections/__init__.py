"""teleconnections module"""
from .cdo_testing import station_based_cdo, regional_mean_cdo
from .cdo_testing import regional_anomalies_cdo
from .index import station_based_index, regional_mean_index
from .index import regional_mean_anomalies
from .mjo import mjo_hovmoller
from .plots import minmax_maps, plot_box, index_plot, maps_plot
<<<<<<< HEAD
from .plots import single_map_plot, hovmoller_plot
=======
from .plots import single_map_plot, maps_diffs_plot
>>>>>>> 3aada9d4
from .statistics import reg_evaluation, cor_evaluation
from .tc_class import Teleconnection
from .tools import load_namelist, lon_180_to_360, lon_360_to_180
from .tools import area_selection, wgt_area_mean
from .tools import get_dataset_config

__version__ = '0.0.9'

__all__ = ['station_based_cdo', 'regional_mean_cdo', 'regional_anomalies_cdo',
           'station_based_index', 'regional_mean_index',
           'mjo_hovmoller',
           'regional_mean_anomalies',
           'minmax_maps', 'plot_box', 'index_plot', 'maps_plot',
<<<<<<< HEAD
           'single_map_plot', 'hovmoller_plot',
=======
           'single_map_plot', 'maps_diffs_plot',
>>>>>>> 3aada9d4
           'reg_evaluation', 'cor_evaluation',
           'Teleconnection', 'load_namelist', 'lon_180_to_360',
           'lon_360_to_180', 'area_selection',
           'wgt_area_mean', 'get_dataset_config']

# Change log
<<<<<<< HEAD
# 0.1.0: Hovmoller plot added
=======
# 0.0.9: mapa_diff_plot and add_cyclic_lon added to plots module
>>>>>>> 3aada9d4
# 0.0.8: regression and correlation refactored
#        Added the possibility to evaluate them with a different variable
#        from the variable used to evaluate the index
# 0.0.7: CLI refined, get_dataset_config moved to tools, tools refactor
# 0.0.6: plots submodules added
# 0.0.5: comparison_index_plot, cli for single and multiple datasets added
# 0.0.4: Added cor_evaluation and reg_evaluation based on sacpy,
#        removed deprecated functions
# 0.0.3: Class Teleconnection added
# 0.0.2: Added package version
# 0.0.1: Initial version<|MERGE_RESOLUTION|>--- conflicted
+++ resolved
@@ -5,11 +5,7 @@
 from .index import regional_mean_anomalies
 from .mjo import mjo_hovmoller
 from .plots import minmax_maps, plot_box, index_plot, maps_plot
-<<<<<<< HEAD
-from .plots import single_map_plot, hovmoller_plot
-=======
-from .plots import single_map_plot, maps_diffs_plot
->>>>>>> 3aada9d4
+from .plots import single_map_plot, hovmoller_plot, maps_diffs_plot
 from .statistics import reg_evaluation, cor_evaluation
 from .tc_class import Teleconnection
 from .tools import load_namelist, lon_180_to_360, lon_360_to_180
@@ -23,22 +19,15 @@
            'mjo_hovmoller',
            'regional_mean_anomalies',
            'minmax_maps', 'plot_box', 'index_plot', 'maps_plot',
-<<<<<<< HEAD
-           'single_map_plot', 'hovmoller_plot',
-=======
-           'single_map_plot', 'maps_diffs_plot',
->>>>>>> 3aada9d4
+           'single_map_plot', 'hovmoller_plot', 'maps_diffs_plot',
            'reg_evaluation', 'cor_evaluation',
            'Teleconnection', 'load_namelist', 'lon_180_to_360',
            'lon_360_to_180', 'area_selection',
            'wgt_area_mean', 'get_dataset_config']
 
 # Change log
-<<<<<<< HEAD
 # 0.1.0: Hovmoller plot added
-=======
 # 0.0.9: mapa_diff_plot and add_cyclic_lon added to plots module
->>>>>>> 3aada9d4
 # 0.0.8: regression and correlation refactored
 #        Added the possibility to evaluate them with a different variable
 #        from the variable used to evaluate the index
