"""teleconnections module"""
from .index import station_based_index, regional_mean_index
from .index import regional_mean_anomalies
<<<<<<< HEAD
from .mjo import mjo_hovmoller
from .plots import minmax_maps, plot_box, index_plot, maps_plot
from .plots import single_map_plot, hovmoller_plot, maps_diffs_plot
=======
from .plots import index_plot, maps_plot
from .plots import single_map_plot, maps_diffs_plot
>>>>>>> 4a2fa76a
from .statistics import reg_evaluation, cor_evaluation
from .tc_class import Teleconnection
from .tools import load_namelist
from .tools import area_selection, wgt_area_mean

__version__ = '0.0.9'

<<<<<<< HEAD
__all__ = ['station_based_cdo', 'regional_mean_cdo', 'regional_anomalies_cdo',
           'station_based_index', 'regional_mean_index',
           'mjo_hovmoller',
           'regional_mean_anomalies',
           'minmax_maps', 'plot_box', 'index_plot', 'maps_plot',
           'single_map_plot', 'hovmoller_plot', 'maps_diffs_plot',
=======
__all__ = ['station_based_index', 'regional_mean_index',
           'regional_mean_anomalies',
           'index_plot', 'maps_plot',
           'single_map_plot', 'maps_diffs_plot',
>>>>>>> 4a2fa76a
           'reg_evaluation', 'cor_evaluation',
           'Teleconnection', 'load_namelist',
           'area_selection', 'wgt_area_mean']

# Change log
# 0.1.0: Hovmoller plot added
# 0.0.9: mapa_diff_plot and add_cyclic_lon added to plots module
# 0.0.8: regression and correlation refactored
#        Added the possibility to evaluate them with a different variable
#        from the variable used to evaluate the index
# 0.0.7: CLI refined, get_dataset_config moved to tools, tools refactor
# 0.0.6: plots submodules added
# 0.0.5: comparison_index_plot, cli for single and multiple datasets added
# 0.0.4: Added cor_evaluation and reg_evaluation based on sacpy,
#        removed deprecated functions
# 0.0.3: Class Teleconnection added
# 0.0.2: Added package version
# 0.0.1: Initial version<|MERGE_RESOLUTION|>--- conflicted
+++ resolved
@@ -1,14 +1,9 @@
 """teleconnections module"""
 from .index import station_based_index, regional_mean_index
 from .index import regional_mean_anomalies
-<<<<<<< HEAD
 from .mjo import mjo_hovmoller
-from .plots import minmax_maps, plot_box, index_plot, maps_plot
-from .plots import single_map_plot, hovmoller_plot, maps_diffs_plot
-=======
-from .plots import index_plot, maps_plot
+from .plots import index_plot, maps_plot, hovmoller_plot
 from .plots import single_map_plot, maps_diffs_plot
->>>>>>> 4a2fa76a
 from .statistics import reg_evaluation, cor_evaluation
 from .tc_class import Teleconnection
 from .tools import load_namelist
@@ -16,19 +11,11 @@
 
 __version__ = '0.0.9'
 
-<<<<<<< HEAD
-__all__ = ['station_based_cdo', 'regional_mean_cdo', 'regional_anomalies_cdo',
-           'station_based_index', 'regional_mean_index',
+__all__ = ['station_based_index', 'regional_mean_index',
            'mjo_hovmoller',
            'regional_mean_anomalies',
-           'minmax_maps', 'plot_box', 'index_plot', 'maps_plot',
-           'single_map_plot', 'hovmoller_plot', 'maps_diffs_plot',
-=======
-__all__ = ['station_based_index', 'regional_mean_index',
-           'regional_mean_anomalies',
-           'index_plot', 'maps_plot',
+           'index_plot', 'maps_plot', 'hovmoller_plot',
            'single_map_plot', 'maps_diffs_plot',
->>>>>>> 4a2fa76a
            'reg_evaluation', 'cor_evaluation',
            'Teleconnection', 'load_namelist',
            'area_selection', 'wgt_area_mean']
