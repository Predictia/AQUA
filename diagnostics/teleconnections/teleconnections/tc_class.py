--- conflicted
+++ resolved
@@ -87,11 +87,7 @@
             self.logger.debug('Zoom: {}'.format(self.zoom))
 
         # Teleconnection variables
-<<<<<<< HEAD
-        avail_telec = ['NAO', 'ENSO', 'ENSO_test', 'MJO']
-=======
-        avail_telec = ['NAO', 'ENSO', 'ENSO_test', 'ENSO_2t']
->>>>>>> 54c87e7b
+        avail_telec = ['NAO', 'ENSO', 'ENSO_test', 'ENSO_2t', 'MJO']+
         if telecname in avail_telec:
             self.telecname = telecname
             if self.telecname == 'MJO':
