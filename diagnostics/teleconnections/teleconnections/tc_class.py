--- conflicted
+++ resolved
@@ -104,20 +104,13 @@
         self.logger.debug("Zoom: %s", self.zoom)
 
         # Teleconnection variables
-<<<<<<< HEAD
-        avail_telec = ['NAO', 'ENSO', 'ENSO_test', 'ENSO_2t', 'MJO']
+        avail_telec = ['NAO', 'ENSO', 'MJO']
         if telecname in avail_telec:
             self.telecname = telecname
             if self.telecname == 'MJO':
                 raise NotImplementedError('MJO teleconnection not implemented yet')
         else:
             raise ValueError('telecname must be one of {}'.format(avail_telec))
-=======
-        self.telecname = telecname
-        avail_telec = ['NAO', 'ENSO']
-        if self.telecname not in avail_telec:
-            raise ValueError("telecname must be one of {}".format(avail_telec))
->>>>>>> 1f68ee31
 
         self._load_namelist(configdir=configdir, interface=interface)
 
