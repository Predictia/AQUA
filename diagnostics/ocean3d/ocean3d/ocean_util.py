"""
Common Ocean modules
"""

import os
import xarray as xr
import numpy as np
from aqua import Reader
from aqua.exceptions import NoObservationError
from aqua.util import find_vert_coord, load_yaml, add_pdf_metadata
import matplotlib.pyplot as plt
from aqua.logger import log_configure

def kelvin_to_celsius(data, variable_name, loglevel= "WARNING"):
    """
    Convert temperature in Kelvin to degrees Celsius for a specific variable in an xarray dataset.

    Parameters:
    - data (xarray.Dataset): The input xarray dataset containing temperature data.
    - variable_name (str): The name of the variable to convert from Kelvin to degrees Celsius.
    - loglevel (str, optional): The log level for messages (default is "WARNING").

    Returns:
    - xarray.Dataset: the specified variable converted to degrees Celsius.
    """
    logger = log_configure(loglevel, 'Unit')
    # Check if the variable exists in the dataset
    if data[variable_name].attrs['units'].lower()== 'k' or 'kelvin':
        logger.warning("The unit of Pot. Temperature is Kelvin. Converting to degC")
        # Convert Kelvin to Celsius: Celsius = Kelvin - 273.15
        data[variable_name] -= 273.15
        data[variable_name].attrs['units']= 'degC'
    return data

def check_variable_name(data, loglevel= "WARNING"):
    """
    Check and select specific variables required for diagnostics from an xarray dataset.

    Parameters:
    - data (xarray.Dataset): The input xarray dataset.
    - loglevel (str, optional): The log level for messages (default is "WARNING").

    Returns:
    - xarray.Dataset: The modified xarray dataset with selected variables and renamed dimensions.
    """
    logger = log_configure(loglevel, 'Check Variables')
    vars = list(data.variables)
    required_vars= []
<<<<<<< HEAD
    var_list= ["so", "thetao", "SO","avg_so","thetao","THETAO","avg_SO","avg_so","avg_thetao","avg_THETAO",
               "toce_mean","soce_mean"]
=======
    var_list= ["SO","avg_so","thetao","THETAO","avg_SO","avg_so","avg_thetao","avg_THETAO",
               "toce_mean","soce_mean", "so"]
>>>>>>> 5d5dfae7
    for var in vars:
        if var in var_list:
            required_vars.append(var)
    if required_vars != []:
        logger.debug("This are the variables %s available for the diags in the catalog.", required_vars)
        data = data[required_vars]
        for var in required_vars:
<<<<<<< HEAD
            if var.lower() in ['avg_so', 'soce', "so"]:
=======
            if 'so' in var.lower():
>>>>>>> 5d5dfae7
                data = data.rename({var: "avg_so"})
                logger.debug("renaming %s as avg_so", var)
            if var.lower() in ['avg_thetao', 'toce', "thetao"]:
                data = data.rename({var: "avg_thetao"})
                logger.debug("renaming %s as avg_thetao", var)
    else:
        raise ValueError("Required variable avg_so and avg_thetao is not available in the catalog")
    #HACK
    if "level" in data:
        if data['level'].attrs['units'] == 'NEMO model layers':
            data['level'].attrs['units'] = 'm'
    vertical_coord = find_vert_coord(data)[0]
    data = data.rename({vertical_coord: "lev"})
    data = kelvin_to_celsius(data, "avg_thetao")
    # if "thetao_uncertainty" in data:
    #     data = kelvin_to_celsius(data, "thetao_uncertainty")
    data = data.resample(time="MS").mean()
    return data

def time_slicing(data, start_year, end_year, loglevel= "WARNING"):
    """
    Slice the time dimension of an xarray dataset to select data within a specified time range.

    Parameters:
    - data (xarray.Dataset): The input xarray dataset.
    - start_year (int): The start year of the time range.
    - end_year (int): The end year of the time range.
    - loglevel (str, optional): The log level for messages (default is "WARNING").

    Returns:
    - xarray.Dataset: The xarray dataset with time dimension sliced to the specified range.
    """
    logger = log_configure(loglevel, 'time_slicing')
    data = data.sel(time=slice(str(start_year),str(end_year)))
    logger.debug("Selected the data for the range of %s and %s", start_year, end_year)
    return data

def process_region_config(regions_yaml):
    """
    Converts keys at the top level of the dictionary to lowercase and removes spaces, underscores, and dashes.
    """
    if isinstance(regions_yaml, dict):
        return {key.replace(" ", "").replace("_", "").replace("-", "").lower(): v for key, v in regions_yaml.items()}
    else:
        return regions_yaml

def predefined_regions(region, loglevel= "WARNING"):
    current_dir = os.path.dirname(os.path.abspath(__file__))
    processed_region = region.replace(" ", "").replace("_","").replace("-","").lower()
    regions_yaml = f"{current_dir}/../config/regions.yaml"
    regions_dict = load_yaml(regions_yaml)
    try:
        regions_dict = process_region_config(regions_dict["regions"])
        region_boundary = regions_dict[processed_region]
        lat_n = region_boundary.get("LatN")
        lat_s = region_boundary.get("LatS")
        lon_e = region_boundary.get("LonE")
        lon_w = region_boundary.get("LonW")
    except KeyError:
        raise ValueError(
            f"Invalid region name: {region}. Check the region name in config file or update it: {regions_yaml}")

    return lat_s, lat_n, lon_w, lon_e


def convert_longitudes(data, loglevel= "WARNING"):
    """
    Convert longitudes in a given dataset to the range of -180 to 180 degrees.

    Args:
        data (DataArray): Input dataset with longitude coordinates.

    Returns:
        DataArray: Dataset with converted longitudes.

    """
    logger = log_configure(loglevel, 'convert_longitudes')
    # Adjust longitudes to the range of -180 to 180 degrees
    data = data.assign_coords(lon=((data["lon"] + 180) % 360) - 180)

    # Roll the dataset to reposition the prime meridian at the center
    data = data.roll(lon=int(len(data['lon']) / 2), roll_coords=True)

    return data

def area_selection(data, region=None, lat_s: float = None, lat_n: float = None,
                   lon_w: float = None, lon_e: float = None, loglevel= "WARNING"):
    """
    Compute the weighted area mean of data within the specified latitude and longitude bounds.

    Parameters:
        data (xarray.Dataset): Input data.

        region (str, optional): Predefined region name. If provided, latitude and longitude bounds will be fetched from predefined regions.

        lat_s (float, optional): Southern latitude bound. Required if region is not provided or None.

        lat_n (float, optional): Northern latitude bound. Required if region is not provided or None.

        lon_w (float, optional): Western longitude bound. Required if region is not provided or None.

        lon_e (float, optional): Eastern longitude bound. Required if region is not provided or None.

    Returns:
        xarray.Dataset: Weighted area mean of the input data.

    Raises:
        ValueError: If region is None but the latitude and longitude bounds are not specified.
    """
    logger = log_configure(loglevel, 'area_selection')
    if region is None:
        if lat_n is None or lat_s is None or lon_w is None or lon_e is None:
            raise ValueError(
                "When region is None, lat_n, lat_s, lon_w, lon_e values need to be specified.")

    else:
        # Obtain latitude and longitude boundaries for the predefined region
        lat_s, lat_n, lon_w, lon_e = predefined_regions(region)
    if lon_w < 0 or lon_e < 0:
        data = convert_longitudes(data)
    logger.debug(
        "Selected for this region (latitude %s to %s, longitude %s to %s)", lat_s, lat_n, lon_w, lon_e)
    # Perform data slicing based on the specified or predefined latitude and longitude boundaries
    data = data.sel(lat=slice(lat_s, lat_n), lon=slice(lon_w, lon_e))
    logger.debug(data)   

    return data

def weighted_zonal_mean(data, region=None, lat_s: float = None, lat_n: float = None,
                        lon_w: float = None, lon_e: float = None, loglevel= "WARNING"):
    """
    Compute the weighted zonal mean of data within the specified latitude and longitude bounds.

    Parameters:
        data (xarray.Dataset): Input data.

        region (str, optional): Predefined region name. If provided, latitude and longitude bounds will be fetched from predefined regions.

        lat_s (float, optional): Southern latitude bound. Required if region is not provided or None.

        lat_n (float, optional): Northern latitude bound. Required if region is not provided or None.

        lon_w (float, optional): Western longitude bound. Required if region is not provided or None.

        lon_e (float, optional): Eastern longitude bound. Required if region is not provided or None.

    Returns:
        xarray.Dataset: Weighted zonal mean of the input data.
    """
    logger = log_configure(loglevel, 'predefined_regions')
    data = area_selection(data, region, lat_s,
                          lat_n, lon_w, lon_e)

    wgted_mean = data.mean(("lon"))
    logger.debug("Weighted the data")
    logger.debug(data)   

    return wgted_mean

def weighted_area_mean(data, region=None, lat_s: float = None, lat_n: float = None,
                       lon_w: float = None, lon_e: float = None, loglevel= "WARNING"):
    """
    Compute the weighted area mean of data within the specified latitude and longitude bounds.

    Parameters:
        data (xarray.Dataset): Input data.

        region (str, optional): Predefined region name. If provided, latitude and longitude bounds will be fetched from predefined regions.

        lat_s (float, optional): Southern latitude bound. Required if region is not provided or None.

        lat_n (float, optional): Northern latitude bound. Required if region is not provided or None.

        lon_w (float, optional): Western longitude bound. Required if region is not provided or None.

        lon_e (float, optional): Eastern longitude bound. Required if region is not provided or None.

    Returns:
        xarray.Dataset: Weighted area mean of the input data.
    """
    logger = log_configure(loglevel, 'weighted_area_mean')
    data = area_selection(data, region, lat_s,
                          lat_n, lon_w, lon_e)
    # weighted_data = data.weighted(np.cos(np.deg2rad(data.lat)))
    weights = xr.ufuncs.cos(xr.ufuncs.deg2rad(data.lat))
    weighted_data = data.weighted(weights)
    wgted_mean = weighted_data.mean("lat").mean("lon")
    logger.debug(wgted_mean)   
    return wgted_mean


def custom_region(region=None, lat_s: float = None, lat_n: float = None,
                  lon_w: float = None, lon_e: float = None, loglevel= "WARNING"):
    logger = log_configure(loglevel, 'custom_region')
    if region in [None, "custom"]:
        region_name = f"Region ({lat_s}:{lat_n} Lat, {lon_w}:{lon_e} Lon)"
    else:
        region_name = region
    return region_name


def split_time_equally(data, loglevel= "WARNING"):
    """
    Splits the input data into two halves based on time dimension, or returns the original data if it has only one time step.

    Parameters:
        data (xarray.Dataset): Input data.

    Returns:
        list: A list containing the original data and the two halves of the data.
    """
    logger = log_configure(loglevel, 'split_time_equally')
    date_len = len(data.time)
    data_1 = None
    data_2 = None
    if date_len == 0:
        raise ValueError("Time lenth is 0 in the data")
    elif date_len > 1:
        # data = None
        if date_len % 2 == 0:
            data_1 = data.isel(time=slice(0, int(date_len/2)))
            data_2 = data.isel(time=slice(int(date_len/2), date_len))
        else:
            data_1 = data.isel(time=slice(0, int((date_len-1)/2)))
            data_2 = data.isel(time=slice(int((date_len-1)/2), date_len))
    return [data, data_1, data_2]


def load_obs_data(model='EN4', exp='en4', source='monthly', loglevel= "WARNING"):
    """
    Load observational data for ocean temperature and salinity.

    Parameters:
        model (str): Model name.
        exp (str): Experiment name.
        source (str): Data source.

    Returns:
        xarray.Dataset: Observational data containing ocean temperature and salinity.
    """
    logger = log_configure(loglevel, 'load_obs_data')
    try:
        reader = Reader(model, exp, source)
    except KeyError:
        raise NoObservationError(
            f"No observation of {model}, {exp}, {source} available")

    den4 = reader.retrieve()
    # We standardise the name for the vertical dimension
    den4 = den4.rename({find_vert_coord(den4)[0]: "lev"}).resample(time="MS").mean()
    # den4 = check_variable_name(den4).resample(time="MS").mean()
    # den4 = den4[["avg_thetao", "avg_so"]].resample(time="MS").mean()
    
    logger.debug("loaded %s data", model)
    return den4


def crop_obs_overlap_time(ref_data, data, loglevel="WARNING"):
    """
    Crop the observational data to the overlapping time period with the model data.

    Parameters:
        data1 (xarray.Dataset): ref_data.
        data2 (xarray.Dataset): data.

    Returns:
        xarray.Dataset: Observational data cropped to the overlapping time period with the model data.
    """
    logger = log_configure(loglevel, 'crop_obs_overlap_time')
    ref_data_time = ref_data.time
    data_time = data.time
    common_time = ref_data_time.where(ref_data_time.isin(data_time), drop=True)
    if len(common_time) > 0:
        data = data.sel(time=common_time)
        logger.debug(
            "Selected the overlapping time of the obs data compared to the model")
    return data


def data_time_selection(data, time, loglevel= "WARNING"):
    """
    Selects the data based on the specified time period.

    Parameters:
        data (xarray.Dataset): Input data.
        time (str): Time period selection.

    Returns:
        xarray.Dataset: Data for the selected time period.
    """
    logger = log_configure(loglevel, 'data_time_selection')
    if not isinstance(time, int):
        time = time.lower()
    if time in ["jan", "january", "1", 1]:
        data = data.where(data.time.dt.month == 1, drop=True)
        time = "Jan"
    elif time in ["feb", "february", "2", 2]:
        data = data.where(data.time.dt.month == 2, drop=True)
        time = "Feb"
    elif time in ["mar", "march", "3", 3]:
        data = data.where(data.time.dt.month == 3, drop=True)
        time = "Mar"
    elif time in ["apr", "april", "4", 4]:
        data = data.where(data.time.dt.month == 4, drop=True)
        time = "Apr"
    elif time in ["may", "5", 5]:
        data = data.where(data.time.dt.month == 5, drop=True)
        time = "May"
    elif time in ["jun", "june", "6", 6]:
        data = data.where(data.time.dt.month == 6, drop=True)
        time = "Jun"
    elif time in ["jul", "july", "7", 7]:
        data = data.where(data.time.dt.month == 7, drop=True)
        time = "Jul"
    elif time in ["aug", "august", "8", 8]:
        data = data.where(data.time.dt.month == 8, drop=True)
        time = "Aug"
    elif time in ["sep", "sept", "september", "9", 9]:
        data = data.where(data.time.dt.month == 9, drop=True)
        time = "Sep"
    elif time in ["oct", "october", "10", 10]:
        data = data.where(data.time.dt.month == 10, drop=True)
        time = "Oct"
    elif time in ["nov", "november", "11", 11]:
        data = data.where(data.time.dt.month == 11, drop=True)
        time = "Nov"
    elif time in ["dec", "december", "12", 12]:
        data = data.where(data.time.dt.month == 12, drop=True)
        time = "Dec"
    elif time in ["yearly", "year", "y", "13", 13]:
        data = data.groupby('time.year').mean(dim='time')
        if "year" in list(data.dims):
            data = data.rename({"year": "time"})
            time = "Yearly"
    elif time in ["jja", "jun_jul_aug", "jun-jul-aug", "june-july-august", "june_july_august", "14", 14]:
        data = data.where((data['time.month'] >= 6) & (
            data['time.month'] <= 8), drop=True)
        time = "Jun-Jul-Aug"
    elif time in ["fma", "feb_mar_apr", "feb-mar-apr", "february-march-april", "february_march_april", "15", 15]:
        data = data.where((data['time.month'] >= 2) & (
            data['time.month'] <= 4), drop=True)
        time = "Feb-Mar-Apr"
    elif time in ["djf", "dec_jan_feb", "dec-jan-feb", "december-january-february", "december_january_february", "16", 16]:
        data = data.where((data['time.month'] == 12) | (
            data['time.month'] <= 2), drop=True)
        time = "Dec-Jan-Feb"
    elif time in ["son", "sep_oct_nov", "sep-oct-nov", "september-october-november", "september_october_november", "17", 17]:
        data = data.where((data['time.month'] >= 9) & (
            data['time.month'] <= 11), drop=True)
        time = "Sep-Oct-Nov"
    else:
        raise ValueError("""Invalid month input. Please provide a valid name. Among this:
                         Yearly, 3M, Jan, Feb, Mar, Apr, May, Jun, Jul, Aug, Sep, Oct, Nov, Dec, JJA, FMA, DJF, SON """)
    logger.debug("data selected for %s climatology", time)
    return data, time


def compare_arrays(mod_data, obs_data, loglevel= "WARNING"):
    """
    Compares the time scale of model data and observed data and selects the overlapping time periods.

    Parameters:
        mod_data (xarray.Dataset): Model data.
        obs_data (xarray.Dataset): Observed data.

    Returns:
        list: List of model data arrays with overlapping time periods.
        obs_data_selected (xarray.Dataset): Observed data for the overlapping time periods.
    """
    logger = log_configure(loglevel, 'compare_arrays')
    if (obs_data.time == mod_data.time).all() and (len(mod_data.time) == len(obs_data.time)):
        mod_data_list = [mod_data]
        obs_data_selected = obs_data
        logger.debug("obs data and model data time scale fully matched")
    elif (obs_data.time == mod_data.time).any():
        mod_data_ov = mod_data.sel(time=obs_data.time)
        mod_data_list = [mod_data_ov, mod_data]
        obs_data_selected = obs_data
        logger.debug("Model and Obs data time partly matched")
    else:
        mod_data_list = split_time_equally(mod_data)
        obs_data_selected = None
        logger.debug("Model data time is not avaiable for the obs data")

    return mod_data_list, obs_data_selected


def file_naming(region=None,  lat_s: float = None, lat_n: float = None, lon_w: float = None,
                 lon_e: float = None, plot_name=None, loglevel= "WARNING"):
    """
    Creates the directory structure for saving the output data and figures.

    Parameters:
        data (xarray.Dataset): Data used for the plot.
        region (str): Region name.
        lat_s (float): Southern latitude bound.
        lat_n (float): Northern latitude bound.
        lon_w (float): Western longitude bound.
        lon_e (float): Eastern longitude bound.
        plot_name (str): Name of the plot.

    Returns:
        tuple: Output path, figure directory path, data directory path, and filename.
    """
    logger = log_configure(loglevel, 'dir_creation')
    # current_time = f'{datetime.datetime.now().strftime("%Y%m%d_%H%M%S")}'

    if region in [None, "custom", "Custom"]:
        region = "custom"
        filename =  f"{plot_name}_lat_{lat_s}_{lat_n}_lon_{lon_w}_{lon_e}"
    else:
        filename =  f"{plot_name}_{region.replace(' ', '_').lower()}"

    return filename


def write_data(output_dir, filename, data, loglevel= "INFO"):
    """
    Write xarray data to a NetCDF file.

    Args:
        file_name (str): Name of the NetCDF file to write.
        data (xarray.Dataset): xarray data to be written to the file.
        loglevel (str): Logging level for configuring the logger. Defaults to 'INFO'.

    Returns:
        None
    """
    logger = log_configure(loglevel, 'write_data')
    output_dir = f"{output_dir}/netcdf"
    filename = f"{output_dir}/{filename}.nc"
    if not os.path.exists(output_dir):
        os.makedirs(output_dir)
    # Check if the file exists
    if os.path.exists(filename):
        # If it exists, delete it
        os.remove(filename)
        logger.debug("Deleted existing file: %s", filename)

    # Write the new xarray data to the NetCDF file
    data.to_netcdf(filename)
    logger.debug("Data written to: %s", filename)

def export_fig(output_dir, filename, type, metadata_value: str = None,
                metadata_name: str = '/Description', loglevel: str = "WARNING"):
    """
    Export a matplotlib figure to a specified output directory and file format.

    Args:
        output_dir (str): Directory where the figure will be saved.
        filename (str): Name of the file to be saved.
        type (str): File format/type of the saved figure (e.g., 'png', 'pdf').
        loglevel (str): Logging level for configuring the logger. Defaults to 'INFO'.

    Returns:
        None
    """
    logger = log_configure(loglevel, 'export_fig')
    # Check if the file exists
    output_dir = f"{output_dir}/{type}"
    filename = f"{output_dir}/{filename}.{type}"
    if not os.path.exists(output_dir):
        os.makedirs(output_dir)
    if os.path.exists(filename):
        os.remove(filename)
        logger.debug("Deleted existing file: %s", filename)
    plt.savefig(filename, bbox_inches='tight')

    if type == "pdf":
        add_pdf_metadata(filename, metadata_value, loglevel = loglevel)
    logger.debug("Figure saved: %s", filename)
    logger.info("Figure saved to: %s", output_dir)

def split_ocean3d_req(self, o3d_request, loglevel= "WARNING"):
    """
    Split the ocean3d request into individual attributes.

    Args:
        o3d_request (dict): Dictionary containing the ocean3d request details.
        loglevel (str): Logging level for configuring the logger.

    Returns:
        None
    """
    self.data = o3d_request.get('data')
    self.model = o3d_request.get('model')
    self.exp = o3d_request.get('exp')
    self.source = o3d_request.get('source')
    self.obs_data = o3d_request.get('obs_data', None)
    self.time = o3d_request.get('time', None)
    self.region = o3d_request.get('region', None)
    self.lat_s = o3d_request.get('lat_s', None)
    self.lat_n = o3d_request.get('lat_n', None)
    self.lon_w = o3d_request.get('lon_w', None)
    self.lon_e = o3d_request.get('lon_e', None)
    self.customise_level = o3d_request.get('customise_level', None)
    self.levels = o3d_request.get('levels', None)
    self.overlap = o3d_request.get('overlap', None)
    self.output = o3d_request.get('output')
    self.output_dir = o3d_request.get('output_dir', None)
    self.loglevel= o3d_request.get('loglevel',"WARNING")
    return self<|MERGE_RESOLUTION|>--- conflicted
+++ resolved
@@ -46,13 +46,8 @@
     logger = log_configure(loglevel, 'Check Variables')
     vars = list(data.variables)
     required_vars= []
-<<<<<<< HEAD
-    var_list= ["so", "thetao", "SO","avg_so","thetao","THETAO","avg_SO","avg_so","avg_thetao","avg_THETAO",
-               "toce_mean","soce_mean"]
-=======
     var_list= ["SO","avg_so","thetao","THETAO","avg_SO","avg_so","avg_thetao","avg_THETAO",
                "toce_mean","soce_mean", "so"]
->>>>>>> 5d5dfae7
     for var in vars:
         if var in var_list:
             required_vars.append(var)
@@ -60,11 +55,7 @@
         logger.debug("This are the variables %s available for the diags in the catalog.", required_vars)
         data = data[required_vars]
         for var in required_vars:
-<<<<<<< HEAD
-            if var.lower() in ['avg_so', 'soce', "so"]:
-=======
             if 'so' in var.lower():
->>>>>>> 5d5dfae7
                 data = data.rename({var: "avg_so"})
                 logger.debug("renaming %s as avg_so", var)
             if var.lower() in ['avg_thetao', 'toce', "thetao"]:
