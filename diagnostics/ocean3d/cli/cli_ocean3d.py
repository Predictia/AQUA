--- conflicted
+++ resolved
@@ -91,25 +91,6 @@
 
         reader = Reader(model=model, exp=exp, source=source,
                         fix=True, loglevel=self.loglevel)
-<<<<<<< HEAD
-        data = reader.retrieve()
-
-        self.logger.info(f"data retrieved for model={model}, exp={exp}, source={source}")
-        # data=data.rename_dims({"time_counter":"time"})
-        # data=data.rename_dims({"deptht":"lev"})
-        # data=data.rename_vars({"toce_mean":"ocpt"})
-        # data=data.rename_vars({"soce_mean":"so"})
-        # data=data.drop_dims("bnds")
-        # data=data[["ocpt","so"]]
-
-        data = check_variable_name(data)
-        if self.config["select_time"] is True:
-            self.data["catalog_data"] = time_slicing(data, self.config["start_year"],
-                                                     self.config["end_year"])
-        else:
-            self.data["catalog_data"] = data
-
-=======
         
         self.logger.info(f"data retrieved for model={model}, exp={exp}, source={source}")
         
@@ -120,8 +101,7 @@
             self.data["catalog_data"] = reader.retrieve()
             
         self.data["catalog_data"] = check_variable_name(self.data["catalog_data"])
-        
->>>>>>> 265ce56a
+
         if self.config["compare_model"]:
             self.data["obs_data"] = load_obs_data(model='EN4', exp='en4', source='monthly')
         self.data["obs_data"] = check_variable_name(self.data["obs_data"])
