--- conflicted
+++ resolved
@@ -240,25 +240,13 @@
         self.loglevel = self.get_arg('loglevel', 'WARNING')
         self.logger = log_configure(log_name='Ocean3D CLI', log_level=self.loglevel)
 
-<<<<<<< HEAD
-
-=======
         # Dask distributed cluster
-        nworkers = get_arg(args, 'nworkers', None)
-        cluster = get_arg(args, 'cluster', None)
-        private_cluster = False
-        if nworkers or cluster:
-            if not cluster:
-                cluster = LocalCluster(n_workers=nworkers, threads_per_worker=1)
-                self.logger.info(f"Initializing private cluster {cluster.scheduler_address} with {nworkers} workers.")
-                private_cluster = True
-            else:
-                self.logger.info(f"Connecting to cluster {cluster}.")
+        nworkers = self.get_arg('nworkers', None)
+        if nworkers:
+            cluster = LocalCluster(n_workers=nworkers, threads_per_worker=1)
             client = Client(cluster)
-        else:
-            client = None
-        
->>>>>>> 40b1313f
+            self.logger.info(f"Running with {nworkers} dask distributed workers.")
+
         # Change the current directory to the one of the CLI so that relative paths work
         abspath = os.path.abspath(__file__)
         dname = os.path.dirname(abspath)
