import os
import xarray as xr
import pandas as pd
import numpy as np
import matplotlib.pyplot as plt
import calendar
from cdo import Cdo
import cartopy.crs as ccrs
from matplotlib.legend_handler import HandlerTuple
from aqua import Reader

outputfig = "./output/figs/"
if not os.path.exists(outputfig):
    os.makedirs(outputfig)
outputdir = "./output/data/"
if not os.path.exists(outputdir):
    os.makedirs(outputdir)
cdo = Cdo(tempdir='./tmp/cdo-py')
tempdir='./tmp/cdo-py'
if not os.path.exists(tempdir):
    os.makedirs(tempdir)


def process_ceres_data(exp, source, TOA_icon_gm):
    """
    Extract CERES data for further analyis + create global means

    Args:
        exp:                            input experiment to be selected from the catalogue
        source:                         input source to be selected from the catalogue
        TOA_icon_gm:                    this is necessary to setting time axis to the same time axis as model output (modify if needed)

    Returns:
        TOA_ceres_clim_gm:
        TOA_ceres_ebaf_gm: 
        TOA_ceres_diff_samples_gm:
        reader_ceres_toa,
        TOA_ceres_clim,
        TOA_ceres_diff_samples: # returns the necessary ceres data for further evaluation
    """

    # reader_ceres_toa
    reader_ceres_toa = Reader(model='CERES', exp=exp, source=source)
    data_ceres_toa = reader_ceres_toa.retrieve(fix=True)

    # ceres_ebaf_ttr
    ceres_ebaf_ttr = data_ceres_toa.toa_lw_all_mon * -1

    # ceres_ebaf_tsr
    ceres_ebaf_tsr = data_ceres_toa.solar_mon - data_ceres_toa.toa_sw_all_mon

    # ceres_ebaf_tnr
    ceres_ebaf_tnr = data_ceres_toa.toa_net_all_mon

    # TOA_ceres_ebaf
    TOA_ceres_ebaf = ceres_ebaf_tsr.to_dataset(name='tsr')
    TOA_ceres_ebaf = TOA_ceres_ebaf.assign(ttr=ceres_ebaf_ttr)
    TOA_ceres_ebaf = TOA_ceres_ebaf.assign(tnr=ceres_ebaf_tnr)

    # limit to years that are complete
    TOA_ceres_ebaf = TOA_ceres_ebaf.sel(time=slice('2001', '2021'))

    # TOA_ceres_clim
    TOA_ceres_clim = TOA_ceres_ebaf.groupby('time.month').mean('time').rename({'month': 'time'}).assign_coords(time=TOA_icon_gm.sel(time='2020').time).transpose("time", ...)
    # TOA_ceres_clim = TOA_ceres_clim.assign_coords(time=TOA_icon_gm.sel(time='2020').time).transpose("time", ...)

    # TOA_ceres_clim_gm
    TOA_ceres_clim_gm = reader_ceres_toa.fldmean(TOA_ceres_clim)  # cdo.fldmean(input=TOA_ceres_clim, returnXDataset=True)

    # TOA_ceres_ebaf_gm
    TOA_ceres_ebaf_gm = reader_ceres_toa.fldmean(TOA_ceres_ebaf)  # cdo.fldmean(input=TOA_ceres_ebaf, returnXDataset=True)

    # samples_tmp
    samples_tmp = []
    for year in range(2001, 2021):
        # select year and assign (fake) time coordinates of 2020 so that the differencing works
        samples_tmp.append(TOA_ceres_ebaf.sel(time=str(year)).assign_coords(time=TOA_ceres_clim.time) - TOA_ceres_clim)

    # TOA_ceres_diff_samples
    TOA_ceres_diff_samples = xr.concat(samples_tmp, dim='ensemble').transpose("time", ...)

    # TOA_ceres_diff_samples_gm
    TOA_ceres_diff_samples_gm = reader_ceres_toa.fldmean(TOA_ceres_diff_samples)  # cdo.fldmean(input=TOA_ceres_diff_samples, returnXDataset=True).squeeze()
    TOA_ceres_clim['lon'] = TOA_ceres_clim['lon'] - 0.5
    TOA_ceres_diff_samples['lon'] = TOA_ceres_diff_samples['lon'] - 0.5
    
    return TOA_ceres_clim_gm, TOA_ceres_ebaf_gm, TOA_ceres_diff_samples_gm, reader_ceres_toa, TOA_ceres_clim, TOA_ceres_diff_samples

def process_model_data(model, exp, source):
    """
    Extract Model output data for further analyis + create global means
    Example: TOA_ifs_4km_gm, reader_ifs_4km, data_ifs_4km, TOA_ifs_4km, TOA_ifs_4km_r360x180 = radiation_diag.process_model_data(model =  'IFS' , exp = 'tco2559-ng5-cycle3' , source = 'lra-r100-monthly')

    Args:
        model:                          input model to be selected from the catalogue
        exp:                            input experiment to be selected from the catalogue
        source:                         input source to be selected from the catalogue

    Returns:
        TOA_model_gm, reader_model, data_model, TOA_model, TOA_model_r360x180:       returns the necessary ceres data for further evaluation (xarrayDatSet, -Array, reader, regridded DataSet and Global                                                                                           means
    """

    reader_model = Reader(model=model, exp=exp, source=source)
    data_model = reader_model.retrieve()

    # Combine radiation data into a dataset
    TOA_model = data_model['mtntrf'].to_dataset()
    TOA_model = TOA_model.assign(tnr=data_model['mtntrf'] + data_model['mtnsrf'])
    TOA_model = TOA_model.assign(ttr=data_model['mtntrf'])
    TOA_model = TOA_model.assign(tsr=data_model['mtnsrf'])

    # Compute global mean using cdo.fldmean
    TOA_model_gm = reader_model.fldmean(TOA_model)  # cdo.fldmean(input=TOA_model, returnXDataset=True)
    TOA_model_r360x180 = cdo.remapcon('r360x180', input=TOA_model, returnXDataset=True)
   
    return TOA_model_gm, reader_model, data_model, TOA_model, TOA_model_r360x180


def process_era5_data(exp, source):
    """
    Extract ERA5 data for further analyis
    Example: data_era5, reader_era5 = radiation_diag.process_era5_data(exp = "era5" , source = "monthly")

    Args:
        exp:                            input experiment to be selected from the catalogue
        source:                         input source to be selected from the catalogue

    Returns:
        data_era5, reader_era5:       returns the necessary ceres data for further evaluation (xarrayDatSet, reader)
    """

    reader_era5 = Reader(model="ERA5", exp=exp, source=source)
    data_era5 = reader_era5.retrieve(fix=True)
    return data_era5, reader_era5


def process_ceres_sfc_data(exp, source, TOA_icon_gm):
    """
    Extract surface CERES data for further analyis + create global means

    Args:
        exp:                            input experiment to be selected from the catalogue
        source:                         input source to be selected from the catalogue
        TOA_icon_gm:                    this is necessary to setting time axis to the same time axis as model output (modify if needed)

    Returns:
        ceres_clim_gm_sfc, ceres_ebaf_gm_sfc, ceres_diff_samples_gm_sfc, reader_ceres_sfc, ceres_clim_sfc, ceres_diff_samples_sfc:       returns the necessary ceres data for further evaluation
    """

    # reader_ceres_toa
    reader_ceres_sfc = Reader(model='CERES', exp=exp, source=source)
    data_ceres_sfc = reader_ceres_sfc.retrieve(fix=True)

    # ceres_ebaf_ttr
    ceres_ebaf_ttr_sfc = data_ceres_sfc.sfc_net_lw_all_mon * -1

    # ceres_ebaf_tsr
    ceres_ebaf_tsr_sfc = data_ceres_sfc.sfc_net_sw_all_mon

    # ceres_ebaf_tnr
    ceres_ebaf_tnr_sfc = data_ceres_sfc.sfc_net_tot_all_mon

    # TOA_ceres_ebaf
    ceres_ebaf_sfc = ceres_ebaf_tsr_sfc.to_dataset(name='tsr')
    ceres_ebaf_sfc = ceres_ebaf_sfc.assign(ttr=ceres_ebaf_ttr_sfc)
    ceres_ebaf_sfc = ceres_ebaf_sfc.assign(tnr=ceres_ebaf_tnr_sfc)

    # limit to years that are complete
    ceres_ebaf_sfc = ceres_ebaf_sfc.sel(time=slice('2001', '2021'))

    # TOA_ceres_clim
    ceres_clim_sfc = ceres_ebaf_sfc.groupby('time.month').mean('time').rename({'month': 'time'}).assign_coords(time=TOA_icon_gm.sel(time='2020').time).transpose("time", ...)
    # TOA_ceres_clim = TOA_ceres_clim.assign_coords(time=TOA_icon_gm.sel(time='2020').time).transpose("time", ...)

    # TOA_ceres_clim_gm
    ceres_clim_gm_sfc = reader_ceres_sfc.fldmean(ceres_clim_sfc)  # cdo.fldmean(input=TOA_ceres_clim, returnXDataset=True)

    # TOA_ceres_ebaf_gm
    ceres_ebaf_gm_sfc = reader_ceres_sfc.fldmean(ceres_ebaf_sfc)  # cdo.fldmean(input=TOA_ceres_ebaf, returnXDataset=True)

    # samples_tmp
    samples_tmp = []
    for year in range(2001, 2021):
        # select year and assign (fake) time coordinates of 2020 so that the differencing works
        samples_tmp.append(ceres_ebaf_sfc.sel(time=str(year)).assign_coords(time=ceres_clim_sfc.time) - ceres_clim_sfc)

    # TOA_ceres_diff_samples
    ceres_diff_samples_sfc = xr.concat(samples_tmp, dim='ensemble').transpose("time", ...)

    # TOA_ceres_diff_samples_gm
    ceres_diff_samples_gm_sfc = reader_ceres_sfc.fldmean(ceres_diff_samples_sfc)  # cdo.fldmean(input=TOA_ceres_diff_samples, returnXDataset=True).squeeze()
    ceres_clim_sfc['lon'] = ceres_clim_sfc['lon'] - 0.5
    ceres_diff_samples_sfc['lon'] = ceres_diff_samples_sfc['lon'] - 0.5

    return ceres_clim_gm_sfc, ceres_ebaf_gm_sfc, ceres_diff_samples_gm_sfc, reader_ceres_sfc, ceres_clim_sfc, ceres_diff_samples_sfc

 
def gregory_plot(data_era5, model_list, reader_dict):
    """
    Create Gregory Plot with various models and ERA5 (plotted by default)

    Args:
        model_list:                      a list of model that should be plotted.
        data_era5:                      your xarrayDataSet provided from process_era5_data(exp, source)

    Returns:
        A Gregory Plot

    Example:

    .. code-block:: python
<<<<<<< HEAD
    model_list = ['icon', 'ifs_9km', 'ifs_4km']
    reader_dict = {
    "icon" : reader_icon,
    "ifs_9km" : reader_ifs_9km,
    "ifs_4km" : reader_ifs_4km
    }
    gregory_plot(data_era5, model_list, reader_dict)
=======

        model_list = ['icon', 'ifs_9km', 'ifs_4km']
        reader_dict = {
        "icon" : reader_icon,
        "ifs_9km" : reader_ifs_9km,
        "ifs_4km" : reader_ifs_4km
        }
        radiation_diag.gregory_plot(data_era5, model_list, reader_dict)
>>>>>>> de84fb56
    """

    reader_era5 = Reader(model="ERA5", exp="era5", source="monthly")
    data_era5 = reader_era5.retrieve(fix=True)

    # Create the plot and axes
    _, ax = plt.subplots()
    # Colors for the plots
    colors = ["orange", "gray", "dodgerblue", "yellow", "indigo", "violet"]

    # Plot the data for each model
    handles = []
    labels = []

    # Plot the data for ERA5 (2000-2020)
    era5_2t_2000_2020 = data_era5["2t"].sel(time=slice('2000-01-01', '2020-12-31'))
    era5_2t_2000_2020_resampled = era5_2t_2000_2020.resample(time="M").mean()
    era5_tsr_2000_2020 = data_era5["mtnsrf"].sel(time=slice('2000-01-01', '2020-12-31'))
    era5_tsr_2000_2020_resampled = (era5_tsr_2000_2020.resample(time="M").mean())  # /86400
    era5_ttr_2000_2020 = data_era5["mtntrf"].sel(time=slice('2000-01-01', '2020-12-31'))
    era5_ttr_2000_2020_resampled = (era5_ttr_2000_2020.resample(time="M").mean())  # /86400

    # Plot the data
    line = ax.plot(
        reader_era5.fldmean(era5_2t_2000_2020_resampled)-273.15,
        reader_era5.fldmean(era5_tsr_2000_2020_resampled) + reader_era5.fldmean(era5_ttr_2000_2020_resampled),
        marker="o",
        color="mediumseagreen",
        linestyle="-",
        markersize=3,
        label="ERA5 2000-2020",
    )
    handles.append(line[0])  # Append the line object itself
    model_name_era5 = "ERA5 2000-2020"
    labels.append(model_name_era5)

    for i, model in enumerate(model_list):
        model_name = model.lower()
        model_reader = reader_dict[model_name]
        model_data = model_reader.retrieve(fix=True)
        model_color = colors[i % len(colors)]  # Rotate colors for each model

        ts = model_reader.fldmean(model_data["2t"].resample(time="M").mean()) - 273.15
        rad = model_reader.fldmean((model_data["mtnsrf"] + model_data["mtntrf"]).resample(time="M").mean())

        line, = ax.plot(
            ts,
            rad,
            color=model_color,
            linestyle="-",
            marker="o",
            markersize=5,
            label=model_name
        )
        handles.append(line)  # Append the line object itself
        labels.append(model_name)

        ax.plot(
            ts[0], rad[0],
            marker="*",
            color="black",
            linestyle="-",
            markersize=15,
        )
        ax.plot(
            ts[-1], rad[-1],
            marker="X",
            color="tab:red",
            linestyle="-",
            markersize=15,
        )

    # Set labels and title
    ax.set_xlabel("2m temperature [$^{\circ} C$]", fontsize=12)
    ax.set_ylabel("Net radiation TOA [Wm$^{-2}$]", fontsize=12)
    ax.set_title("Gregory Plot", fontsize=14)
    # ax.set_suptitle("Black stars indicate the first value of the dataseries\n Red X indicate the last value of the dataseries.", fontsize=10)
    ax.legend(handles, labels + ["Start", "End"], handler_map={tuple: HandlerTuple(ndivide=None)})
    ax.text(0.5, -0.15, "Black stars indicate the first value of the dataseries\nRed X indicate the last value of the dataseries.",
            transform=ax.transAxes, fontsize=8, verticalalignment='top', horizontalalignment='center')
    ax.tick_params(axis="both", which="major", labelsize=10)
    ax.grid(True, linestyle="--", linewidth=0.5)
    plt.show()
    
    # Save the data for each model to separate netCDF files
    for model in model_list:
        model_name = model.lower()
        model_reader = reader_dict[model_name]
        model_data = model_reader.retrieve(fix=True)

        model_data_resampled = model_data.resample(time="M").mean()
        model_data_resampled.to_netcdf(f"{outputdir}/Gregory_Plot_{model_name}.nc")
        filename = f"{outputfig}/Gregory_Plot_{model_name}.pdf"
        plt.savefig(filename, dpi=300, format='pdf')

    print(f"Data has been saved to {outputdir}.")
    print(f"Plot has been saved to {outputfig}.")
    # print(f"Data has been saved to {outputdir}.")


def barplot_model_data(datasets, model_names, year=None):
    """
    Create Bar Plot with various models and CERES. Variables ttr and tsr are plotted to show imbalances.
    Default mean for CERES data is the whole time range.

    Args:
        datasets:      a list of xarrayDataSets that should be plotted. Chose the global means (TOA_$model_gm)
        model_names:   your desired naming for the plotting

    Returns:
        A bar plot

    Example:

    .. code-block:: python

        datasets = [TOA_ceres_clim_gm, TOA_icon_gm, TOA_ifs_4km_gm, TOA_ifs_9km_gm]
        model_names = ['ceres', 'ICON', 'IFS 4.4 km', 'IFS 9 km']
        barplot_model_data(datasets, model_names, year = 2022)
    """

    colors = ['red', 'blue']  # Longwave (lw) in red, Shortwave (sw) in blue
    variables = ['ttr', 'tsr']  # Fixed order: ttr (lw), tsr (sw)
    plt.figure(figsize=(12, 5))

    for i, dataset in enumerate(datasets):
        model_name = model_names[i]

        if model_name != 'ceres':
            if year is not None:
                dataset = dataset.sel(time=str(year))

        for j, variable in enumerate(variables):
            global_mean = dataset[variable].mean().compute()  # Convert to NumPy array

            if variable == 'ttr':
                global_mean *= -1  # Apply the sign (-1) to ttr

            plt.bar(f"{model_name}_{variable}", global_mean, color=colors[j])

    plt.xlabel('Model')
    plt.ylabel('Global mean ($W/m^2$)')
    # Add legend with colored text
    legend_labels = ['ttr = net outgoing longwave (top thermal radiadion)', 'tsr = net incomming shortwave (total solar radiation)']
    legend_colors = ['blue', 'red']
    legend_handles = [plt.Rectangle((0, 0), 1, 1, color=color) for color in legend_colors]
    plt.legend(legend_handles, legend_labels, loc='upper right', facecolor='white', framealpha=1)
    plt.ylim(236, 250)
    if year is not None:
        plt.title(f"Global Mean TOA radiation for different models ({year}) (all CERES years from 2001 to 2021)")
    else:
        plt.title('Global Mean TOA radiation for different models (mean over all model times).pdf')
    filename = f"{outputfig}/BarPlot.pdf"
    plt.savefig(filename, dpi=300, format='pdf')
    plt.show()
    print(f"Plot has been saved to {outputfig}.")


def plot_model_comparison_timeseries(models, linelabels, TOA_ceres_diff_samples_gm, TOA_ceres_clim_gm):
    """
    Create time series bias plot with various models and CERES including the individual CERES years to show variabilities.
    Variables ttr, tsr and tnr are plotted to show imbalances. Default mean for CERES data is the whole time range.
    Example:
            models = [TOA_icon_gm.squeeze(), TOA_ifs_4km_gm.squeeze(), TOA_ifs_9km_gm.squeeze()]
            linelabels = ['ICON 5 km', 'IFS 4.4 km', 'IFS 9 km']
            plot_model_comparison_timeseries(models, linelabels, TOA_ceres_diff_samples_gm, TOA_ceres_clim_gm)

    Args:
        models:                      a list of xarrayDataSets of the respective models. You can use squeeze() to remove single-dimensional entries from an array
                                        to ensure that the input arrays have the same dimensions and shape
        line_labels:                 your desired naming for the plotting


    Returns:
        A plot to show the model biases for the whole time range
    """

    _, axes = plt.subplots(3, 1, figsize=(12, 8))
    linecolors = ['red', 'green', 'blue']

    # linelabels = ['ICON 5 km', 'IFS 4.4 km', 'IFS 9 km']
    shading_data = xr.concat(
        (
            TOA_ceres_diff_samples_gm,
            TOA_ceres_diff_samples_gm.assign_coords(time=models[0].ttr.sel(time='2021').time),
            TOA_ceres_diff_samples_gm.assign_coords(time=models[0].ttr.sel(time='2022').time),
            TOA_ceres_diff_samples_gm.assign_coords(time=models[0].ttr.sel(time='2023').time),
            TOA_ceres_diff_samples_gm.assign_coords(time=models[0].ttr.sel(time='2024').time),
        ),
        dim='time'
    )
    long_time = np.append(shading_data['time'], shading_data['time'][::-1])

    for i, model in enumerate(models):
        ttr_diff = xr.concat(
            (
                (model.ttr.sel(time='2020') - TOA_ceres_clim_gm.squeeze().ttr.values),
                (model.ttr.sel(time='2021') - TOA_ceres_clim_gm.squeeze().ttr.values),
                (model.ttr.sel(time='2022') - TOA_ceres_clim_gm.squeeze().ttr.values),
                (model.ttr.sel(time='2023') - TOA_ceres_clim_gm.squeeze().ttr.values),
                (model.ttr.sel(time='2024') - TOA_ceres_clim_gm.squeeze().ttr.values),
            ),
            dim='time'
        )
        ttr_diff.plot(ax=axes[0], color=linecolors[i], label=linelabels[i], x='time')

    axes[0].fill(long_time, np.append(shading_data['ttr'].min(dim='ensemble'), shading_data['ttr'].max(dim='ensemble')[::-1]), color='lightgrey', alpha=0.6, label='CERES individual years', zorder=0)
    axes[0].set_title('long wave radiation (ttr)', fontsize=16)
    axes[0].set_xticklabels([])
    axes[0].set_xlabel('')
    axes[0].legend(loc="upper left", frameon=False, fontsize='medium', ncol=3)

    for i, model in enumerate(models):
        tsr_diff = xr.concat(
            (
                (model.tsr.sel(time='2020') - TOA_ceres_clim_gm.squeeze().tsr.values),
                (model.tsr.sel(time='2021') - TOA_ceres_clim_gm.squeeze().tsr.values),
                (model.tsr.sel(time='2022') - TOA_ceres_clim_gm.squeeze().tsr.values),
                (model.tsr.sel(time='2023') - TOA_ceres_clim_gm.squeeze().tsr.values),
                (model.tsr.sel(time='2024') - TOA_ceres_clim_gm.squeeze().tsr.values),
            ),
            dim='time'
        )
        tsr_diff.plot(ax=axes[1], color=linecolors[i], label=linelabels[i], x='time')

    axes[1].fill(long_time, np.append(shading_data['tsr'].min(dim='ensemble'), shading_data['tsr'].max(dim='ensemble')[::-1]), color='lightgrey', alpha=0.6, label='CERES individual years', zorder=0)
    axes[1].set_title('short wave radiation (tsr)', fontsize=16)
    axes[1].set_xticklabels([])
    axes[1].set_xlabel('')

    for i, model in enumerate(models):
        tnr_diff = xr.concat(
            (
                (model.tnr.sel(time='2020') - TOA_ceres_clim_gm.squeeze().tnr.values),
                (model.tnr.sel(time='2021') - TOA_ceres_clim_gm.squeeze().tnr.values),
                (model.tnr.sel(time='2022') - TOA_ceres_clim_gm.squeeze().tnr.values),
                (model.tnr.sel(time='2023') - TOA_ceres_clim_gm.squeeze().tnr.values),
                (model.tnr.sel(time='2024') - TOA_ceres_clim_gm.squeeze().tnr.values),
            ),
            dim='time'
        )
        tnr_diff.plot(ax=axes[2], color=linecolors[i], label=linelabels[i], x='time')

    axes[2].fill(long_time, np.append(shading_data['tnr'].min(dim='ensemble'), shading_data['tnr'].max(dim='ensemble')[::-1]), color='lightgrey', alpha=0.6, label='CERES individual years', zorder=0)
    axes[2].set_title('net radiation (imbalance)', fontsize=16)

    for i in range(3):
        axes[i].set_ylabel('$W/m^2$')
        axes[i].set_xlim([pd.to_datetime('2020-01-15'), pd.to_datetime('2024-12-15')])
        axes[i].plot([pd.to_datetime('2020-01-01'), pd.to_datetime('2030-12-31')], [0, 0], color='black', linestyle=':')
        axes[i].set_ylim([-6.5, 6.5])

    plt.suptitle('Global mean TOA radiation bias relative to CERES climatology - nextGEMS Cycle 3', fontsize=18)
    filename = f"{outputfig}/TimeSeries.pdf"
    plt.savefig(filename, dpi=300, format='pdf')
    plt.tight_layout()
    plt.show()
    
    # Save the data for each model to separate netCDF files
    for i, model in enumerate(models):
        model_name = linelabels[i].replace(' ', '_').lower()
        model.to_netcdf(f"{outputdir}Timeseries.nc")

    print(f"Data has been saved to {outputdir}.")
    print(f"Plot has been saved to {outputfig}.")


def plot_bias(data, iax, title, plotlevels, lower, upper, index):
    """
    Plot the bias of the data on a map. The bias is calculated as the difference between the data and a reference and stippling is applied to highlight data points within the specified lower and upper thresholds.

    Args:
        data (xarray.DataArray):            The model data to plot.
        iax (matplotlib.axes.Axes):         The axes object to plot on.
        title (str):                        The title of the plot.
        plotlevels (int or list):           The levels for contour plot.
        lower (xarray.DataArray):           Lower threshold for stippling.
        upper (xarray.DataArray):           Upper threshold for stippling.
        index (int):                        The index of the data.

    Returns:
        A contour plot.

    """

    plot = data.plot(ax=iax,
                     transform=ccrs.PlateCarree(),
                     colors='RdBu_r',
                     linewidths=0.3,
                     levels=plotlevels,
                     add_colorbar=False,
                    )
    stipple_data = data.where(np.logical_and(data > lower.isel(month=index), data < upper.isel(month=index))) / data.where(np.logical_and(data > lower.isel(month=index), data < upper.isel(month=index)))
    #plot2 = stipple_data.plot.contourf(ax=iax, levels=[-10, 0, 10], hatches=["", "...."], add_colorbar=False, alpha=0, transform=ccrs.PlateCarree())

    iax.set_title(title, fontsize=small_fonts)
    # iax.set_title(data.label+' ('+str(len(data.ensemble))+')',fontsize=small_fonts)

    return plot


def plot_maps(TOA_model, var, model_label, TOA_ceres_diff_samples, TOA_ceres_clim, year='2020'):
    """
    The function plots maps of TOA bias for the specified variable and model using a Robinson projection.
    The TOA bias is calculated as the difference between the TOA model data and the TOA CERES climatology. Default year is 2020

    Args:
        TOA_model (xarray.DataArray):                The TOA model data.
        var (str):                                   The variable to plot ('tnr', 'tsr', or 'ttr').
        model_label (str):                           Desired label for the model (also used as filename to save figure, better avoid using characters like ' ',...)
        TOA_ceres_diff_samples (xarray.DataArray):   The TOA CERES difference samples data.
        TOA_ceres_clim (xarray.DataArray):           The TOA CERES climatology data.
        year (str, optional):                        The year to plot. Defaults to '2020'.

    Returns:
        Monthly bias plots of the chosen model, variable and year

    Example:
<<<<<<< HEAD
        plot_maps(TOA_model= TOA_ifs_4km_r360x180, TOA_ceres_diff_samples = TOA_ceres_diff_samples, TOA_ceres_clim = TOA_ceres_clim, var='tsr', model_label='Cycle 3 4.4 km IFS Fesom', year='2023')
        Use the TOA_"model"_r360x180 DataSet to ensure that the gridding is right
=======
    
    .. code-block:: python
>>>>>>> de84fb56

        radiation_diag.plot_maps(TOA_model=TOA_ifs_4km_r360x180, TOA_ceres_diff_samples=TOA_ceres_diff_samples, TOA_ceres_clim=TOA_ceres_clim, var='tsr', model_label='Cycle 3 4.4 km IFS Fesom', year='2023')
        
    Use the TOA_$model_r360x180 DataSet to ensure that the gridding is right
    """

    # quantiles are a bit more conservative than the range, but interpolation from few values might not be robust
    # q05 = TOA_ceres_diff_samples.groupby('time.month').quantile(0.05,dim='ensemble')
    # q95 = TOA_ceres_diff_samples.groupby('time.month').quantile(0.95,dim='ensemble')
    # min-max range is more conservative, but could be sensitive to single extreme years
    range_min = TOA_ceres_diff_samples.groupby('time.month').min(dim='ensemble')
    range_max = TOA_ceres_diff_samples.groupby('time.month').max(dim='ensemble')
    TOA_model = TOA_model.sel(time=year)
    if var == 'tnr':
        label = 'net'
    elif var == 'tsr':
        label = 'SW'
    elif var == 'ttr':
        label = 'LW'

    if year == '2020':
        panel_1_off = True
    else:
        panel_1_off = False

    # what to use for significance testing
    # everything between these values will be considered not significant and hatched in the plot
    lower = range_min[var].rename({'time': 'month'})
    upper = range_max[var].rename({'time': 'month'})

    fig, ax = plt.subplots(4, 3, figsize=(22, 10), subplot_kw={'projection': ccrs.Robinson(central_longitude=180, globe=None)})
    plotlevels = np.arange(-50, 51, 10)
    global small_fonts
    small_fonts = 12
    # plt.figure(figsize=(8,4))
    # axes = plt.axes(projection=ccrs.PlateCarree())
    axes = ax.flatten()

    for index in range(len(TOA_model.time)):  # some experiments have less than 12 months, draw fewer panels for those
            plot = plot_bias(TOA_model[var].sel(time=year).isel(time=index)-TOA_ceres_clim[var].isel(time=index),
                            iax=axes[index], title=calendar.month_name[index+1], plotlevels=plotlevels,
                            lower=lower, upper=upper, index=index)

    for axi in axes:
        axi.coastlines(color='black', linewidth=0.5)

    if panel_1_off:
        axes[0].remove()

    # plt.tight_layout()
    # common colorbar
    fig.subplots_adjust(right=0.95)
    cbar_ax = fig.add_axes([0.96, 0.3, 0.02, 0.4])  # [left, bottom, width, height]
    cbar = fig.colorbar(plot, cax=cbar_ax)
    cbar.ax.tick_params(labelsize=small_fonts)
    cbar.set_label('$W m^{-2}$', labelpad=-32, y=-.08, rotation=0)

    plt.suptitle(label+' TOA bias ' + model_label + ' ' + year + '\nrel. to CERES climatology (2001-2021)', fontsize=small_fonts*2)
    # plt.tight_layout()
    filename = f"{outputfig}{label}_TOA_bias_maps_{year}_{model_label}.pdf"
    plt.savefig(filename, dpi=300, format='pdf')
    plt.show()
    
    # Save the data to a netCDF file
    data = TOA_model[var].sel(time=year) - TOA_ceres_clim[var].isel(time=0)
    filename = f"{outputdir}{var}_TOA_bias_maps_{year}_{model_label}.nc"
    data.to_netcdf(filename)

    print(f"Data has been saved to {outputdir}.")
    print(f"Plot has been saved to {outputfig}.")


# @staticmethod
# def boxplot_model_data(datasets, model_names, year=None):
#         """
#         Create Plot with various models and CERES. Variables ttr and tsr are plotted to show imbalances.
#         Default mean for CERES data is the whole time range.

#         Args:
#             datasets:       a list of xarrayDataSets that should be plotted. Choose the global means (TOA_"model"_gm)
#             model_names:    your desired naming for the plotting
#             year:           the specific year to plot (optional)

#         Returns:
#             A box plot with median, quantiles, and whiskers
#         """<|MERGE_RESOLUTION|>--- conflicted
+++ resolved
@@ -209,7 +209,7 @@
     Example:
 
     .. code-block:: python
-<<<<<<< HEAD
+
     model_list = ['icon', 'ifs_9km', 'ifs_4km']
     reader_dict = {
     "icon" : reader_icon,
@@ -217,16 +217,7 @@
     "ifs_4km" : reader_ifs_4km
     }
     gregory_plot(data_era5, model_list, reader_dict)
-=======
-
-        model_list = ['icon', 'ifs_9km', 'ifs_4km']
-        reader_dict = {
-        "icon" : reader_icon,
-        "ifs_9km" : reader_ifs_9km,
-        "ifs_4km" : reader_ifs_4km
-        }
-        radiation_diag.gregory_plot(data_era5, model_list, reader_dict)
->>>>>>> de84fb56
+
     """
 
     reader_era5 = Reader(model="ERA5", exp="era5", source="monthly")
@@ -545,15 +536,9 @@
         Monthly bias plots of the chosen model, variable and year
 
     Example:
-<<<<<<< HEAD
+
         plot_maps(TOA_model= TOA_ifs_4km_r360x180, TOA_ceres_diff_samples = TOA_ceres_diff_samples, TOA_ceres_clim = TOA_ceres_clim, var='tsr', model_label='Cycle 3 4.4 km IFS Fesom', year='2023')
         Use the TOA_"model"_r360x180 DataSet to ensure that the gridding is right
-=======
-    
-    .. code-block:: python
->>>>>>> de84fb56
-
-        radiation_diag.plot_maps(TOA_model=TOA_ifs_4km_r360x180, TOA_ceres_diff_samples=TOA_ceres_diff_samples, TOA_ceres_clim=TOA_ceres_clim, var='tsr', model_label='Cycle 3 4.4 km IFS Fesom', year='2023')
         
     Use the TOA_$model_r360x180 DataSet to ensure that the gridding is right
     """
