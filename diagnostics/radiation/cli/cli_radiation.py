# All necessary import for a cli diagnostic
import sys
import os
import argparse

from dask.distributed import Client, LocalCluster

from aqua.util import load_yaml, get_arg
from aqua.logger import log_configure
<<<<<<< HEAD

=======
>>>>>>> 40da2770


def parse_arguments(args):
    """Parse command line arguments"""

    parser = argparse.ArgumentParser(description='Radiation Budget Diagnostic CLI')
    parser.add_argument('-c', '--config', type=str,
                        help='yaml configuration file')
    parser.add_argument('-n', '--nworkers', type=int,
                        help='number of dask distributed workers')
    # This arguments will override the configuration file if provided
    parser.add_argument('--model', type=str, help='model name',
                        required=False)
    parser.add_argument('--exp', type=str, help='experiment name',
                        required=False)
    parser.add_argument('--source', type=str, help='source name',
                        required=False)
    parser.add_argument('--outputdir', type=str, help='output directory',
                        required=False)
    parser.add_argument('--loglevel', '-l', type=str, help='loglevel',
                        required=False)

    return parser.parse_args(args)


if __name__ == '__main__':

    args = parse_arguments(sys.argv[1:])
    loglevel = get_arg(args, 'loglevel', 'WARNING')
    logger = log_configure(log_level=loglevel, log_name='Radiation CLI')

    # Setting the path to this directory
    abspath = os.path.abspath(__file__)
    dname = os.path.dirname(abspath)
    if os.getcwd() != dname:
        os.chdir(dname)
        logger.info(f'Moving from current directory to {dname} to run!')
    sys.path.insert(0, '../../')
    try:
        from radiation import process_ceres_data, process_model_data
        from radiation import boxplot_model_data, plot_mean_bias, gregory_plot, plot_model_comparison_timeseries
    except Exception as e:
        logger.error(f"An unexpected error occurred: {e}")
        sys.exit(0)

    logger.info('Running Radiation Budget Diagnostic ...')

    # Dask distributed cluster
    nworkers = get_arg(args, 'nworkers', None)
    if nworkers:
        cluster = LocalCluster(n_workers=nworkers, threads_per_worker=1)
        client = Client(cluster)
        logger.info(f"Running with {nworkers} dask distributed workers.")

    file = get_arg(args, 'config', 'config/radiation_config.yml')
    logger.info('Reading configuration yaml file..')
    config = load_yaml(file)

    model = get_arg(args, 'model', config['data']['model'])
    exp = get_arg(args, 'exp', config['data']['exp'])
    source = get_arg(args, 'source', config['data']['source'])

    logger.debug(f"model: {model}, exp: {exp}, source: {source}")

    exp_ceres = config['data']['exp_ceres']
    source_ceres = config['data']['source_ceres']

    exp_era5 = config['data']['exp_era5']
    source_era5 = config['data']['source_era5']

    path_to_output = get_arg(
        args, 'outputdir', config['path']['path_to_output'])
    if path_to_output is not None:
        outputdir = os.path.join(path_to_output, 'netcdf/')
        outputfig = os.path.join(path_to_output, 'pdf/')

    logger.debug(f"outputdir: {outputdir}")
    logger.debug(f"outputfig: {outputfig}")

    box_plot_bool = config['diagnostic_attributes']['box_plot']
    bias_maps_bool = config['diagnostic_attributes']['bias_maps']
    time_series_bool = config['diagnostic_attributes']['time_series']
    try:
        model_data = process_model_data(model=model, exp=exp, source=source, loglevel=loglevel)
    except Exception as e:
        logger.error(f"No model data found: {e}")
        logger.error("Radiation diagnostic is terminated.")
        sys.exit(0)
    try:
        # Call the method to retrieve CERES data
        ceres = process_ceres_data(exp=exp_ceres, source=source_ceres, fix=True, loglevel=loglevel)
        era5 = process_model_data(model='ERA5', exp=exp_era5, source=source_era5,
                                  fix=True, loglevel=loglevel)
    except Exception as e:
        logger.warning(f"No observation data found: {e}")
        logger.error("Radiation diagnostic is terminated.")
        sys.exit(0)  # remove @ and change loggers

    if box_plot_bool:
        try:
            datasets = [era5, ceres, model_data]
            boxplot_model_data(datasets=datasets, outputdir=outputdir, outputfig=outputfig, loglevel=loglevel)
            logger.info("The boxplot with provided model and CERES+ERA5 was created and saved. Variables ttr and tsr are plotted to show imbalances.")
        except Exception as e:
            # Handle other exceptions
            logger.error(f"An unexpected error occurred: {e}")

    if bias_maps_bool:
        for var in ['mtnlwrf', 'mtnswrf', 'tnr']:
            try:
                plot_mean_bias(model=model_data, var=var, ceres=ceres,
                               outputdir=outputdir, outputfig=outputfig, loglevel=loglevel)
                logger.info(
                    f"The mean bias of the data over the specified time range is calculated, plotted, and saved for {var} variable.")
            except Exception as e:
                # Handle other exceptions
                logger.error(f"An unexpected error occurred: {e}")

    if time_series_bool:
        try:
            plot_model_comparison_timeseries(models=model_data, ceres=ceres,
                                             outputdir=outputdir, outputfig=outputfig,
                                             ylim=15, loglevel=loglevel)
            logger.info(
                "The time series bias plot with various models and CERES was created and saved.")
        except Exception as e:
            # Handle other exceptions
            logger.error(f"An unexpected error occurred: {e}")

    logger.info("Radiation Budget Diagnostic is terminated.")<|MERGE_RESOLUTION|>--- conflicted
+++ resolved
@@ -7,11 +7,6 @@
 
 from aqua.util import load_yaml, get_arg
 from aqua.logger import log_configure
-<<<<<<< HEAD
-
-=======
->>>>>>> 40da2770
-
 
 def parse_arguments(args):
     """Parse command line arguments"""
