--- conflicted
+++ resolved
@@ -104,18 +104,6 @@
         logger.error("Radiation diagnostic is terminated.")
         sys.exit(0)  # remove @ and change loggers
 
-<<<<<<< HEAD
-=======
-    if box_plot_bool:
-        try:
-            datasets = [era5, ceres, model_data]
-            boxplot_model_data(datasets=datasets, outputdir=outputdir, outputfig=outputfig, loglevel=loglevel)
-            logger.info("The boxplot with provided model and CERES+ERA5 was created and saved. Variables ttr and tsr are plotted to show imbalances.")
-        except Exception as e:
-            # Handle other exceptions
-            logger.error(f"An unexpected error occurred: {e}")
-
->>>>>>> 0ad88b8b
     if bias_maps_bool:
         for var in ['mtnlwrf', 'mtnswrf', 'tnr']:
             try:
@@ -129,9 +117,9 @@
     
     if box_plot_bool:
         try:
-            datasets = [ceres, model_data]
+            datasets = [era5, ceres, model_data]
             boxplot_model_data(datasets=datasets, outputdir=outputdir, outputfig=outputfig, loglevel=loglevel)
-            logger.info("The boxplot with provided model and CERES was created and saved. Variables ttr and tsr are plotted to show imbalances.")
+            logger.info("The boxplot with provided model and CERES+ERA5 was created and saved. Variables ttr and tsr are plotted to show imbalances.")
         except Exception as e:
             # Handle other exceptions
             logger.error(f"An unexpected error occurred: {e}")
