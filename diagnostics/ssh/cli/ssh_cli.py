--- conflicted
+++ resolved
@@ -59,17 +59,12 @@
     parser.add_argument('--modeltime', default=None, nargs=2, type=valid_date,
                         help='Model time span in the format: "YYYY-MM-DD", "YYYY-MM-DD"')
     parser.add_argument('--obstime', default=None, nargs=2, type=valid_date,
-<<<<<<< HEAD
                     help='Observation time span in the format: "YYYY-MM-DD", "YYYY-MM-DD"')
     parser.add_argument('--loglevel', type=str, choices=['DEBUG', 'INFO', 'WARNING'],
                         help='Log level for the SSH variability diagnostic')
     parser.add_argument('--regrid', type=str, choices=['r005', 'r010', 'r025', 'r050', 'r100'],
                     help='Regrid option (choose from: r005, r010, r025, r050, r100)')
-    
-=======
-                        help='Observation time span in the format: "YYYY-MM-DD", "YYYY-MM-DD"')
 
->>>>>>> 52b43eb0
     return parser.parse_args(args)
 
 
@@ -100,7 +95,6 @@
         timespan = {'start': args.modeltime[0], 'end': args.modeltime[1]}
         analyzer.config['timespan'] = timespan
 
-<<<<<<< HEAD
     if args.loglevel is not None:
         analyzer.config['log_level'] = args.loglevel
 
@@ -109,9 +103,4 @@
         
     # Execute the analyzer.
     analyzer.run(nworkers=args.nworkers,args=args)
-    print("SSH variability diagnostic completed!")
-=======
-    # Execute the analyzer.
-    analyzer.run()
-    print("SSH variability diagnostic terminated!")
->>>>>>> 52b43eb0
+    print("SSH variability diagnostic completed!")