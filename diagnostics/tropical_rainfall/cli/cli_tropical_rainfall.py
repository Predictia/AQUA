--- conflicted
+++ resolved
@@ -1,268 +1,9 @@
 import sys
 import os
-<<<<<<< HEAD
 from aqua.util import get_arg
 aqua_path = os.getenv('AQUA')  # This will return None if 'AQUA' is not set
 from src.tropical_rainfall_utils import parse_arguments, validate_arguments, load_configuration
 from src.tropical_rainfall_cli_class import Tropical_Rainfall_CLI
-=======
-import argparse
-
-from dask.distributed import Client, LocalCluster
-
-from aqua.util import load_yaml, get_arg
-from aqua import Reader
-from aqua.logger import log_configure
-
-from tropical_rainfall import Tropical_Rainfall
-aqua_path = os.getenv('AQUA')  # This will return None if 'AQUA' is not set
-
-
-def parse_arguments(args):
-    """Parse command line arguments"""
-
-    parser = argparse.ArgumentParser(description='Trop. Rainfall CLI')
-    parser.add_argument('-c', '--config', type=str,
-                        help='yaml configuration file')
-    parser.add_argument('-l', '--loglevel', type=str,
-                        help='log level [default: WARNING]')
-    parser.add_argument('-n', '--nworkers', type=int,
-                        help='number of dask distributed workers')
-    # This arguments will override the configuration file if provided
-    parser.add_argument('--model', type=str, help='model name',
-                        required=False)
-    parser.add_argument('--exp', type=str, help='experiment name',
-                        required=False)
-    parser.add_argument('--source', type=str, help='source name',
-                        required=False)
-    parser.add_argument('--regrid', type=str, help='regrid value',
-                        required=False)
-    parser.add_argument('--freq', type=str, help='frequency',
-                        required=False)
-    parser.add_argument('--outputdir', type=str, help='output directory',
-                        required=False)
-    parser.add_argument('--nproc', type=int, required=False,
-                        help='the number of processes to use for weight generation',
-                        default=4)
-    return parser.parse_args(args)
-
-
-def validate_arguments(args):
-    """
-    Validate the types of command line arguments.
-
-    Args:
-        args: Parsed arguments from argparse.
-
-    Raises:
-        TypeError: If any argument is not of the expected type.
-    """
-    if args.config and not isinstance(args.config, str):
-        raise TypeError("Config file path must be a string.")
-    if args.loglevel and not isinstance(args.loglevel, str):
-        raise TypeError("Log level must be a string.")
-    if args.model and not isinstance(args.model, str):
-        raise TypeError("Model name must be a string.")
-    if args.exp and not isinstance(args.exp, str):
-        raise TypeError("Experiment name must be a string.")
-    if args.source and not isinstance(args.source, str):
-        raise TypeError("Source name must be a string.")
-    if args.regrid and not isinstance(args.regrid, str):
-        raise TypeError("Regrid value must be a string.")
-    if args.freq and not isinstance(args.freq, str):
-        raise TypeError("Frequency value must be a string.")
-    if args.outputdir and not isinstance(args.outputdir, str):
-        raise TypeError("Output directory must be a string.")
-    if args.nproc and not isinstance(args.nproc, int):
-        raise TypeError("The number of processes (nproc) must be an integer.")
-
-
-def load_configuration(file_path):
-    """Load and return the YAML configuration."""
-    config = load_yaml(file_path)
-    return config
-
-
-def adjust_year_range_based_on_dataset(full_dataset, start_year=None, final_year=None):
-    """
-    Adjusts the start and end years for processing based on the dataset's time range and optional user inputs.
-    """
-    # Extract the first and last year from the dataset's time dimension
-    try:
-        first_year_in_dataset = full_dataset['time'].dt.year.values[0]
-        last_year_in_dataset = full_dataset['time'].dt.year.values[-1]
-    except AttributeError:
-        raise ValueError("The dataset must have a 'time' dimension with datetime64 data.")
-
-    # Adjust start_year based on the dataset's range or user input
-    start_year = first_year_in_dataset if start_year is None else max(start_year, first_year_in_dataset)
-
-    # Adjust final_year based on the dataset's range or user input
-    final_year = last_year_in_dataset if final_year is None else min(final_year, last_year_in_dataset)
-
-    return start_year, final_year
-
-
-class Tropical_Rainfall_CLI:
-    def __init__(self, config, args):
-        self.s_year = config['data']['s_year']
-        self.f_year = config['data']['f_year']
-        self.s_month = config['data']['s_month']
-        self.f_month = config['data']['f_month']
-
-        self.trop_lat = config['class_attributes']['trop_lat']
-        self.num_of_bins = config['class_attributes']['num_of_bins']
-        self.first_edge = config['class_attributes']['first_edge']
-        self.width_of_bin = config['class_attributes']['width_of_bin']
-        self.model_variable = config['class_attributes']['model_variable']
-        self.new_unit = config['class_attributes']['new_unit']
-
-        self.color = config['plot']['color']
-        self.figsize = config['plot']['figsize']
-        self.xmax = config['plot']['xmax']
-        self.loc = config['plot']['loc']
-        self.pdf_format = config['plot']['pdf_format']
-
-        self.model = get_arg(args, 'model', config['data']['model'])
-        self.exp = get_arg(args, 'exp', config['data']['exp'])
-        self.source = get_arg(args, 'source', config['data']['source'])
-        self.freq = get_arg(args, 'freq', config['data']['freq'])
-        self.regrid = get_arg(args, 'regrid', config['data']['regrid'])
-        self.loglevel = get_arg(args, 'loglevel', config['logger']['loglevel'])
-
-        nproc = get_arg(args, 'nproc', config['compute_resources']['nproc'])
-        machine = config['machine']
-        path_to_output = get_arg(args, 'outputdir', config['output'][machine])
-
-        self.mswep = config['mswep'][machine]
-
-        self.logger = log_configure(log_name="Trop. Rainfall CLI", log_level=self.loglevel)
-
-        # Dask distributed cluster
-        nworkers = get_arg(args, 'nworkers', None)
-        if nworkers:
-            cluster = LocalCluster(n_workers=nworkers, threads_per_worker=1)
-            client = Client(cluster)
-            self.logger.info(f"Running with {nworkers} dask distributed workers.")
-
-        self.rebuild_output = config['rebuild_output']
-        if path_to_output is not None:
-            self.path_to_netcdf = os.path.join(path_to_output, f'netcdf/{self.model}_{self.exp}/')
-            self.path_to_pdf = os.path.join(path_to_output, f'pdf/{self.model}_{self.exp}/')
-        else:
-            self.path_to_netcdf = self.path_to_pdf = None
-
-        self.reader = Reader(model=self.model, exp=self.exp, source=self.source, loglevel=self.loglevel, regrid=self.regrid, nproc=nproc)
-        self.diag = Tropical_Rainfall(trop_lat=self.trop_lat, num_of_bins=self.num_of_bins, first_edge=self.first_edge,
-                                      width_of_bin=self.width_of_bin, loglevel=self.loglevel)
-
-    def need_regrid_timmean(self, full_dataset):
-        """Determines whether regridding or time averaging is needed for a dataset."""
-        test_sample = full_dataset.isel(time=slice(1, 5))
-        # Check for the need of regridding
-        regrid_bool = False
-        if isinstance(self.regrid, str):
-            regrid_bool = self.diag.tools.check_need_for_regridding(test_sample, self.regrid)
-        # Check for the need of time averaging
-        freq_bool = False
-        if isinstance(self.freq, str):
-            freq_bool = self.diag.tools.check_need_for_time_averaging(test_sample, self.freq)
-        return regrid_bool, freq_bool
-
-    def calculate_histogram_by_months(self):
-        """
-        Calculates and saves histograms for each month within a specified year range. This function checks if histograms
-        already exist in the specified output directory and decides whether to rebuild them based on the `rebuild_output` flag.
-        It leverages the dataset to generate histograms by selecting data for each month, regridding and calculating the time mean
-        if necessary, and then saves the histogram files in the designated path. This process is logged, and any years not present
-        in the dataset are flagged with a warning.
-        """
-        full_dataset = self.reader.retrieve(var=self.model_variable)
-        regrid_bool, freq_bool = self.need_regrid_timmean(full_dataset)
-
-        self.s_year, self.f_year = adjust_year_range_based_on_dataset(full_dataset, start_year=self.s_year, final_year=self.f_year)
-        s_month = 1 if self.s_month is None else self.s_month
-        f_month = 12 if self.f_month is None else self.f_month
-
-        for year in range(self.s_year, self.f_year+1):
-            data_per_year = full_dataset.sel(time=str(year))
-            if data_per_year.time.size != 0:
-                for x in range(s_month, f_month+1):
-                    path_to_output = self.path_to_netcdf+f"{self.regrid}/{self.freq}/histograms/"
-
-                    bins_info = self.diag.get_bins_info()
-                    keys = [f"{bins_info}_{year}-{x:02}", self.model, self.exp, self.regrid, self.freq]
-
-                    # Check for file existence based on keys and decide on rebuilding
-                    if self.rebuild_output and self.diag.tools.find_files_with_keys(folder_path=path_to_output, keys=keys):
-                        self.logger.info("Rebuilding output...")
-                        self.diag.tools.remove_file_if_exists_with_keys(folder_path=path_to_output, keys=keys)
-                    elif not self.diag.tools.find_files_with_keys(folder_path=path_to_output, keys=keys):
-                        self.logger.info("No existing output. Proceeding with data processing...")
-                        try:
-                            data = data_per_year.sel(time=str(year)+'-'+str(x))
-                            if freq_bool:
-                                data = self.reader.timmean(data, freq=self.freq)
-                            if regrid_bool:
-                                data = self.reader.regrid(data)
-                            self.diag.histogram(data, model_variable=self.model_variable,
-                                        path_to_histogram=path_to_output,
-                                        threshold = 30, name_of_file=f"{self.regrid}_{self.freq}")
-                            self.logger.debug(f"The path to file is: {path_to_output}")
-                        except KeyError:
-                            pass
-                        except Exception as e:
-                                # Handle other exceptions
-                                self.logger.error(f"An unexpected error occurred: {e}")
-                    self.logger.debug(f"Current Status: {x}/{f_month} months processed in year {year}.")
-            else:
-                self.logger.warning("The specified year is not present in the dataset. " +
-                            "Ensure the time range in your selection accurately reflects the available " +
-                            "data. Check dataset time bounds and adjust your time selection parameters accordingly.")
-        self.logger.info("The histograms are calculated and saved in storage.")
-        return None
-
-    def plot_histograms(self):
-        """
-        Generates and saves histogram plots for the specified model, experiment, and source data over a defined period.
-        It constructs the plot titles and legends based on model, experiment, and source details, merges histograms
-        from specified paths, and plots them. Additionally, it attempts to plot comparative histograms using MSWEP
-        data if available. The function handles the absence of MSWEP data gracefully by logging an error. Plots are
-        saved to the specified PDF format in the provided path.
-        """
-        plot_title = f"Grid: {self.regrid}, frequency: {self.freq}"
-        legend = f"{self.model} {self.exp}"
-        name_of_pdf =f"{self.model}_{self.exp}"
-
-        self.logger.debug(f"The path to file is: {self.path_to_netcdf}{self.regrid}/{self.freq}/histograms/.")
-        hist_merged = self.diag.merge_list_of_histograms(path_to_histograms=self.path_to_netcdf+f"{self.regrid}/{self.freq}/histograms/",
-                                                    all=True, start_year=self.s_year, end_year=self.f_year,
-                                                    start_month=self.s_month, end_month=self.f_month)
-
-        add = self.diag.histogram_plot(hist_merged, figsize=self.figsize, new_unit=self.new_unit,
-                            legend=legend, color=self.color, xmax=self.xmax, plot_title=plot_title, loc=self.loc,
-                            path_to_pdf=self.path_to_pdf, pdf_format=self.pdf_format, name_of_file=name_of_pdf)
-
-        mswep_folder_path = os.path.join(self.mswep, self.regrid, self.freq)
-        # Check if the folder exists
-        if not os.path.exists(mswep_folder_path):
-            self.logger.error(f"Error: The folder for MSWEP data with resolution '{self.regrid}' "
-                            f"and frequency '{self.freq}' does not exist. Histograms for the "
-                            "desired resolution and frequency have not been computed yet.")
-        else:
-            obs_merged = self.diag.merge_list_of_histograms(path_to_histograms=mswep_folder_path, all=True,
-                                                            start_year=self.s_year-5, end_year=self.f_year+5,
-                                                        start_month=self.s_month, end_month=self.f_month)
-            self.logger.info(f"The MSWEP data with resolution '{self.regrid}' and frequency '{self.freq}' are prepared for comparison.")
-
-            self.diag.histogram_plot(hist_merged, figsize=self.figsize, new_unit=self.new_unit, add=add,
-                                linewidth=2*self.diag.plots.linewidth, linestyle='--', color='tab:red',
-                                legend=f"MSWEP", xmax=self.xmax,  loc=self.loc, plot_title=plot_title,
-                                path_to_pdf=self.path_to_pdf, pdf_format=self.pdf_format, name_of_file=name_of_pdf)
-        self.logger.info("The histograms are plotted and saved in storage.")
-        self.logger.info("The Tropical Rainfall diagnostic is terminated.")
-
->>>>>>> bd9d44d5
 
 def main():
     """Main function to orchestrate the tropical rainfall CLI operations."""
