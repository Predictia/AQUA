from   datetime import datetime
import numpy as np
import xarray as xr
import re

from os import listdir
from os.path import isfile, join

import matplotlib.pyplot as plt
from   matplotlib import colors
from   matplotlib.colors import LogNorm

import dask.array as da
import dask_histogram as dh # pip

from aqua.util import create_folder
 
import cartopy.crs as ccrs

<<<<<<< HEAD
from aqua import Reader
from aqua.util import create_folder

from tropical_rainfall_func import time_interpreter, convert_24hour_to_12hour_clock, convert_monthnumber_to_str, convert_length, convert_time, unit_splitter
from tropical_rainfall_func import mirror_dummy_grid
=======
from tropical_rainfall_func import time_interpreter, convert_length, convert_time, unit_splitter, extract_directory_path
>>>>>>> 4cff17b5
"""The module contains Tropical Precipitation Diagnostic:

.. moduleauthor:: AQUA team <natalia.nazarova@polito.it>

"""


class TR_PR_Diagnostic:
    """This class is a minimal version of the Tropical Precipitation Diagnostic.
    """


    def __init__(self,
            trop_lat = 10,
            s_time      = None,
            f_time      = None,
            s_year      = None,
            f_year      = None, 
            s_month     = None,
            f_month     = None,
            num_of_bins = None,
            first_edge  = None,
            width_of_bin= None,
            bins        = 0):
        """ The constructor of the class.

        Args:
            trop_lat (int or float, optional):      The latitude of the tropical zone.      Defaults to 10.
            s_time (int or str, optional):          The start time of the time interval.    Defaults to None.
            f_time (int or str, optional):          The end time of the time interval.      Defaults to None.
            s_year (int, optional):                 The start year of the time interval.    Defaults to None.
            f_year (int, optional):                 The end year of the time interval.      Defaults to None.
            s_month (int, optional):                The start month of the time interval.   Defaults to None.
            f_month (int, optional):                The end month of the time interval.     Defaults to None.
            num_of_bins (int, optional):            The number of bins.                     Defaults to None.
            first_edge (int or float, optional):    The first edge of the bin.              Defaults to None.
            width_of_bin (int or float, optional):  The width of the bin.                   Defaults to None.
            bins (np.ndarray, optional):            The bins.                               Defaults to 0."""

        self.trop_lat       = trop_lat
        self.s_time         = s_time
        self.f_time         = f_time
        self.s_year         = s_year
        self.f_year         = f_year
        self.s_month        = s_month
        self.f_month        = f_month     
        self.num_of_bins    = num_of_bins
        self.first_edge     = first_edge
        self.width_of_bin   = width_of_bin
        self.bins           = bins
    """ """ """ """ """ """ """ """ """ """ """ """ """ """ """ """ """ """ 
    def class_attributes_update(self,       trop_lat = None,    s_time = None,       f_time = None,
                          s_year = None,    f_year = None,      s_month = None,      f_month = None,
                        num_of_bins = None, first_edge = None,  width_of_bin = None, bins = 0):
        """ Function to update the class attributes.
        
        Args:
            trop_lat (int or float, optional):      The latitude of the tropical zone.      Defaults to 10.
            s_time (int or str, optional):          The start time of the time interval.    Defaults to None.
            f_time (int or str, optional):          The end time of the time interval.      Defaults to None.
            s_year (int, optional):                 The start year of the time interval.    Defaults to None.
            f_year (int, optional):                 The end year of the time interval.      Defaults to None.
            s_month (int, optional):                The start month of the time interval.   Defaults to None.
            f_month (int, optional):                The end month of the time interval.     Defaults to None.
            num_of_bins (int, optional):            The number of bins.                     Defaults to None.
            first_edge (int or float, optional):    The first edge of the bin.              Defaults to None.
            width_of_bin (int or float, optional):  The width of the bin.                   Defaults to None.
            bins (np.ndarray, optional):            The bins.                               Defaults to 0. """
        if trop_lat is not None     and     isinstance(trop_lat, (int, float)):     
            self.trop_lat = trop_lat
        elif trop_lat is not None   and not isinstance(trop_lat, (int, float)):
            raise Exception("trop_lat must to be integer or float")
        
        if s_time is not None       and     isinstance(s_time, (int, str)):        
            self.s_time = s_time
        elif s_time is not None     and not isinstance(s_time, (int, str)):
            raise Exception("s_time must to be integer or string")
        
        if f_time is not None       and     isinstance(f_time, (int, str)):       
            self.f_time = f_time
        elif f_time is not None     and not isinstance(f_time, (int, str)):
            raise Exception("f_time must to be integer or string")
        
        if s_year is not None       and     isinstance(s_year, int):    
            self.s_year = s_year
        elif s_year is not None     and not isinstance(s_year, int):
            raise Exception("s_year must to be integer")
        
        if f_year is not None       and     isinstance(f_year, int):
            self.f_year = f_year
        elif f_year is not None     and not isinstance(f_year, int):
            raise Exception("f_year must to be integer")
        
        if s_month is not None      and     isinstance(s_month, int):   
            self.s_month = s_month
        elif s_month is not None    and not isinstance(s_month, int):
            raise Exception("s_month must to be integer")
        
        if f_month is not None      and     isinstance(f_month, int):     
            self.f_month = f_month
        elif f_month is not None    and not isinstance(f_month, int):
            raise Exception("f_month must to be integer")
        
        if bins!=0                  and     isinstance(bins, np.ndarray):
            self.bins = bins
        elif bins!=0                and not isinstance(bins, (np.ndarray, list)):
            raise Exception("bins must to be array")
        
        if num_of_bins is not None          and     isinstance(num_of_bins, int):
            self.num_of_bins = num_of_bins
        elif num_of_bins is not None        and not isinstance(num_of_bins, int):
            raise Exception("num_of_bins must to be integer")
        
        if first_edge is not None           and     isinstance(first_edge, (int, float)):
            self.first_edge = first_edge
        elif first_edge is not None         and not isinstance(first_edge, (int, float)):
            raise Exception("first_edge must to be integer or float")
        
        if width_of_bin is not None         and     isinstance(width_of_bin, (int, float)):
            self.width_of_bin = width_of_bin
        elif width_of_bin is not None       and not isinstance(width_of_bin, (int, float)):
            raise Exception("width_of_bin must to be integer or float")

        
        
    """ """ """ """ """ """ """ """ """ """ """ """ """ """ """ """ """ """ 
    def coordinate_names(self, data):
        """ Function to get the names of the coordinates."""
        coord_lat, coord_lon = None, None

        if 'Dataset' in str(type(data)):
            for i in data._coord_names:
                if 'lat' in i:
                    coord_lat = i
                if 'lon' in i:
                    coord_lon = i
        elif 'DataArray' in str(type(data)):
            for i in data.coords:
                if 'lat' in i:
                    coord_lat = i
                if 'lon' in i:
                    coord_lon = i
        return coord_lat, coord_lon

    """ """ """ """ """ """ """ """ """ """ """ """ """ """ """ """ """ """ 
    def precipitation_rate_units_converter(self, data, model_variable = 'tprate', new_unit = 'kg m**-2 s**-1'):
        """ Function to convert the units of precipitation rate.

        Args:
            data (xarray):                  The Dataset
            model_variable (str, optional): The name of the variable to be converted.   Defaults to 'tprate'.
            new_unit (str, optional):       The new unit of the variable.               Defaults to 'm s**-1'.

        Returns:
            xarray: The Dataset with converted units.
        """    
        try:
            data        = data[model_variable]
        except KeyError:
            data        = data

        if data.units == new_unit:
            return data
        else:
            from_mass_unit, from_space_unit, from_time_unit = unit_splitter(data.units)
            to_mass_unit, to_space_unit,   to_time_unit     = unit_splitter(new_unit)

            if data.units == 'kg m**-2 s**-1':
                data            = 0.001 * data
                data            = convert_length(data,   from_space_unit, to_space_unit)
                data            = convert_time(data,     from_time_unit,  to_time_unit)
            elif from_mass_unit is None and new_unit == 'kg m**-2 s**-1':
                data            = convert_length(data,   from_space_unit, 'm')
                data            = convert_time(data,     from_time_unit,  's')
                data            = 1000 * data
            else:
                data            = convert_length(data,   from_space_unit, to_space_unit)
                data            = convert_time(data,     from_time_unit,  to_time_unit)

            data.attrs['units'] = new_unit
            current_time        = datetime.now().strftime("%Y-%m-%d %H:%M:%S")
            history_update      = str(current_time)+' the units of precipitation are converted from ' + str(data.units) + ' to ' + str(new_unit) + ';\n '
            try:
                history_attr                    = data.attrs['history'] + history_update
                data.attrs['history']           = history_attr
            except AttributeError:
                data.attrs['history']           = history_update
            return data
    
        
    """ """ """ """ """ """ """ """ """ """ """ """ """ """ """ """ """ """ 
    def latitude_band(self, data, trop_lat = None):
        """ Function to select the Dataset for specified latitude range

        Args:
            data (xarray):                  The Dataset
            trop_lat (int/float, optional): The maximumal and minimal tropical latitude values in Dataset.  Defaults to None.

        Returns:
            xarray: The Dataset only for selected latitude range. 
        """    
        
        
        self.class_attributes_update(trop_lat = trop_lat)
        
        coord_lat, coord_lon = self.coordinate_names(data)
        self.class_attributes_update(trop_lat = trop_lat)
        return data.where(abs(data[coord_lat]) <= self.trop_lat, drop = True)
    


    """ """ """ """ """ """ """ """ """ """ """ """ """ """ """ """ """ """ 
    def time_band(self, data,
                  s_time = None,        f_time = None,
                  s_year = None,        f_year = None,
                  s_month = None,       f_month = None):
        """ Function to select the Dataset for specified time range

        Args:
            data (xarray):                  The Dataset
            s_time (str, optional):         The starting time of the Dataset.       Defaults to None.
            f_time (str, optional):         The ending time of the Dataset.         Defaults to None.
            s_year (str, optional):         The starting year of the Dataset.       Defaults to None.
            f_year (str, optional):         The ending year of the Dataset.         Defaults to None.
            s_month (str, optional):        The starting month of the Dataset.      Defaults to None.
            f_month (str, optional):        The ending month of the Dataset.        Defaults to None.

        Returns:
            xarray: The Dataset only for selected time range. 
        """          
        self.class_attributes_update(s_time=s_time,         f_time=f_time,
                                     s_year=s_year,         f_year=f_year, 
                                     s_month=s_month,       f_month=f_month)

        if isinstance(self.s_time, int)     and isinstance(self.f_time, int):
            if self.s_time != None          and self.f_time != None:
                data = data.isel(time=slice(self.s_time, self.f_time))

        elif self.s_year != None            and self.f_year == None:
            data = data.where(data['time.year'] == self.s_year, drop = True)

        elif self.s_year != None            and self.f_year != None:
            data = data.where(data['time.year'] >= self.s_year, drop = True)
            data = data.where(data['time.year'] <= self.f_year, drop = True)

        if self.s_month != None             and self.f_month != None:
            data = data.where(data['time.month'] >= self.s_month, drop = True)
            data = data.where(data['time.month'] <= self.f_month, drop = True) 
        
        if isinstance(self.s_time, str)     and isinstance(self.f_time, str):
            if  s_time != None and f_time != None:
                _s = re.split(r"[^a-zA-Z0-9\s]", s_time)
                _f = re.split(r"[^a-zA-Z0-9\s]", f_time)
                if len(_s)==1:
                    s_time=_s[0]
                elif len(_f)==1:
                    f_time=_f[0]

                elif len(_s)==2:
                    s_time=_s[0]+'-'+_s[1]
                elif len(_f)==2:
                    f_time=_f[0]+'-'+_f[1]

                elif len(_s)==3:
                    s_time=_s[0]+'-'+  _s[1] +'-'+_s[2]
                elif len(_f)==3:
                    f_time=_f[0]+'-'+  _f[1] +'-'+ _f[2] 

                elif len(_s)==4:
                    s_time=_s[0]+'-'+  _s[1] +'-'+_s[2]+'-'+_s[3]
                elif len(_f)==4:
                    f_time=_f[0]+'-'+  _f[1] +'-'+ _f[2] +'-'+ _f[3]

                elif len(_s)==5:
                    s_time=_s[0] +'-'+  _s[1] +'-'+_s[2]+'-'+_s[3] +'-'+_s[4]
                elif len(_f)==5:
                    f_time=_f[0] +'-'+  _f[1] +'-'+ _f[2] +'-'+ _f[3] +'-'+ _f[4]  
                else:
                    raise Exception("Sorry, unknown format of time. Try one more time")  
            data=data.sel(time=slice(s_time, f_time))    
        elif self.s_time != None            and  self.f_time == None:
            if isinstance(s_year, str): 
                _temp = re.split(r"[^a-zA-Z0-9\s]", s_time)
                if len(_temp)==1:
                    time=_temp[0]
                elif len(_temp)==2:
                    time=_temp[0]+'-'+_temp[1]
                elif len(_temp)==3:
                    time=_temp[0]+'-'+_temp[1]+'-'+_temp[2]
                elif len(_temp)==3:
                    time=_temp[0]+'-'+_temp[1]+'-'+_temp[2]+'-'+_temp[3] 
                elif len(_temp)==4:
                    time=_temp[0]+'-'+_temp[1]+'-'+_temp[2]+'-'+_temp[3]+'-'+_temp[4]  
                elif len(_temp)==5:
                    time=_temp[0]+'-'+_temp[1]+'-'+_temp[2]+'-'+_temp[3]+'-'+_temp[4]+'-'+_temp[5]  
                else:
                    raise Exception("Sorry, unknown format of time. Try one more time")    
                data=data.sel(time=slice(time))
        return data

    """ """ """ """ """ """ """ """ """ """ """ """ """ """ """ """ """ """ 
    def dataset_into_1d(self, data, model_variable = 'tprate', sort = False): 
        """ Function to convert Dataset into 1D array.

        Args:
            data (xarray):                      The Dataset
            model_variable (str, optional):     The variable of the Dataset.    Defaults to 'tprate'.
            sort (bool, optional):              The flag to sort the array.     Defaults to False.

        Returns:
            xarray: The 1D array.
        """ 
           
        coord_lat, coord_lon = self.coordinate_names(data)

        try:
            data        = data[model_variable]
        except KeyError:
            data        = data

        try:
            data_1d     = data.stack(total=['time', coord_lat, coord_lon])
        except KeyError:
            data_1d     = data.stack(total=[coord_lat, coord_lon])
        if sort == True:
            data_1d     = data_1d.sortby(data_1d)
        return data_1d

  
    """ """ """ """ """ """ """ """ """ """ """ """ """ """ """ """ """ """
    def preprocessing(self, data,
                        preprocess = True,      model_variable = "tprate",      trop_lat = None,
                        s_time  = None,         f_time  = None,
                        s_year  = None,         f_year  = None,
                        s_month = None,         f_month = None,
                        sort = False,           dask_array = False):
        """ Function to preprocess the Dataset according to provided arguments and attributes of the class.

        Args:
            data (xarray):                  The Dataset.
            preprocess (bool, optional):    If sort is True, the functiom preprocess Dataset.   Defaults to True.
            model_variable (str, optional): The variable of the Dataset.                        Defaults to 'tprate'.
            trop_lat (float, optional):     The maximumal and minimal tropical latitude values in Dataset.  Defaults to None.
            s_time (str/int, optional):     The starting time value/index in Dataset.           Defaults to None.
            f_time (str/int, optional):     The final time value/index in Dataset.              Defaults to None.
            s_year (int, optional):         The starting year in Dataset.                       Defaults to None.
            f_year (int, optional):         The final year in Dataset.                          Defaults to None.
            s_month (int, optional):        The starting month in Dataset.                      Defaults to None.
            f_month (int, optional):        The final month in Dataset.                         Defaults to None.
            sort (bool, optional):          If sort is True, the DataArray is sorted.           Defaults to False.
            dask_array (bool, optional):    If sort is True, the function return daskarray.     Defaults to False.

        Returns:
            xarray: Preprocessed Dataset according to the arguments of the function
        """        
        
        self.class_attributes_update(trop_lat = trop_lat,
                                     s_time = s_time,       f_time = f_time,
                                     s_year = s_year,       f_year = f_year,        s_month = s_month,      f_month = f_month)
        if preprocess == True:
            if 'time' in data.coords:
                data_per_time_band  = self.time_band(data,
                                                    s_time  = self.s_time,       f_time  = self.f_time,
                                                    s_year  = self.s_year,       f_year  = self.f_year,
                                                    s_month = self.s_month,      f_month = self.f_month)
            else:
                data_per_time_band  = data
            
            try:
                data_variable       = data_per_time_band[model_variable]
            except KeyError:
                data_variable       = data_per_time_band

            data_per_lat_band       = self.latitude_band(data_variable, trop_lat = self.trop_lat)
            
            if dask_array == True:
                data_1d             = self.dataset_into_1d(data_per_lat_band)
                dask_data           = da.from_array(data_1d)
                return dask_data
            else:
                return data_per_lat_band
        else:
            return data
    
    """ """ """ """ """ """ """ """ """ """ """ """ """ """ """ """ """ """ 
    def histogram(self, data,           data_with_global_atributes = None,
                  weights = None,       preprocess = True,      trop_lat = 10,              model_variable = 'tprate',
                  s_time = None,        f_time = None,          s_year = None,              f_year = None,      s_month = None,     f_month = None,
                  num_of_bins = None,   first_edge = None,      width_of_bin  = None,       bins = 0,
                  lazy = False,         create_xarray = True,   path_to_histogram = None):
        """ Function to calculate a histogram of the Dataset.

        Args:
            data (xarray.Dataset):          The input Dataset.
            preprocess (bool, optional):    If True, preprocesses the Dataset.              Defaults to True.
            trop_lat (float, optional):     The maximum absolute value of tropical latitude in the Dataset. Defaults to 10.
            model_variable (str, optional): The variable of interest in the Dataset.        Defaults to 'tprate'.
            weights (array-like, optional): The weights of the data.                        Defaults to None.
            data_with_global_attributes (xarray.Dataset, optional): The Dataset with global attributes. Defaults to None.
            s_time (str/int, optional):     The starting time value/index in the Dataset.   Defaults to None.
            f_time (str/int, optional):     The final time value/index in the Dataset.      Defaults to None.
            s_year (int, optional):         The starting year in the Dataset.               Defaults to None.
            f_year (int, optional):         The final year in the Dataset.                  Defaults to None.
            s_month (int, optional):        The starting month in the Dataset.              Defaults to None.
            f_month (int, optional):        The final month in the Dataset.                 Defaults to None.
            num_of_bins (int, optional):    The number of bins for the histogram.           Defaults to None.
            first_edge (float, optional):   The starting edge value for the bins.           Defaults to None.
            width_of_bin (float, optional): The width of each bin.                          Defaults to None.
            bins (int, optional):           The number of bins for the histogram (alternative argument to 'num_of_bins'). Defaults to 0.
            lazy (bool, optional):          If True, delays computation until necessary.    Defaults to False.
            create_xarray (bool, optional): If True, creates an xarray dataset from the histogram counts. Defaults to True.
            path_to_histogram (str, optional):   The path to save the xarray dataset.       Defaults to None.

        Returns:
            xarray.Dataset or numpy.ndarray: The histogram of the Dataset.
        """
        self.class_attributes_update(trop_lat = trop_lat,
                                     s_time  = s_time,           f_time  = f_time,
                                     s_year  = s_year,           f_year  = f_year,
                                     s_month = s_month,          f_month = f_month, 
                                     first_edge = first_edge,    num_of_bins = num_of_bins,      width_of_bin = width_of_bin)

        coord_lat, coord_lon = self.coordinate_names(data)

        if isinstance(self.bins, int):
            bins            = [self.first_edge  + i*self.width_of_bin for i in range(0, self.num_of_bins+1)]
            width_table     = [self.width_of_bin for j in range(0, self.num_of_bins)]
            center_of_bin   = [bins[i] + 0.5*width_table[i] for i in range(0, len(bins)-1)]
        else:
            bins            = self.bins
            width_table     = [self.bins[i+1]-self.bins[i] for i in range(0, len(self.bins)-1)]
            center_of_bin   = [self.bins[i] + 0.5*width_table[i] for i in range(0, len(self.bins)-1)]


        data_original=data
        if preprocess == True:
            data = self.preprocessing(data, preprocess = preprocess,
                                      model_variable   = model_variable,     trop_lat= self.trop_lat,
                                      s_time  = self.s_time,                 f_time  = self.f_time,
                                      s_year  = self.s_year,                 f_year  = self.f_year,           
                                      s_month = self.s_month,                f_month = self.f_month,
                                      sort = False,                          dask_array = False)
            
        data_with_final_grid=data

        if weights is not None:

            weights         = self.latitude_band(weights, trop_lat = self.trop_lat)
            data, weights   = xr.broadcast(data, weights)
            weights         = weights.stack(total=['time', coord_lat, coord_lon])
            weights_dask    = da.from_array(weights)
    

        data_dask           = da.from_array(data.stack(total=['time', coord_lat, coord_lon]))
        
        if weights is not None:
            counts, edges   = dh.histogram(data_dask, bins = bins,   weights = weights_dask,    storage = dh.storage.Weight())
        else:
            counts, edges   = dh.histogram(data_dask, bins = bins,   storage = dh.storage.Weight())
        if not lazy:
            counts          = counts.compute()
            edges           = edges.compute()

        width_table         = [edges[i+1]-edges[i] for i in range(0, len(edges)-1)]
        center_of_bin       = [edges[i] + 0.5*width_table[i] for i in range(0, len(edges)-1)]
        counts_per_bin      =  xr.DataArray(counts, coords=[center_of_bin], dims=["center_of_bin"])
        
        counts_per_bin      = counts_per_bin.assign_coords(width=("center_of_bin", width_table))
        counts_per_bin.attrs= data.attrs
        
        if data_with_global_atributes is None:
            data_with_global_atributes = data_original

        if not lazy and create_xarray:
            tprate_dataset      = counts_per_bin.to_dataset(name="counts")
            tprate_dataset.attrs= data_with_global_atributes.attrs
            tprate_dataset      = self.add_frequency_and_pdf(tprate_dataset = tprate_dataset, path_to_histogram = path_to_histogram)
            
            
            for variable in (None, 'counts', 'frequency', 'pdf'):
                tprate_dataset  = self.grid_attributes(data = data_with_final_grid, tprate_dataset = tprate_dataset, variable = variable)
            return tprate_dataset
        else:
            tprate_dataset      = counts_per_bin.to_dataset(name="counts")
            tprate_dataset.attrs= data_with_global_atributes.attrs
            counts_per_bin      = self.grid_attributes(data = data_with_final_grid, tprate_dataset = tprate_dataset, variable='counts')
            tprate_dataset      = self.grid_attributes(data = data_with_final_grid, tprate_dataset = tprate_dataset)
            return counts_per_bin
        
        
    """ """ """ """ """ """ """ """ """ """ """ """ """ """ """ """ """ """ 
    def dataset_to_netcdf(self, dataset = None, path_to_netcdf = None, name_of_file = None):
        """ Function to save the histogram.

        Args:
            dataset (xarray, optional):         The Dataset with the histogram.     Defaults to None.
            path_to_netcdf (str, optional):  The path to save the histogram.     Defaults to None.

        Returns:
            str: The path to save the histogram.
        """
<<<<<<< HEAD
        if path_to_histogram is not None:
            #create_folder(folder=path_to_histogram, loglevel='WARNING')
=======
        create_folder(folder    = str(path_to_netcdf), loglevel = 'WARNING')

        if path_to_netcdf is not None:
>>>>>>> 4cff17b5
            if name_of_file is None:
                name_of_file    = '_'
            time_band           = dataset.counts.attrs['time_band']
            try:
                name_of_file    = name_of_file +'_'+ re.split(":", re.split(", ", time_band)[0])[0] +'_'+ re.split(":", re.split(", ", time_band)[1])[0]
            except IndexError:
                name_of_file    = name_of_file +'_'+ re.split("'", re.split(":", time_band)[0])[1]

            path_to_netcdf      = path_to_netcdf + name_of_file + '_histogram.nc'
        
        if path_to_netcdf is not None:
            dataset.to_netcdf(path = path_to_netcdf)
        return path_to_netcdf
    
    """ """ """ """ """ """ """ """ """ """ """ """ """ """ """ """ """ """ 
    def grid_attributes(self, data = None, tprate_dataset = None, variable = None):
        """ Function to add the attributes with information about the space and time grid to the Dataset.

        Args:
            data (xarray, optional):            The Dataset with a final time and space grif, for which calculations were performed.    Defaults to None.
            tprate_dataset (xarray, optional):  Created Dataset by the diagnostics, which we would like to populate with attributes.    Defaults to None.
            variable (str, optional):           The name of the Variable objects (not a physical variable) of the created Dataset.      Defaults to None.

        Returns:
            xarray.Dataset: The updated dataset with grid attributes. The grid attributes include time_band, lat_band, and lon_band.

        Raises:
            KeyError: If the obtained xarray.Dataset doesn't have global attributes.
        """
        coord_lat, coord_lon= self.coordinate_names(data)

        if data.time.size>1:
            time_band       = str(data.time[0].values)+', '+str(data.time[-1].values)+', freq='+str(time_interpreter(data))
        else:
            time_band       = str(data.time.values)
        if data[coord_lat].size>1:
            latitude_step   = data[coord_lat][1].values - data[coord_lat][0].values
            lat_band        = str(data[coord_lat][0].values)+', '+str(data[coord_lat][-1].values)+', freq='+str(latitude_step)
        else:
            lat_band        = data[coord_lat].values
            latitude_step   = data[coord_lat].values
        if data[coord_lon].size>1:
            longitude_step  = data[coord_lon][1].values - data[coord_lon][0].values
            lon_band        = str(data[coord_lon][0].values)+', '+str(data[coord_lon][-1].values)+', freq='+str(longitude_step)
        else:
            longitude_step  = data[coord_lon].values
            lon_band        = data[coord_lon].values 

        if variable is None:
            current_time    = datetime.now().strftime("%Y-%m-%d %H:%M:%S")
            history_update  = str(current_time)+' histogram is calculated for time_band: ['+str(time_band)+']; lat_band: ['+str(lat_band)+']; lon_band: ['+str(lon_band)+'];\n '
            try:
                history_attr                    = tprate_dataset.attrs['history'] + history_update
                tprate_dataset.attrs['history'] = history_attr
            except KeyError:
                print("The obtained xarray.Dataset doesn't have global attributes. Consider adding global attributes manually to the dataset.")
        else:
            tprate_dataset[variable].attrs['time_band'] = time_band
            tprate_dataset[variable].attrs['lat_band']  = lat_band
            tprate_dataset[variable].attrs['lon_band']  = lon_band

        return tprate_dataset
    
    """ """ """ """ """ """ """ """ """ """ """ """ """ """ """ """ """ """ 
    def add_frequency_and_pdf(self,  tprate_dataset = None, path_to_histogram = None):
        """ Function to convert the histogram to xarray.Dataset.

        Args:
            hist_counts (xarray, optional):     The histogram with counts.      Defaults to None.
            path_to_histogram (str, optional):  The path to save the histogram. Defaults to None.

        Returns:
            xarray: The xarray.Dataset with the histogram.
        """        
        #create_folder(folder=path_to_histogram, loglevel='WARNING')
        hist_frequency                  = self.convert_counts_to_frequency(tprate_dataset.counts)
        tprate_dataset['frequency']     = hist_frequency

        hist_pdf                        = self.convert_counts_to_pdf(tprate_dataset.counts)
        tprate_dataset['pdf']           = hist_pdf

        if path_to_histogram is not None:
            self.dataset_to_netcdf(dataset = tprate_dataset, path_to_netcdf = path_to_histogram)
        return tprate_dataset

    """ """ """ """ """ """ """ """ """ """ """ """ """ """ """ """ """ """ 
    def open_dataset(self, path_to_netcdf = None):
        """ Function to load a histogram dataset from a file using pickle.

        Args:
            path_to_netcdf (str):       The path to the dataset file.

        Returns:
            object:                     The loaded histogram dataset.

        Raises:
            FileNotFoundError:          If the specified dataset file is not found.
        
        """
        try:
            dataset = xr.open_dataset(path_to_netcdf)
            return dataset
        except FileNotFoundError:
            raise FileNotFoundError("The specified dataset file was not found.")
    
    """ """ """ """ """ """ """ """ """ """ """ """ """ """ """ """ """ """ 
    def merge_two_datasets(self, tprate_dataset_1 = None, tprate_dataset_2 = None):
        """ Function to merge two datasets.

        Args:
            tprate_dataset_1 (xarray, optional):    The first dataset.     Defaults to None.
            tprate_dataset_2 (xarray, optional):    The second dataset.    Defaults to None.

        Returns:
            xarray:     The xarray.Dataset with the merged data.
        """
        
        if isinstance(tprate_dataset_1, xr.Dataset) and isinstance(tprate_dataset_2, xr.Dataset):
            dataset_3       = tprate_dataset_1.copy(deep = True)
            dataset_3.attrs = {**tprate_dataset_1.attrs, **tprate_dataset_2.attrs}
            
            for attribute in tprate_dataset_1.attrs:
                if tprate_dataset_1.attrs[attribute]    != tprate_dataset_2.attrs[attribute]:
                    dataset_3.attrs[attribute]          = str(tprate_dataset_1.attrs[attribute])+';\n '+str(tprate_dataset_2.attrs[attribute])


            dataset_3.counts.values     = tprate_dataset_1.counts.values + tprate_dataset_2.counts.values
            dataset_3.frequency.values  = self.convert_counts_to_frequency(dataset_3.counts)
            dataset_3.pdf.values        = self.convert_counts_to_pdf(dataset_3.counts)

            for variable in ('counts', 'frequency', 'pdf'):
                for attribute in tprate_dataset_1.counts.attrs:
                    dataset_3[variable].attrs                       = {**tprate_dataset_1[variable].attrs, **tprate_dataset_2[variable].attrs}
                    if tprate_dataset_1[variable].attrs[attribute]  != tprate_dataset_2[variable].attrs[attribute]:
                        dataset_3[variable].attrs[attribute]        = str(tprate_dataset_1[variable].attrs[attribute])+';\n ' + str(tprate_dataset_2[variable].attrs[attribute])

            return dataset_3
        
    """ """ """ """ """ """ """ """ """ """ """ """ """ """ """ """ """ """ 
    def merge_list_of_histograms(self, path_to_histograms = None, multi = None, all = False):
        """ Function to merge list of histograms.

        Args:
            path_to_histograms (str, optional):     The path to the list of histograms.     Defaults to None.
            multi (int, optional):                  The number of histograms to merge.      Defaults to None.
            all (bool, optional):                   If True, all histograms in the repository will be merged. Defaults to False.

        Returns:
            xarray: The xarray.Dataset with the merged data.
        """

        histogram_list          = [f for f in listdir(path_to_histograms) if isfile(join(path_to_histograms, f))]
        histogram_list.sort()

        if all:
            histograms_to_load  = [str(path_to_histograms) + str(histogram_list[i]) for i in range(0, len(histogram_list))]
        elif multi is not None:
            histograms_to_load  = [str(path_to_histograms) + str(histogram_list[i]) for i in range(0, multi)]

        if len(histograms_to_load) > 0:
            for i in range(0, len(histograms_to_load)):
                if i == 0:
                    dataset     = self.open_dataset(path_to_netcdf = histograms_to_load[i])
                else:
                    dataset     = self.merge_two_datasets(tprate_dataset_1 = dataset,
                                                      tprate_dataset_2 = self.open_dataset(path_to_netcdf = histograms_to_load[i]))
            return dataset
        else:
            raise Exception('The specified repository is empty.')

    """ """ """ """ """ """ """ """ """ """ """ """ """ """ """ """ """ """ 
    def convert_counts_to_frequency(self, data):
        """ Function to convert the counts to the frequency.

        Args:
            data (xarray): The counts.

        Returns:
            xarray: The frequency.
        """
        sum_of_counts           = sum(data[:])
        frequency               = data[0:]/sum_of_counts
        frequency_per_bin       = xr.DataArray(frequency, coords=[data.center_of_bin],    dims=["center_of_bin"])
        frequency_per_bin       = frequency_per_bin.assign_coords(width=("center_of_bin", data.width.values))
        frequency_per_bin.attrs = data.attrs
        sum_of_frequency        = sum(frequency_per_bin[:])
        
        if abs(sum_of_frequency -1) < 10**(-4):
            return frequency_per_bin
        else:
            raise Exception("Test failed.")


        
    """ """ """ """ """ """ """ """ """ """ """ """ """ """ """ """ """ """ 
    def convert_counts_to_pdf(self, data):
        """ Function to convert the counts to the pdf.

        Args:
            data (xarray): The counts.

        Returns:
            xarray: The pdf.
        """
        sum_of_counts       = sum(data[:])
        pdf                 = data[0:]/(sum_of_counts*data.width[0:])
        pdf_per_bin         = xr.DataArray(pdf, coords=[data.center_of_bin],    dims=["center_of_bin"])
        pdf_per_bin         = pdf_per_bin.assign_coords(width=("center_of_bin", data.width.values))
        pdf_per_bin.attrs   = data.attrs
        sum_of_pdf          = sum(pdf_per_bin[:]*data.width[0:])
        
        if abs(sum_of_pdf-1.) < 10**(-4):
            return pdf_per_bin
        else:
            raise Exception("Test failed.")


    """ """ """ """ """ """ """ """ """ """ """ """ """ """ """ """ """ """
    def histogram_plot(self, data, \
                       weights = None,      frequency = False,      pdf = True, \
                       smooth  = True,      step = False,           color_map = False, \
                       ls = '-',            ylogscale = True,       xlogscale = False, \
                       color = 'tab:blue',  figsize = 1,            legend = '_Hidden', \
                       plot_title = None,   loc = 'upper right',    varname = 'Precipitation',  \
                       add = None,          fig = None,             path_to_figure = None):
        """ Function to generate a histogram figure based on the provided data.

        Args:
            data:                           The data for the histogram.
            weights (optional):             An array of weights for the data.       Default is None.
            frequency (bool, optional):     Whether to plot frequency.              Default is False.
            pdf (bool, optional):           Whether to plot the probability density function (PDF). Default is True.
            smooth (bool, optional):        Whether to plot a smooth line.          Default is True.
            step (bool, optional):          Whether to plot a step line.            Default is False.
            color_map (bool or str, optional): Whether to apply a color map to the histogram bars.
                If True, uses the 'viridis' color map. If a string, uses the specified color map. Default is False.
            ls (str, optional):             The line style for the plot.            Default is '-'.
            ylogscale (bool, optional):     Whether to use a logarithmic scale for the y-axis. Default is True.
            xlogscale (bool, optional):     Whether to use a logarithmic scale for the x-axis. Default is False.
            color (str, optional):          The color of the plot.                  Default is 'tab:blue'.
            figsize (float, optional):      The size of the figure.                 Default is 1.
            legend (str, optional):         The legend label for the plot.          Default is '_Hidden'.
            varname (str, optional):        The name of the variable for the x-axis label. Default is 'Precipitation'.
            plot_title (str, optional):     The title of the plot.                  Default is None.
            loc(str, optional):             The location of the legend.             Default to 'upper right'. 
            add (tuple, optional):          Tuple of (fig, ax) to add the plot to an existing figure.
            fig (object, optional):         The figure object to plot on. If provided, ignores the 'add' argument.
            path_to_figure (str, optional): The path to save the figure. If provided, saves the figure at the specified path.


        Returns:
            A tuple (fig, ax) containing the figure and axes objects.
            """
        if fig is not None:
                fig, ax  = fig
                if color == 'tab:blue': color   = 'tab:orange'
        elif add is None and fig is None:
            fig, ax = plt.subplots( figsize=(8*figsize, 5*figsize) )
        elif add is not None:
            fig, ax  = add 
            if color == 'tab:blue': color   = 'tab:orange'

        if not pdf and not frequency:
            try:
                data = data['counts']
            except KeyError:
                data = data
        elif pdf and not frequency:
            try:
                data = data['pdf']
            except KeyError:
                try:
                    data = data['counts']
                    data = self.convert_counts_to_pdf(data)
                except KeyError:
                    data = self.convert_counts_to_pdf(data)

        elif not pdf and frequency:
            try:
                data = data['frequency']
            except KeyError:
                try:
                    data = data['counts']
                    data = self.convert_counts_to_frequency(data)
                except KeyError:
                    data = self.convert_counts_to_frequency(data)
            data = self.convert_counts_to_frequency(data)
        
        if smooth:
            plt.plot(data.center_of_bin, data,
                linewidth=3.0, ls = ls, color = color, label = legend)
            plt.grid(True)
        elif step:
            plt.step(data.center_of_bin, data,
                linewidth=3.0, ls = ls, color = color, label = legend)
            plt.grid(True)
        elif color_map:
            if weights is None:
                N, bins, patches = plt.hist(x = data.center_of_bin, bins = data.center_of_bin, weights = data,    label = legend)
            else:
                N, bins, patches = plt.hist(x = data.center_of_bin, bins = data.center_of_bin, weights = weights, label = legend)
            
            fracs   = ((N**(1 / 5)) / N.max())
            norm    = colors.Normalize(fracs.min(), fracs.max())

            for thisfrac, thispatch in zip(fracs, patches):
                if color_map is True:
                    color = plt.cm.get_cmap('viridis')(norm(thisfrac))
                elif isinstance(color_map, str):
                    color = plt.cm.get_cmap(color_map)(norm(thisfrac))
                thispatch.set_facecolor(color)
            
        plt.xlabel(varname+", "+str(data.attrs['units']), fontsize=14)
        
        if ylogscale:
            plt.yscale('log')
        if xlogscale:
            plt.xscale('log')

        if pdf and not frequency:
            plt.ylabel('PDF',       fontsize=14)
        elif not pdf and frequency:
            plt.ylabel('Frequency', fontsize=14)
        else:
            plt.ylabel('Counts',    fontsize=14)
        
        plt.title(plot_title,       fontsize=16)


        if legend!='_Hidden':
            plt.legend(loc=loc,     fontsize=12)

        # set the spacing between subplots
        plt.tight_layout()
        if path_to_figure is not None and isinstance(path_to_figure, str):
<<<<<<< HEAD

            #create_folder(folder=path_to_figure, loglevel='WARNING')

=======
            create_folder(folder    = extract_directory_path(path_to_figure), loglevel = 'WARNING')
>>>>>>> 4cff17b5
            plt.savefig(path_to_figure)
        return {fig, ax}
    

    """ """ """ """ """ """ """ """ """ """ """ """ """ """ """ """ """ """ 
    def mean_along_coordinate(self, data,           model_variable = 'tprate',      preprocess=True,
                              trop_lat = None,      coord   = 'time',               glob=False,
                              s_time   = None,      f_time  = None,
                              s_year   = None,      f_year  = None,
                              s_month  = None,      f_month = None):
        """ Function to calculate the mean value of variable in Dataset.

        Args:
            data (xarray):                      The Dataset
            model_variable (str, optional):     The variable of the Dataset.            Defaults to 'tprate'.
            trop_lat (float, optional):         The maximumal and minimal tropical latitude values in Dataset.  Defaults to None.
            coord (str, optional):              The coordinate of the Dataset.          Defaults to 'time'.
            s_time (str, optional):             The starting time of the Dataset.       Defaults to None.
            f_time (str, optional):             The ending time of the Dataset.         Defaults to None.
            s_year (str, optional):             The starting year of the Dataset.       Defaults to None.
            f_year (str, optional):             The ending year of the Dataset.         Defaults to None.
            s_month (str, optional):            The starting month of the Dataset.      Defaults to None.
            f_month (str, optional):            The ending month of the Dataset.        Defaults to None.

        Returns:
            xarray:         The mean value of variable.
        """
        if preprocess == True:
            data = self.preprocessing(data,                                  preprocess = preprocess,
                                      model_variable   = model_variable,     trop_lat= self.trop_lat,
                                      s_time  = self.s_time,                 f_time  = self.f_time,
                                      s_year  = self.s_year,                 f_year  = self.f_year,   
                                      s_month = self.s_month,                f_month = self.f_month,
                                      sort = False,                          dask_array = False)
        coord_lat, coord_lon = self.coordinate_names(data)
        if coord in data.dims:
            
            self.class_attributes_update(trop_lat = trop_lat,
                                         s_time   = s_time,          f_time  = f_time,
                                         s_year   = s_year,          f_year  = f_year,
                                         s_month  = s_month,         f_month = f_month)
            if glob:
                return data.mean()
            else:
                if coord    == 'time':
                    return data.mean(coord_lat).mean(coord_lon)
                elif coord  == coord_lat:
                    return data.mean('time').mean(coord_lon)
                elif coord  == coord_lon:
                    return data.mean('time').mean(coord_lat)
        else:
            for i in data.dims:
                coord = i
            return data.median(coord)



    """ """ """ """ """ """ """ """ """ """ """ """ """ """ """ """ """ """
    def median_along_coordinate(self, data,                 trop_lat = None,        preprocess = True,
                                model_variable = 'tprate',  coord    = 'time',      glob       = False,
                                s_time  = None,             f_time   = None,
                                s_year  = None,             f_year   = None,
                                s_month = None,             f_month  = None):
        """ Function to calculate the median value of variable in Dataset.

        Args:
            data (xarray):                      The Dataset
            model_variable (str, optional):     The variable of the Dataset.            Defaults to 'tprate'.
            trop_lat (float, optional):         The maximumal and minimal tropical latitude values in Dataset.  Defaults to None.
            coord (str, optional):              The coordinate of the Dataset.          Defaults to 'time'.
            s_time (str, optional):             The starting time of the Dataset.       Defaults to None.
            f_time (str, optional):             The ending time of the Dataset.         Defaults to None.
            s_year (str, optional):             The starting year of the Dataset.       Defaults to None.
            f_year (str, optional):             The ending year of the Dataset.         Defaults to None.
            s_month (str, optional):            The starting month of the Dataset.      Defaults to None.
            f_month (str, optional):            The ending month of the Dataset.        Defaults to None.

        Returns:
            xarray: The median value of variable.
        """      
        if preprocess == True:
            data = self.preprocessing(data,                                  preprocess = preprocess,
                                      model_variable   = model_variable,     trop_lat= self.trop_lat,
                                      s_time  = self.s_time,                 f_time  = self.f_time,
                                      s_year  = self.s_year,                 f_year  = self.f_year,    
                                      s_month = self.s_month,                f_month = self.f_month,
                                      sort = False,                          dask_array = False)

        coord_lat, coord_lon = self.coordinate_names(data)
        if coord in data.dims:
            self.class_attributes_update(trop_lat = trop_lat,
                                         s_time   = s_time,         f_time  = f_time,
                                         s_year   = s_year,         f_year  = f_year,
                                         s_month  = s_month,        f_month = f_month)
        
            if glob:
                return data.median(coord_lat).median(coord_lon).mean('time')
            else:
                if coord    == 'time':
                    return data.median(coord_lat).median(coord_lon)
                elif coord  == coord_lat:
                    return data.median('time').median(coord_lon)
                elif coord  == coord_lon:
                    return data.median('time').median(coord_lat)
            
        else:
            for i in data.dims:
                coord = i
            return data.median(coord)
    
    """ """ """ """ """ """ """ """ """ """ """ """ """ """ """ """ """ """
    def mean_and_median_plot(self, data,                        glob=False,                     preprocess=True,
                             model_variable = 'tprate',         variability = False,            coord      = 'time',  
                             trop_lat       = None,             get_mean    = True,             get_median = False,
                             s_time         = None,             f_time      = None,             s_year     = None,    
                             f_year         = None,             s_month     = None,             f_month    = None,
                             legend         = '_Hidden',        figsize     = 1,                ls         = '-',
                             maxticknum     = 12,               color       = 'tab:blue',       varname    = 'Precipitation',
                             ylogscale      = False,            xlogscale   = False,            loc        = 'upper right',
                             add            = None,             fig         = None,             plot_title = None,   
                             path_to_figure = None):
        """ Function to plot the mean or median value of variable in Dataset.

        Args:
            data (xarray):                  The Dataset
            model_variable (str, optional): The variable of the Dataset.            Defaults to 'tprate'.
            coord (str, optional):          The coordinate of the Dataset.          Defaults to 'time'.
            trop_lat (float, optional):     The maximumal and minimal tropical latitude values in Dataset.  Defaults to None.
            variability (bool, optional):   The flag to calculate the variability of the variable.  Defaults to False.
            get_mean (bool, optional):      The flag to calculate the mean of the variable.  Defaults to True.
            get_median (bool, optional):    The flag to calculate the median of the variable.  Defaults to False.
            s_time (str, optional):         The starting time of the Dataset.       Defaults to None.
            f_time (str, optional):         The ending time of the Dataset.         Defaults to None.
            s_year (str, optional):         The starting year of the Dataset.       Defaults to None."""

        if fig is not None:
            fig, ax  = fig
            if color == 'tab:blue': color   = 'tab:orange'
        elif add is None and fig is None:
            fig, ax = plt.subplots( figsize=(8*figsize, 5*figsize) )
        elif add is not None:
            fig, ax  = add
            if color == 'tab:blue': color   = 'tab:orange'
        
        self.class_attributes_update(trop_lat = trop_lat, 
                                     s_time   = s_time,         f_time  = f_time,
                                     s_year   = s_year,         f_year  = f_year,
                                     s_month  = s_month,        f_month = f_month)
            

        if preprocess == True:
            data_with_final_grid = self.preprocessing(data,                                    preprocess = preprocess,
                                                        model_variable   = model_variable,     trop_lat= self.trop_lat,
                                                        s_time  = self.s_time,                 f_time  = self.f_time,
                                                        s_year  = self.s_year,                 f_year  = self.f_year,     
                                                        s_month = self.s_month,                f_month = self.f_month,
                                                        sort = False,                          dask_array = False)

        if get_mean:
            data_average = self.mean_along_coordinate(data,                                     preprocess=preprocess,
                                                        glob       = glob,                      model_variable = model_variable,
                                                        trop_lat   = trop_lat,                  coord    = coord,
                                                        s_time  = self.s_time,                  f_time  = self.f_time,
                                                        s_year  = self.s_year,                  f_year  = self.f_year,     
                                                        s_month = self.s_month,                 f_month = self.f_month)
        if get_median:
            data_average = self.median_along_coordinate(data,                                   preprocess=preprocess,
                                                        glob       = glob,                      model_variable = model_variable,
                                                        trop_lat   = trop_lat,                  coord    = coord,
                                                        s_time  = self.s_time,                 f_time  = self.f_time,
                                                        s_year  = self.s_year,                 f_year  = self.f_year,     
                                                        s_month = self.s_month,                f_month = self.f_month)
        
        
        if variability      and get_mean:
            data_variability_from_average               = data_average.copy(deep=True)
            data_variability_from_average.values        = (data_average.values -  data_average.mean(coord).values)/data_average.values
        coord_lat, coord_lon= self.coordinate_names(data)

        if data[coord].size<=1:
            raise Exception("The length of the coordinate should be more than 1.")
        
        # make a plot with different y-axis using second axis object
        if coord            == 'time':
            if 'm' in time_interpreter(data_with_final_grid):
                labels      = [str(data_with_final_grid['time.hour'][i].values) + ':'+str(data_with_final_grid['time.minute'][i].values)
                                                                                    for i in range(0, data_with_final_grid.time.size)]
                labels_int  = [float(data_with_final_grid['time.hour'][i].values)   for i in range(0, data_with_final_grid.time.size)]
            elif 'H' in time_interpreter(data_with_final_grid):
                labels      = [convert_24hour_to_12hour_clock(data_with_final_grid, i)
                                                                                    for i in range(0, data_with_final_grid.time.size)]
                labels_int  = [float(data_with_final_grid['time.hour'][i].values)   for i in range(0, data_with_final_grid.time.size)]
            elif time_interpreter(data_with_final_grid) == 'D':
                labels      = [str(data_with_final_grid['time.day'][i].values + convert_monthnumber_to_str(data_with_final_grid, i))
                                                                                    for i in range(0, data_with_final_grid.time.size)]
                labels_int  = [float(data_with_final_grid['time.day'][i].values)    for i in range(0, data_with_final_grid.time.size)]
            elif time_interpreter(data_with_final_grid) == 'M':
                labels      = [convert_monthnumber_to_str(data_with_final_grid, i)
                                                                                    for i in range(0, data_with_final_grid.time.size)]
                labels_int  = [float(data_with_final_grid['time.month'][i].values)  for i in range(0, data_with_final_grid.time.size)]
            else:
                labels      = [None for i in range(0, data_with_final_grid.time.size)]
                labels_int  = [None for i in range(0, data_with_final_grid.time.size)]

        elif coord          == coord_lat:
            labels_int      = data_with_final_grid[coord_lat]
        elif coord          == coord_lon:
            labels_int      = data_with_final_grid[coord_lon]

        if data_average.size== 1:
            if variability:
                plt.axhline(y=float(data_variability_from_average),         color = color,  label = legend)
            else:
                plt.axhline(y=float(data_average.values),                   color = color,  label = legend)
        else:
            if variability:
                plt.plot(labels_int,        data_variability_from_average,  color = color,  label = legend)
            else:
                if coord == 'time':
                    plt.scatter(labels_int, data_average,                   color = color,  label = legend)
                else:
                    plt.plot(labels_int,    data_average,                   color = color,  label = legend) 

        if coord == 'time':
            plt.gca().set_xticks(labels_int,  labels)

        plt.gca().xaxis.set_major_locator(plt.MaxNLocator(maxticknum))
        plt.gca().tick_params(axis = 'both',   which = 'major',    pad = 10)
        plt.xlim([min(labels_int),    max(labels_int)])
        
        plt.grid(True)

        if coord   == 'time':
            plt.xlabel('Timestep index',                        fontsize=12)
            if data['time.year'][0].values  == data['time.year'][-1].values:
                plt.xlabel(str(data['time.year'][0].values),    fontsize=12)
            else:
                plt.xlabel(str(data['time.year'][0].values)+' - '+str(data['time.year'][-1].values),
                                                                fontsize=12)
        elif coord == coord_lat:
            plt.xlabel('Latitude',                              fontsize=12)
        elif coord == coord_lon:
            plt.xlabel('Longitude',                             fontsize=12)
        try:
            plt.ylabel(str(varname)+', '+str(data[model_variable].attrs['units']),
                                                                fontsize=12)
        except KeyError:
            plt.ylabel(str(varname),                            fontsize=12)

        if plot_title is None:
            if variability:
                plt.title('Bias of '         +str(varname),     fontsize=17,    pad=15)
            elif not variability        and get_mean:
                plt.title('Mean values of '  +str(varname),     fontsize=17,    pad=15)
            elif not variability        and get_median:
                plt.title('Median values of '+str(varname),     fontsize=17,    pad=15)
        else:
            plt.title(plot_title,                               fontsize=17,    pad=15)
        
        if legend!='_Hidden':
            plt.legend(loc=loc,                                 fontsize=12,    ncol=2)
        if ylogscale:
            plt.yscale('log')
        if xlogscale:
            plt.xscale('log')

        # set the spacing between subplots
        plt.tight_layout()
        if path_to_figure is not None and isinstance(path_to_figure, str):

            #create_folder(folder=path_to_figure, loglevel='WARNING')

            plt.savefig(path_to_figure,
                        bbox_inches  = "tight",
                        pad_inches   = 1,
                        transparent  = True,
                        facecolor    = "w",
                        edgecolor    = 'w',
                        orientation  = 'landscape')
        return {fig, ax}

    """ """ """ """ """ """ """ """ """ """ """ """ """ """ """ """ """ """
    def twin_data_and_observations(self, data,                          trop_lat = 10,                      model_variable = 'tprate',
                                    s_time  = None,                     f_time   = None,                    s_year  = None,               
                                    f_year   = None,                    s_month = None,                     f_month  = None,
                                    model = 'era5',                     source = 'monthly',                 plev = 0,
                                    space_grid_factor = None,           time_freq = None,                   preprocess = True,
                                    time_length = None,                 time_grid_factor = None):
        
        """ Function to regride the data and observations to the same grid. """

        self.class_attributes_update(trop_lat = trop_lat,
                                    s_time   = s_time,                  f_time  = f_time,
                                    s_year   = s_year,                  f_year  = f_year,
                                    s_month  = s_month,                 f_month = f_month)
         
        if model                    == 'era5':
            reader                  = Reader(model="ERA5", exp="era5", source=source)
            observations            = reader.retrieve()
            #observations            = self.precipitation_rate_units_converter(observations.isel(plev = plev), model_variable = model_variable)

        elif model                  == 'mswep':
            reader                  = Reader(model="MSWEP", exp="past", source=source)
            observations            = reader.retrieve()
            #observations            = self.precipitation_rate_units_converter(observations,  model_variable = model_variable)
        else:
            raise Exception("Unknown model. Please, check the catalogue and try one more time")


        if preprocess == True:
            data            = self.preprocessing(               data,                                       preprocess = preprocess,
                                                                model_variable = model_variable,            trop_lat   = self.trop_lat,
                                                                s_time  = self.s_time,                      f_time     = self.f_time,
                                                                s_year  = self.s_year,                      f_year     = self.f_year,
                                                                s_month = self.s_month,                     f_month    = self.f_month,
                                                                sort    = False,                            dask_array = False)
            observations    = self.preprocessing(               observations,                               preprocess = preprocess,
                                                                model_variable = model_variable,            trop_lat   = self.trop_lat,
                                                                s_time  = self.s_time,                      f_time     = self.f_time,
                                                                s_year  = self.s_year,                      f_year     = self.f_year,
                                                                s_month = self.s_month,                     f_month    = self.f_month,
                                                                sort    = False,                            dask_array = False)

        #data = self.precipitation_units_converter(data, model_variable   = model_variable)
        
        data_regrided, observations_regrided = mirror_dummy_grid(data = data,                               dummy_data = observations,
                                                                space_grid_factor = space_grid_factor,      time_freq  = time_freq,
                                                                time_length = time_length,                  time_grid_factor = time_grid_factor)
        return data_regrided, observations_regrided

    """ """ """ """ """ """ """ """ """ """ """ """ """ """ """ """ """ """
    def normilized_forecast_metric(self, data,                          trop_lat = 10,                      model_variable = 'tprate',
                                    model     = 'era5',                 source = 'monthly',                 plev = 0,
                                    s_time    = None,                   f_time   = None,                    s_year  = None,                
                                    f_year    = None,                   s_month = None,                     f_month  = None,
                                    time_isel = None,                   time_length = None,                 space_grid_factor = None,
                                    time_freq = None,                   time_grid_factor = None):
        
        
        self.class_attributes_update(trop_lat = trop_lat,
                                    s_time   = s_time,                  f_time  = f_time,
                                    s_year   = s_year,                  f_year  = f_year,
                                    s_month  = s_month,                 f_month = f_month)

        data_regrided, observations_regrided =  self.twin_data_and_observations(data = data,                model_variable = model_variable,   
                                                                        model = model,                      source = source,
                                                                        plev = plev,                        trop_lat = trop_lat,
                                                                        s_time   = s_time,                  f_time  = f_time,
                                                                        s_year   = s_year,                  f_year  = f_year,
                                                                        s_month  = s_month,                 f_month = f_month,
                                                                        time_length = time_length,          space_grid_factor = space_grid_factor,
                                                                        time_freq = time_freq,              time_grid_factor = time_grid_factor)
        if time_isel is None:
            nfm             = data_regrided.copy(deep=True)
            nfm.values      = (data_regrided.values - observations_regrided.values) /  (data_regrided.values + observations_regrided.values)
        else:
            nfm             = data_regrided.isel(time=time_isel).copy(deep=True)
            nfm.values      = (data_regrided.values - observations_regrided.values) /  (data_regrided.values + observations_regrided.values)
        return nfm

    """ """ """ """ """ """ """ """ """ """ """ """ """ """ """ """ """ """
    def mean_absolute_percent_error(self, data,                         trop_lat = None,                  
                                    model = 'era5',                     source = 'monthly',            
                                    s_time  = None,                     f_time   = None,                    s_year  = None,               
                                    f_year   = None,                    s_month = None,                     f_month  = None,
                                    time_isel = None,                   plev = 0,                           space_grid_factor = None,
                                    time_freq = None,                   time_length = None,                 time_grid_factor = None):
        """ Function to calculate the mean absolute percent error. """
        
        self.class_attributes_update(trop_lat = trop_lat,
                                    s_time   = s_time,                  f_time  = f_time,
                                    s_year   = s_year,                  f_year  = f_year,
                                    s_month  = s_month,                 f_month = f_month)

        data_regrided, observations_regrided =  self.twin_data_and_observations(data = data,                model = model,  source = source,
                                                                        plev=plev,                          trop_lat = self.trop_lat,
                                                                        s_time   = self.s_time,             f_time  = self.f_time,
                                                                        s_year   = self.s_year,             f_year  = self.f_year,
                                                                        s_month  = self.s_month,            f_month = self.f_month,
                                                                        time_length = time_length,          space_grid_factor = space_grid_factor,
                                                                        time_freq = time_freq,              time_grid_factor = time_grid_factor)
        if time_isel is None:
            mape            = data_regrided.copy(deep=True)
            mape.values     = 100 * (observations_regrided.values - data_regrided.values) /  observations_regrided.values
        else:
            mape            = data_regrided.isel(time=time_isel).copy(deep=True)
            mape.values     = 100 * (observations_regrided.values - data_regrided.values) /  observations_regrided.values
        return mape

    """ """ """ """ """ """ """ """ """ """ """ """ """ """ """ """ """ """    
    def snapshot_plot(self,     data,                               preprocess=True,                    model = 'era5',              
                                source = 'monthly',                 plev = 0,                           model_variable = 'tprate',                
                                trop_lat       = None,              mape = False,                       nfm = False,              
                                s_time         = None,              f_time      = None,                 s_year     = None,
                                f_year         = None,              s_month     = None,                 f_month    = None,
                                figsize     = 1,                    maxticknum     = 12,                colorbarname    = 'Precipitation',       
                                vmin = None,                        vmax = None,                        contour  = True,
                                plot_title = None,                  log = False,                        time_isel = None,
                                space_grid_factor = None,           time_freq = None,                   time_length = None,                
                                time_grid_factor = None,            path_to_figure = None,              resol = '110m'):
        
        """ Function to plot the mean or median value of variable in Dataset.

        Args:"""

        self.class_attributes_update(trop_lat = trop_lat,
                                    s_time   = s_time,              f_time  = f_time,
                                    s_year   = s_year,              f_year  = f_year,
                                    s_month  = s_month,             f_month = f_month)
            
        if mape:
            data  = self.mean_absolute_percent_error(data,          trop_lat = self.trop_lat,            
                                    model = model,                  source = source,
                                    s_time  = self.s_time,          f_time   = self.f_time,             s_year  = self.s_year,    
                                    f_year   = self.f_year,         s_month = self.s_month,             f_month  = self.f_month,
                                    time_isel = time_isel,          plev = plev,                        space_grid_factor = space_grid_factor,
                                    time_freq = time_freq,          time_length = time_length,          time_grid_factor = time_grid_factor)
        elif nfm:
            data  = self.normilized_forecast_metric(data,           trop_lat = self.trop_lat,         
                                    model = model,                  source = source,
                                    s_time  = self.s_time,          f_time   = self.f_time,             s_year  = self.s_year,  
                                    f_year   = self.f_year,         s_month = self.s_month,             f_month  = self.f_month,
                                    time_isel = time_isel,          plev = plev,                        space_grid_factor = space_grid_factor,
                                    time_freq = time_freq,          time_length = time_length,          time_grid_factor = time_grid_factor)         
        else:
            if preprocess           == True:
                data                = self.preprocessing(           data,                               preprocess = preprocess,
                                                                    trop_lat   = self.trop_lat,         model_variable = model_variable,       
                                                                    s_time  = self.s_time,              f_time     = self.f_time,
                                                                    s_year  = self.s_year,              f_year     = self.f_year,
                                                                    s_month = self.s_month,             f_month    = self.f_month,
                                                                    sort    = False,                    dask_array = False)
        
        if vmin                 != None:
            data                = data.where( data > vmin, drop = True)
        if time_isel is None:
            if data.time.size   != 1:
                snapshot        = data[0,:,:]
            else:
                snapshot        = data
        else:
            if isinstance(time_isel, int):
                snapshot        = data.isel(time = time_isel)
            else:
                raise Exception('time_isel must be an integer')
            
        # First set up the figure, the axis, and the plot element we want to animate
        fig = plt.figure( figsize = (8*figsize, 5*figsize) )
        
        ax                      = plt.axes(projection = ccrs.PlateCarree())
        
        if  contour:
            ax.coastlines(resolution = resol)
        
        ax.gridlines()

        if log:
            im                  = plt.imshow(snapshot, interpolation = 'nearest',  aspect = 'auto',  norm = LogNorm(vmin = vmin, vmax = vmax), alpha = 0.9,
                                             extent = (-180, 180, - self.trop_lat, self.trop_lat), origin = 'upper')
        else:
            im                  = plt.imshow(snapshot, interpolation = 'nearest',  aspect = 'auto',  vmin = vmin, vmax = vmax, alpha = 0.9,
                                             extent = (-180, 180, - self.trop_lat, self.trop_lat), origin = 'upper')

        cbar = fig.colorbar(im)
        plt.xlabel('Longitude',                         fontsize = 18)
        plt.ylabel('Latitude',                          fontsize = 18)
        plt.xticks([-180, -120, -60, 0, 60, 120, 180],  fontsize = 14)
        plt.yticks([-90, -60, -30, 0, 30, 60, 90],      fontsize = 14)

        plt.gca().xaxis.set_major_locator(plt.MaxNLocator(maxticknum))
        plt.gca().tick_params(axis = 'both',   which = 'major',             pad = 10)
        
        plt.grid(True)
        if plot_title is not None:
            plt.title(plot_title,                       fontsize = 17,      pad=15)
        try:
            cbar.set_label(colorbarname + ', ' + data.units, fontsize = 18)
        except AttributeError:
            cbar.set_label(colorbarname, fontsize = 14)
        # set the spacing between subplots
        plt.tight_layout()
        if path_to_figure is not None and isinstance(path_to_figure, str):

            #create_folder(folder=path_to_figure, loglevel='WARNING')

            plt.savefig(path_to_figure,
                        bbox_inches  = "tight",
                        pad_inches   = 1,
                        transparent  = True,
                        facecolor    = "w",
                        edgecolor    = 'w',
                        orientation  = 'landscape')
        return {fig, ax}<|MERGE_RESOLUTION|>--- conflicted
+++ resolved
@@ -17,15 +17,13 @@
  
 import cartopy.crs as ccrs
 
-<<<<<<< HEAD
 from aqua import Reader
 from aqua.util import create_folder
 
-from tropical_rainfall_func import time_interpreter, convert_24hour_to_12hour_clock, convert_monthnumber_to_str, convert_length, convert_time, unit_splitter
+from tropical_rainfall_func import time_interpreter, convert_24hour_to_12hour_clock, convert_monthnumber_to_str
 from tropical_rainfall_func import mirror_dummy_grid
-=======
-from tropical_rainfall_func import time_interpreter, convert_length, convert_time, unit_splitter, extract_directory_path
->>>>>>> 4cff17b5
+from tropical_rainfall_func import convert_length, convert_time, unit_splitter, extract_directory_path
+
 """The module contains Tropical Precipitation Diagnostic:
 
 .. moduleauthor:: AQUA team <natalia.nazarova@polito.it>
@@ -234,8 +232,6 @@
         coord_lat, coord_lon = self.coordinate_names(data)
         self.class_attributes_update(trop_lat = trop_lat)
         return data.where(abs(data[coord_lat]) <= self.trop_lat, drop = True)
-    
-
 
     """ """ """ """ """ """ """ """ """ """ """ """ """ """ """ """ """ """ 
     def time_band(self, data,
@@ -527,14 +523,9 @@
         Returns:
             str: The path to save the histogram.
         """
-<<<<<<< HEAD
-        if path_to_histogram is not None:
-            #create_folder(folder=path_to_histogram, loglevel='WARNING')
-=======
-        create_folder(folder    = str(path_to_netcdf), loglevel = 'WARNING')
-
         if path_to_netcdf is not None:
->>>>>>> 4cff17b5
+            create_folder(folder    = str(path_to_netcdf), loglevel = 'WARNING')
+
             if name_of_file is None:
                 name_of_file    = '_'
             time_band           = dataset.counts.attrs['time_band']
@@ -727,8 +718,6 @@
         else:
             raise Exception("Test failed.")
 
-
-        
     """ """ """ """ """ """ """ """ """ """ """ """ """ """ """ """ """ """ 
     def convert_counts_to_pdf(self, data):
         """ Function to convert the counts to the pdf.
@@ -870,13 +859,7 @@
         # set the spacing between subplots
         plt.tight_layout()
         if path_to_figure is not None and isinstance(path_to_figure, str):
-<<<<<<< HEAD
-
-            #create_folder(folder=path_to_figure, loglevel='WARNING')
-
-=======
             create_folder(folder    = extract_directory_path(path_to_figure), loglevel = 'WARNING')
->>>>>>> 4cff17b5
             plt.savefig(path_to_figure)
         return {fig, ax}
     
