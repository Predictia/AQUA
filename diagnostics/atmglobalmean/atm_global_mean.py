--- conflicted
+++ resolved
@@ -18,18 +18,14 @@
 xr.set_options(keep_attrs=True)
 
 
-<<<<<<< HEAD
 def seasonal_bias(dataset1=None, dataset2=None, var_name=None,
-                  plev=None, statistic=None,
+                  plev=None, statistic="mean",
                   model_label1=None, model_label2=None,
                   start_date1=None, end_date1=None,
                   start_date2=None, end_date2=None,
                   outputdir=None, outputfig=None,
+                  dataset2_precomputed=None,
                   loglevel='WARNING'):
-=======
-def seasonal_bias(dataset1=None, dataset2=None, var_name=None, plev=None, statistic='mean', model_label1=None, model_label2=None, 
-                  start_date1=None, end_date1=None, start_date2=None, end_date2=None, outputdir=None, outputfig=None, dataset2_precomputed=None):
->>>>>>> ff9036cc
     '''
     Plot the seasonal bias maps between two datasets for specific variable and time ranges.
 
@@ -38,21 +34,19 @@
         dataset2 (xarray.Dataset): The second dataset, that will be compared to the first dataset (reference dataset).
         var_name (str): The name of the variable to compare (e.g., '2t', 'tprate', 'mtntrf', 'mtnsrf', ...).
         plev (float or None): The desired pressure level in Pa. If None, the variable is assumed to be at surface level.
-        statistic (str): The desired statistic to calculate for each season. Valid options are: 'mean', 'max', 'min', 'diff', and 'std'. The default statistic is 'mean'.
+        statistic (str): The desired statistic to calculate for each season.
+                         Valid options are: 'mean', 'max', 'min', 'diff', and 'std'. The default statistic is 'mean'.
         model_label1 (str): The labeling for the first dataset.
         model_label2 (str): The labeling for the second dataset.
         start_date1 (str): The start date of the time range for dataset1 in 'YYYY-MM-DD' format.
         end_date1 (str): The end date of the time range for dataset1 in 'YYYY-MM-DD' format.
         start_date2 (str): The start date of the time range for dataset2 in 'YYYY-MM-DD' format.
         end_date2 (str): The end date of the time range for dataset2 in 'YYYY-MM-DD' format.
-<<<<<<< HEAD
         outputdir (str): The directory to save the output files.
         outputfig (str): The directory to save the output figures.
+        dataset2_precomputed (xarray.Dataset or None): Pre-computed climatology for dataset2.
         loglevel (str): The desired level of logging.
 
-=======
-        dataset2_precomputed (xarray.Dataset or None): Pre-computed climatology for dataset2.
->>>>>>> ff9036cc
     Raises:
         ValueError: If an invalid statistic is provided.
         NoDataError: If variable or level is not available in datasets
@@ -83,25 +77,29 @@
         logger.debug(f"end_date2: {end_date2}")
         var2 = var2.sel(time=slice(start_date2, end_date2))
     else:
-<<<<<<< HEAD
         start_date2 = str(var2["time.year"][0].values) + '-' + str(var2["time.month"][0].values) + '-' + str(var2["time.day"][0].values)
         end_date2 = str(var2["time.year"][-1].values) + '-' + str(var2["time.month"][-1].values) + '-' + str(var2["time.day"][-1].values)
-
+    
     # Load in memory to speed up the calculation
     logger.warning("Loading data into memory to speed up the calculation...")
     var1 = var1.load()
-    var2 = var2.load()
-=======
-        start_date2 =  str(var2["time.year"][0].values) +'-'+str(var2["time.month"][0].values)+'-'+str(var2["time.day"][0].values)
-        end_date2 = str(var2["time.year"][-1].values) +'-'+str(var2["time.month"][-1].values)+'-'+str(var2["time.day"][-1].values)
+    
     # Check if pre-computed climatology is provided, otherwise compute it
     if dataset2_precomputed is None:
         # Compute climatology
-        dataset2_climatology = dataset2.groupby('time.month').mean(dim='time')
-        var2_climatology = dataset2_climatology[var_name]
-    else:
-        var2_climatology = dataset2_precomputed
->>>>>>> ff9036cc
+        var2 = var2.load()
+        var2_climatology = var2.groupby('time.month').mean(dim='time')
+    else:
+        logger.debug("Precomputed climatology found")
+        if isinstance(dataset2_precomputed, xr.Dataset):
+          var2_climatology = dataset2_precomputed[var_name]
+        elif isinstance(dataset2_precomputed, xr.DataArray):
+          var2_climatology = dataset2_precomputed
+        else:
+          logger.error("Error in precomputer climatology, recomputing")
+          # Compute climatology
+          var2 = var2.load()
+          var2_climatology = var2.groupby('time.month').mean(dim='time')
 
     var1_climatology = var1.groupby('time.month').mean(dim='time')
 
@@ -253,16 +251,12 @@
                     f"The seasonal bias maps were calculated and plotted for {var_name} variable.")
 
 
-<<<<<<< HEAD
 def compare_datasets_plev(dataset1=None, dataset2=None, var_name=None,
                           start_date1=None, end_date1=None,
                           start_date2=None, end_date2=None,
                           model_label1=None, model_label2=None,
-                          outputdir=None, outputfig=None, loglevel='WARNING'):
-=======
-def compare_datasets_plev(dataset1=None, dataset2=None, var_name=None, start_date1=None, end_date1=None,
-                          start_date2=None, end_date2=None, model_label1=None, model_label2=None, outputdir=None, outputfig=None, dataset2_precomputed=None):
->>>>>>> ff9036cc
+                          outputdir=None, outputfig=None,
+                          dataset2_precomputed=None, loglevel='WARNING'):
     """
     Compare two datasets and plot the zonal bias for a selected model time range with respect to the second dataset.
 
@@ -278,6 +272,7 @@
         model_label2 (str): The label for the model.
         outputdir (str): The directory to save the output files.
         outputfig (str): The directory to save the output figures.
+        dataset2_precomputed (xarray.Dataset or None): Pre-computed climatology for dataset2.
         loglevel (str): The desired level of logging. Default is 'WARNING'.
 
     Returns:
@@ -301,26 +296,30 @@
         end2 = datetime.datetime.strptime(end_date2, "%Y-%m-%d")
         dataset2 = dataset2.sel(time=slice(start2, end2))
     else:
-<<<<<<< HEAD
         start_date2 = str(dataset2["time.year"][0].values) + '-' + str(dataset2["time.month"][0].values) + '-' + str(dataset2["time.day"][0].values)
         end_date2 = str(dataset2["time.year"][-1].values) + '-' + str(dataset2["time.month"][-1].values) + '-' + str(dataset2["time.day"][-1].values)
     logger.debug(f"Dataset2 time range: {start_date2} to {end_date2}")
-=======
-        start_date2 =  str(dataset2["time.year"][0].values) +'-'+str(dataset2["time.month"][0].values)+'-'+str(dataset2["time.day"][0].values)
-        end_date2 = str(dataset2["time.year"][-1].values) +'-'+str(dataset2["time.month"][-1].values)+'-'+str(dataset2["time.day"][-1].values)
         
-     # Check if pre-computed climatology is provided, otherwise compute it
+    # Check if pre-computed climatology is provided, otherwise compute it
     if dataset2_precomputed is None:
         # Compute climatology
-        dataset2_climatology = dataset2.groupby('time.month').mean(dim='time')
-        var2_climatology = dataset2_climatology[var_name]
-    else:
-        var2_climatology = dataset2_precomputed
->>>>>>> ff9036cc
+        try:
+            var2_climatology = dataset2[var_name].mean(dim='time')
+        except KeyError:
+            raise NoDataError(f"The variable {var_name} is not present in the dataset. Please try again.")
+    else:
+        if isinstance(dataset2_precomputed, xr.Dataset):
+            try:
+                var2_climatology = dataset2_precomputed[var_name]
+            except KeyError:
+                raise NoDataError(f"The variable {var_name} is not present in the dataset. Please try again.")
+        elif isinstance(dataset2_precomputed, xr.DataArray):
+            var2_climatology = dataset2_precomputed
+        
 
     # Calculate the bias between dataset1 and dataset2
     try:
-        bias = dataset1[var_name] - dataset2[var_name].mean(dim='time')
+        bias = dataset1[var_name] - var2_climatology
     except KeyError:
         raise NoDataError(f"The variable {var_name} is not present in the dataset. Please try again.")
 
