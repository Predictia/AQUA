--- conflicted
+++ resolved
@@ -23,9 +23,4 @@
 loglevel: 'warning'
 
 path:
-<<<<<<< HEAD
-  path_to_output: "./"
-=======
-  path_to_output: "/work/bb1153/b382257/AQUA/diagnostics/atmglobalmean"
-  
->>>>>>> ff9036cc
+  path_to_output: "./"