# This is the configuration file for the regridder.
# It is the part of the configuration that is machine independent.

# Templates
weights:
  template_default: weights_{model}_{exp}_{source}_{method}_{targetgrid}_l{level}.nc
  template_grid: weights_{sourcegrid}_{method}_{targetgrid}_l{level}.nc
areas:
  template_default: cell_area_{model}_{exp}_{source}.nc
  template_grid: cell_area_{grid}.nc
cdo-paths: # to be checked
  download: $weights
  icon: /pool/data/ICON

# Available grids
# extra is an extra special cdo command to be applied before generating the weights
grids:
  # default
  lon-lat:
    vert_coord: ["2d"]
    space_coord: [lon, lat]
  lon-lat-depth:
    vert_coord: ["depth"]
    space_coord: [lon, lat]

  # target regrid
  r005: r7200x3600
  r010: r3600x1800
  r020: r1800x900
  r025: r1440x720
  r050: r720x360
  r100: r360x180
  r200: r180x90
  r250: r144x72

  # Generic Healpix
  hpz5-nested:
    space_coord: ["ncells"]
    vert_coord: ["2d"]
    path: $grids/HealPix/hpz5_nested_atm.nc
  hpz7-nested:
    space_coord: ["ncells"]
    vert_coord: ["2d"]
    path: $grids/HealPix/hpz7_nested_atm.nc
  hpz10-nested:
    space_coord: ["ncells"]
    vert_coord: ["2d"]
    path: $grids/HealPix/hpz10_nested_atm.nc
  hpz7-ring:
    space_coord: ["ncells"]
    vert_coord: ["2d"]
    path: $grids/HealPix/hpz7_ring_atm.nc
  hpz10-ring:
    space_coord: ["ncells"]
    vert_coord: ["2d"]
    path: $grids/HealPix/hpz10_ring_atm.nc
  
  # NEMO oceanic Healpix
  nemo-hpz5-nested:
    space_coord: ["ncells"]
    path: $grids/HealPix/nemo_hpz5_nested_oce.nc
  nemo-hpz5-nested-3d:
    path:
      level: $grids/HealPix/nemo_hpz5_nested_oce_level.nc
    space_coord: ["ncells"]
    vert_coord: ["level"]
  nemo-hpz7-nested:
    space_coord: ["ncells"]
    path: $grids/HealPix/nemo_hpz7_nested_oce.nc
  nemo-hpz7-nested-3d:
    path:
      level: $grids/HealPix/nemo_hpz7_nested_oce_level.nc
    space_coord: ["ncells"]
    vert_coord: ["level"]
  nemo-hpz10-nested:
    space_coord: ["ncells"]
    path: $grids/HealPix/nemo_hpz10_nested_oce.nc
  nemo-hpz10-nested-3d:
    path:
      level: $grids/HealPix/nemo_hpz10_nested_oce_level.nc
    space_coord: ["ncells"]
    vert_coord: ["level"]
<<<<<<< HEAD
  

  # Fesom oceanic healpix
  fesom-hpz5-nested:
    space_coord: ["ncells"]
    path: $grids/HealPix/fesom_hpz5_nested_oce.nc
  fesom-hpz5-nested-3d:
    space_coord: ["ncells"]
    path: $grids/HealPix/fesom_hpz5_nested_oce_level.nc
  fesom-hpz7-nested:
    space_coord: ["ncells"]
    path: $grids/HealPix/fesom_hpz7_nested_oce.nc
  fesom-hpz7-nested-3d:
    path:
      level: $grids/HealPix/fesom_hpz7_nested_oce_level.nc
    space_coord: ["ncells"]
    vert_coord: ["level"]
  fesom-hpz9-nested:
    space_coord: ["ncells"]
    path: $grids/HealPix/fesom_hpz9_nested_oce.nc
  fesom-hpz9-nested-3d:
    path:
      level: $grids/HealPix/fesom_hpz9_nested_oce_level.nc
=======
  icon-hpz10-nested:
    space_coord: ["ncells"]
    path: $grids/HealPix/icon_hpz10_nested_oce.nc
  icon-hpz10-nested-3d:
    path:
      level: $grids/HealPix/icon_hpz10_nested_oce_level.nc
>>>>>>> 40da2770
    space_coord: ["ncells"]
    vert_coord: ["level"]

  #IFS
  tco79:
    path:  
      2d: $grids/IFS/tco79_grid.nc
      2dm: $grids/IFS/tco79_grid_masked.nc
    vert_coord: ["2d", "2dm"]  # If the case is more complex than simply "2d" we need to specify this
    masked: 
      vars: ["ci", "sst"]
  tco399:
    path: 
      2d: $grids/IFS/tco399_grid.nc
      2dm: $grids/IFS/tco399_grid_masked.nc
    # space_coord: ["cell"] # levante
    # space_coord: ["ncells"] # lumi and mafalda
    vert_coord: ["2d", "2dm"]  # If the case is more complex than simply "2d" we need to specify this
    masked: 
      vars: ["ci", "sst"]
  tco1279:
    path: 
      2d: $grids/IFS/tco1279_grid.nc
      2dm: $grids/IFS/tco1279_grid_masked.nc
    masked: 
      vars: ["ci", "sst"]
    vert_coord: ["2d", "2dm"]
    # space_coord: ["value"] # levante
    # space_coord: ["ncells"] # lumi
  tco2559:
    path: 
      2d: $grids/IFS/tco2559_grid.nc
      2dm: $grids/IFS/tco2559_grid_masked.nc
    masked: 
      vars: ["ci", "sst"]
    vert_coord: ["2d", "2dm"]
    # space_coord: ["value"]
  tco3999: 
    path: $grids/IFS/tco3999_grid.nc
    # space_coord: ["value"]
  
  # IFS interpolated
  ifs-interpolated: 
    path: $grids/IFS/ifs_interpolated5400x2700.nc
    space_coord: ["lon", "lat"]
  multio-r025:
    space_coord: ["value"]
    extra: -setgrid,$grids/IFS/grid_lonlat_025.txt
    cellareas: $grids/IFS/cellarea_unstructured_025.nc
    cellarea_var: cell_area
  ifs-healpix:
    space_coord: ["ncells"]
    vert_coord: ["2d"]
    path: $grids/HealPix_old/ifs_hpx10.nc

  #ICON
  R02B08:
    path: $grids/ICON/icon_grid_0033_R02B08_G.nc
    space_coord: ["cell"]
    extra: -selname,cell_index
  R02B09:
    path: $grids/ICON/icon_grid_0015_R02B09_G.nc
    space_coord: ["cell"]
    extra: -selname,cell_index
  # R02B09_oce:  #not working!!! wrong vert coordinates?
  #   path: $grids/ICON/icon_grid_0015_R02B09_G.nc
  #   space_coord: ["cell"]
  #   extra: -selname,cell_index
  #   vert_coord: ["depth_half", "depth_full"]
  icon-R02B09-intaketest: 
      path: $grids/ICON/icon_grid_0015_R02B09_G.nc
      extra: -selname,cell_index
      space_coord: ["ncells"]
  icon-healpix:
    path:
      2d: $grids/HealPix_old/icon_hpx{zoom}_atm_2d.nc   # this is the default 2d grid
      2dm: $grids/HealPix_old/icon_hpx{zoom}_oce_2d.nc  # this is an additional and optional 2d grid used if data are masked
      depth_full: $grids/HealPix_old/icon_hpx{zoom}_oce_depth_full.nc
      depth_half: $grids/HealPix_old/icon_hpx{zoom}_oce_depth_half.nc
    masked:   # This is the attribute used to distinguish variables which should go into the masked category
      component: ocean
    space_coord: ["cell"]
    vert_coord: ["depth_half", "depth_full"]
  icon-healpix-dev:
    path:
      2d: $grids/HealPix_old/icon_hpx9_atm_2d.nc   # this is the default 2d grid
      #2dm: $grids/HealPix_old/icon_hpx9_oce_2d.nc  # this is an additional and optional 2d grid used if data are masked
      #depth_full: $grids/HealPix_old/icon_hpx9_oce_depth_full.nc
      #depth_half: $grids/HealPix_old/icon_hpx9_oce_depth_half.nc
    #masked:   # This is the attribute used to distinguish variables which should go into the masked category
    #  component: ocean
    space_coord: ["ncells"]
    #vert_coord: ["depth_half", "depth_full"]
  
  #FESOM
  ng5-nodes-2d:
    path: $grids/FESOM/AQUA_NG5_griddes_nodes_IFS.nc
    space_coord: ["nod2"]
  # ng5-nodes-2d:
  #   space_coord: ["nod2"]
  #   extra:
  #   - -setgrid,$grids/FESOM/NG5_griddes_nodes_IFS.nc
  ng5-nodes-3d:
    path:
      nz: $grids/FESOM/NG5_nodes_fesom_mask_nz.nc
      nz1: $grids/FESOM/NG5_nodes_fesom_mask_nz1.nc
    space_coord: ["nod2"]
    vert_coord: ["nz", "nz1"]
    extra: 
    - -setgrid,$grids/FESOM/NG5_griddes_nodes_IFS.nc 
  ng5-elems-2d:
    space_coord: ['elem']
    extra: 
    - -setgrid,$grids/FESOM/NG5_griddes_elems_IFS.nc 
  ng5-elems-3d:
    path:
      nz1: $grids/FESOM/NG5_elem_fesom_mask_nz1.nc
    space_coord: ["elem"]
    vert_coord: ["nz1"]
    extra: 
    - -setgrid,$grids/FESOM/NG5_griddes_elems_IFS.nc

  # FESOM interpolated
  fesom-interpolated-2d:
    path: $grids/FESOM/fesom_tco2559_interpolated_2d.nc
    space_coord: ["lon", "lat"]
  fesom-interpolated-3d:
    path: $grids/FESOM/fesom_tco2559_interpolated_3d.nc
    space_coord: ["lon", "lat"]
    vert_coord: depth

  # NEMO
  eORCA1-2d:
    path: $grids/NEMO/eORCA1_mesh_sfc_grid_T.nc
  eORCA1-3d-level: 
    path: 
      level: $grids/NEMO/eORCA1_mesh_3d_grid_T_level.nc
    space_coord: ["ncells"]
    vert_coord: ["level"]
  eORCA1-3d-height: 
    path: 
      height: $grids/NEMO/eORCA1_mesh_3d_grid_T_level.nc
    space_coord: ["ncells"]
    vert_coord: ["height"]
  eORCA12-2d:
    path: $grids/NEMO/eORCA12_mesh_sfc_grid_T.nc
  eORCA12-3d-level: 
    path: 
      level: $grids/NEMO/eORCA12_mesh_3d_grid_T_level.nc
    space_coord: ["ncells"]
    vert_coord: ["level"]
  eORCA12-3d-height: 
    path: 
      height: $grids/NEMO/eORCA12_mesh_3d_grid_T_level.nc
    space_coord: ["ncells"]
    vert_coord: ["height"]
  nemo-healpix:
    path:
      2d: $grids/HealPix_old/nemo_hpx10_oce_2d.nc 
      level: $grids/HealPix_old/nemo_hpx10_oce_level.nc
    space_coord: ["ncells"]
    vert_coord: ["level"]
  nemo-multiIO-r025:
    path: $grids/lonlat/nemo-multiIO-r025.nc
  nemo-multiIO-r025-3d:
    path:
      level: $grids/lonlat/nemo-multiIO-r025-3d.nc

  # OBSERVATIONS

  # AVISO
  aviso:
    space_coord: ["longitude", "latitude"]

  # EN4
  en4:
    path:
      lev: $grids/EN4/en4-grid.nc
    space_coord: ["lon", "lat"]
    vert_coord: ["lev"]

  # ERA5
  era5-n320:
    path: $grids/ERA5/n320_unstructured.nc
    space_coord: ["values"]
  era5-r025:
    path: 
      2d: $grids/ERA5/r025_grid.nc
      2dm: $grids/ERA5/r025_grid_masked.nc
    masked: 
      vars: ["SSTK", "sst", "avg_tos"]
    space_coord: ["lon", "lat"]
    vert_coord: ["2d", "2dm"]

  # OSI-SAF
  osi-saf-nh:
    space_coord: ['xc', 'yc']
    cellareas: $grids/OSI-SAF/grid_nh.nc
    cellarea_var: areacello
    # mask: $grids/OSI-SAF/grid_nh.nc
    # mask_var: sftof
  osi-saf-sh:
    space_coord: ['xc', 'yc']
    cellareas: $grids/OSI-SAF/grid_sh.nc
    cellarea_var: areacello
    # mask: $grids/OSI-SAF/grid_sh.nc
    # mask_var: sftof

  # WOA
  woa:
    path:
      depth: $grids/WOA18/grid-woa18.nc
    vert_coord: depth
    space_coord: ["lon", "lat"]

  # PSC
  psc-piomas:
    space_coord: ["x", "y"]
    cellareas: $grids/PSC/grid_piomas.nc
    cellarea_var: areacello
    mask: $grids/PSC/grid_piomas.nc
    mask_var: sftof
    regrid_method: 'bil'
  psc-giomas:
    space_coord: ["x", "y"]
    cellareas: $grids/PSC/grid_giomas.nc
    cellarea_var: areacello
    mask: $grids/PSC/grid_giomas.nc
    mask_var: sftof
    regrid_method: 'bil'<|MERGE_RESOLUTION|>--- conflicted
+++ resolved
@@ -80,9 +80,7 @@
       level: $grids/HealPix/nemo_hpz10_nested_oce_level.nc
     space_coord: ["ncells"]
     vert_coord: ["level"]
-<<<<<<< HEAD
   
-
   # Fesom oceanic healpix
   fesom-hpz5-nested:
     space_coord: ["ncells"]
@@ -104,16 +102,16 @@
   fesom-hpz9-nested-3d:
     path:
       level: $grids/HealPix/fesom_hpz9_nested_oce_level.nc
-=======
+    space_coord: ["ncells"]
+    vert_coord: ["level"]
+
+# Icon oceanic healpix
   icon-hpz10-nested:
     space_coord: ["ncells"]
     path: $grids/HealPix/icon_hpz10_nested_oce.nc
   icon-hpz10-nested-3d:
     path:
       level: $grids/HealPix/icon_hpz10_nested_oce_level.nc
->>>>>>> 40da2770
-    space_coord: ["ncells"]
-    vert_coord: ["level"]
 
   #IFS
   tco79:
