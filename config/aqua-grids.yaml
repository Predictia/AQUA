--- conflicted
+++ resolved
@@ -85,25 +85,15 @@
     space_coord: ["ncells"]
     vert_coord: ["level"]
   
-<<<<<<< HEAD
-
-  # Fesom oceanic healpix
-=======
   # FESOM oceanic healpix
->>>>>>> 52b43eb0
   fesom-hpz5-nested:
     space_coord: ["ncells"]
     path: $grids/HealPix/fesom_hpz5_nested_oce.nc
   fesom-hpz5-nested-3d:
-<<<<<<< HEAD
-    space_coord: ["ncells"]
-    path: $grids/HealPix/fesom_hpz5_nested_oce_level.nc
-=======
     path: 
       level: $grids/HealPix/fesom_hpz5_nested_oce_level.nc
     space_coord: ["ncells"]
     vert_coord: ["level"]
->>>>>>> 52b43eb0
   fesom-hpz7-nested:
     space_coord: ["ncells"]
     path: $grids/HealPix/fesom_hpz7_nested_oce.nc
@@ -120,8 +110,6 @@
       level: $grids/HealPix/fesom_hpz9_nested_oce_level.nc
     space_coord: ["ncells"]
     vert_coord: ["level"]
-<<<<<<< HEAD
-=======
 
 # ICON oceanic healpix
   icon-hpz10-nested:
@@ -130,7 +118,6 @@
   icon-hpz10-nested-3d:
     path:
       level: $grids/HealPix/icon_hpz10_nested_oce_level.nc
->>>>>>> 52b43eb0
 
   #IFS
   tco79:
