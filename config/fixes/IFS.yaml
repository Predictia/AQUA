fixer_name:
    ifs-destine-v1:
        data_model: ifs
        deltat: 3600
        delete: [tp]
        vars:
            # Evaporation and snowfall
            mer: # https://codes.ecmwf.int/grib/param-db/?id=235043
                source: e
                grib: true
                src_units: m
                nanfirst: True # option to fix ifs bug in destine-v1, see below
                #units: kg m**-2 s**-1
            msr: # https://codes.ecmwf.int/grib/param-db/?id=235031
                source: sf
                grib: true
                src_units: m
                nanfirst: True
                #units: kg m**-2 s**-1
            # Latent and sensible heat
            mslhf: # https://codes.ecmwf.int/grib/param-db/?id=235034
                source: slhf
                grib: true
                nanfirst: True
            msshf:
                source: sshf
                grib: true
                nanfirst: True
            # Surface fluxes
            msnswrf:
                source: ssr
                grib: true
                nanfirst: True
            msnlwrf:
                source: str
                grib: true
                nanfirst: True
            msdwlwrf:
                source: strd
                grib: true
                nanfirst: True
            msdwswrf:
                source: ssrd
                grib: true
                nanfirst: True
            # TOA fluxes
            mtnswrf:
                source: tsr
                grib: true
                nanfirst: True
            mtnlwrf:
                source: ttr
                grib: true
                nanfirst: True
            mtdwswrf:
                source: tisr
                grib: true
                nanfirst: True      
            # Wind stresses
            metss: # https://codes.ecmwf.int/grib/param-db/?id=235041
                source: ewss
                grib: true
                nanfirst: True
            mntss: # https://codes.ecmwf.int/grib/param-db/?id=235042 
                source: nsss
                grib: true
                nanfirst: True
            # Runoffs
            msror:  # https://codes.ecmwf.int/grib/param-db/?id=235020
                source: sro
                grib: true
                nanfirst: True
            mssror: # https://codes.ecmwf.int/grib/param-db/?id=235021
                source: ssro
                grib: true
                nanfirst: True

    ifs-nemo-destine-v1-nan:  # special version for historical-1990 IFS-NEMO data, fixing to nan first step of month
        parent: ifs-destine-v1
         # The nanfirst keys fix to NaN the first step of each month
        # for cumulated variables of this experiment
        # The fix is activated by specifying nanfirst_enddate
        # The dates are exclusive (the first step is actually ok and will be kept)
        nanfirst_startdate: 1990-01-01
        nanfirst_enddate: 1999-10-01

    ifs-fesom-destine-v1-nan:  # special version for historical-1990 IFS-FESOM data, fixing to nan first step of month
        nanfirst_startdate: 1990-01-01
        nanfirst_enddate: 2020-01-01
        delete: [tp]
  
    ifs-destine-lowres-v1:
        parent: ifs-destine-v1
        vars:
            tprate:
                nanfirst: true
                source: tp
                grib: true

    IFS-default:
        data_model: ifs
        deltat: 3600
        jump: month
        vars:
            tprate:
                source: tp
                grib: true
                decumulate: true
                src_units: m
                units: kg m**-2 s**-1
            cprate:
                source: cp
                grib: true
                decumulate: true
                src_units: m
                units: kg m**-2 s**-1
            mlsprt:
                source: lsp
                grib: true
                decumulate: true
                src_units: m
                units: kg m**-2 s**-1
            erate:
                source: e
                grib: true
                decumulate: true
                src_units: m
                units: kg m**-2 s**-1
            esrate:
                source: es
                grib: true
                decumulate: true
                src_units: m
                units: kg m**-2 s**-1
            mrort:
                source: ro
                grib: true
                decumulate: true
                src_units: m
                units: kg m**-2 s**-1
            mtsfr:
                source: sf
                grib: true
                decumulate: true
                src_units: m
                units: kg m**-2 s**-1
            mslhfl:
                source: slhf
                grib: true
                decumulate: true
            msshfl:
                source: sshf
                grib: true
                decumulate: true
            msnsrf:
                source: ssr
                grib: true
                decumulate: true
            msdsrf:
                source: ssrd
                grib: true
                decumulate: true    
            msntrf:
                source: str
                grib: true
                decumulate: true
            msdtrf:
                source: strd
                grib: true
                decumulate: true
            mtnsrf:
                source: tsr
                grib: true
                decumulate: true
            mtntrf:
                source: ttr
                grib: true
                decumulate: true         
            var172045:  # if the variable has no short name we can use its paramId
                source: smlt
                grib: true
                decumulate: true
            iews:
                source: ewss
                grib: true
                decumulate: true  
            inss: 
                source: nsss
                grib: true
                decumulate: true
            surfror:  # a very recent version of eccodes is needed for this one
                source: sro
                grib: true
                decumulate: true 

    ifs-control:
        parent: ifs-default
        method: merge
        vars:
            tprate:
                source: tprate
    
    ifs-cycle3:
        # for this exp we have a lot of output from MultI/O, already decumulated and
        # averaged monthly, so default is without decumulation
<<<<<<< HEAD
            default:
                data_model: ifs
                method: replace
                vars:
                    tprate:
                        src_units: m s**-1
                        source: tp
                        grib: true
                        units: kg m**-2 s**-1
                    cprate:
                        src_units: m s**-1
                        source: cp
                        grib: true
                        units: kg m**-2 s**-1
                    mlsprt:
                        src_units: m s**-1
                        source: lsp
                        grib: true
                        units: kg m**-2 s**-1 
                    erate:
                        src_units: m s**-1
                        source: e
                        grib: true
                        units: kg m**-2 s**-1 
                    esrate:
                        src_units: m s**-1
                        source: es
                        grib: true
                        units: kg m**-2 s**-1 
                    mrort:
                        src_units: m s**-1
                        source: ro
                        grib: true
                        units: kg m**-2 s**-1
                    mtsfr:
                        src_units: m s**-1
                        source: sf
                        grib: true
                        units: kg m**-2 s**-1
                    mslhfl:
                        src_units: W/m2
                        source: slhf
                        grib: true
                    msshfl:
                        src_units: W/m2
                        source: sshf
                        grib: true
                    msnsrf:
                        src_units: W/m2
                        source: ssr
                        grib: true
                    msdsrf:
                        src_units: W/m2
                        source: ssrd
                        grib: true
                    msntrf:
                        src_units: W/m2
                        source: str
                        grib: true
                    msdtrf:
                        src_units: W/m2
                        source: strd
                        grib: true
                    mtnsrf:
                        src_units: W/m2
                        source: tsr
                        grib: true
                    mtntrf:
                        src_units: W/m2
                        source: ttr
                        grib: true  
            2D_1h_native: 
                method: default    
        tco1279-orca025-cycle3:
         # for this exp we have a lot of output from MultI/O, already decumulated and
         # averaged monthly, so default is without decumulation
            default:
                data_model: ifs
                vars:
                    tprate:
                        src_units: m s**-1
                        source: tp
                        grib: true
                        units: kg m**-2 s**-1
                    cprate:
                        src_units: m s**-1
                        source: cp
                        grib: true
                        units: kg m**-2 s**-1
                    mlsprt:
                        src_units: m s**-1
                        source: lsp
                        grib: true
                        units: kg m**-2 s**-1 
                    erate:
                        src_units: m s**-1
                        source: e
                        grib: true
                        units: kg m**-2 s**-1 
                    esrate:
                        src_units: m s**-1
                        source: es
                        grib: true
                        units: kg m**-2 s**-1 
                    mrort:
                        src_units: m s**-1
                        source: ro
                        grib: true
                        units: kg m**-2 s**-1
                    mtsfr:
                        src_units: m s**-1
                        source: sf
                        grib: true
                        units: kg m**-2 s**-1
                    mslhfl:
                        src_units: W/m2
                        source: slhf
                        grib: true
                    msshfl:
                        src_units: W/m2
                        source: sshf
                        grib: true
                    msnsrf:
                        src_units: W/m2
                        source: ssr
                        grib: true
                    msdsrf:
                        src_units: W/m2
                        source: ssrd
                        grib: true
                    msntrf:
                        src_units: W/m2
                        source: str
                        grib: true
                    msdtrf:
                        src_units: W/m2
                        source: strd
                        grib: true
                    mtnsrf:
                        src_units: W/m2
                        source: tsr
                        grib: true
                    mtntrf:
                        src_units: W/m2
                        source: ttr
                        grib: true  
            2D_1h_native: 
                method: default
            2D_1h_0.25deg:
                method: default
                vars:
                    mtntrf:
                        src_units: W/m2
                        source: ttr
                        grib: true
                        decumulate: true

=======
        vars:
            tprate:
                src_units: m s**-1
                source: tp
                grib: true
                units: kg m**-2 s**-1
            cprate:
                src_units: m s**-1
                source: cp
                grib: true
                units: kg m**-2 s**-1
            mlsprt:
                src_units: m s**-1
                source: lsp
                grib: true
                units: kg m**-2 s**-1 
            erate:
                src_units: m s**-1
                source: e
                grib: true
                units: kg m**-2 s**-1 
            esrate:
                src_units: m s**-1
                source: es
                grib: true
                units: kg m**-2 s**-1 
            mrort:
                src_units: m s**-1
                source: ro
                grib: true
                units: kg m**-2 s**-1
            mtsfr:
                src_units: m s**-1
                source: sf
                grib: true
                units: kg m**-2 s**-1
            mslhfl:
                src_units: W/m2
                source: slhf
                grib: true
            msshfl:
                src_units: W/m2
                source: sshf
                grib: true
            msnsrf:
                src_units: W/m2
                source: ssr
                grib: true
            msdsrf:
                src_units: W/m2
                source: ssrd
                grib: true
            msntrf:
                src_units: W/m2
                source: str
                grib: true
            msdtrf:
                src_units: W/m2
                source: strd
                grib: true
            mtnsrf:
                src_units: W/m2
                source: tsr
                grib: true
            mtntrf:
                src_units: W/m2
                source: ttr
                grib: true  
    
models:
    IFS:
>>>>>>> 1f68ee31
        # this should be exactly the same but we have tprate without decumulation already in the fdb       
        control-1990-nemo-dev:
            hourly-1deg:
                method: merge
                vars:
                    tprate:
                        source: tprate
            hourly-native:
                method: merge
                vars:
                    tprate:
                        source: tprate
            monthly-1deg-2d:
                method: merge
                vars:
                    tprate:
                        source: tprate

        historical-1990-fesom-dev:
            hourly-1deg:
                method: merge
                vars:
                    tprate:
                        source: tprate
            hourly-native:
                method: merge
                vars:
                    tprate:
                        source: tprate
            monthly-1deg-2d:
                method: merge
                vars:
                    tprate:
                        source: tprate

        historical-1990-nemo-dev:
            hourly-1deg:
                method: merge
                vars:
                    tprate:
                        source: tprate
            hourly-native:
                method: merge
                vars:
                    tprate:
                        source: tprate
            monthly-1deg-2d:
                method: merge
                vars:
                    tprate:
                        source: tprate

        test-tco79:
            short:
                method: replace
                data_model: ifs
                vars:
                    2t:
                        source: 2t
                        attributes: 
                            mickey: 'mouse'

        test-fdb:
            fdb-levels:
                method: replace
            fdb-nolevels:
                method: replace
<|MERGE_RESOLUTION|>--- conflicted
+++ resolved
@@ -203,165 +203,6 @@
     ifs-cycle3:
         # for this exp we have a lot of output from MultI/O, already decumulated and
         # averaged monthly, so default is without decumulation
-<<<<<<< HEAD
-            default:
-                data_model: ifs
-                method: replace
-                vars:
-                    tprate:
-                        src_units: m s**-1
-                        source: tp
-                        grib: true
-                        units: kg m**-2 s**-1
-                    cprate:
-                        src_units: m s**-1
-                        source: cp
-                        grib: true
-                        units: kg m**-2 s**-1
-                    mlsprt:
-                        src_units: m s**-1
-                        source: lsp
-                        grib: true
-                        units: kg m**-2 s**-1 
-                    erate:
-                        src_units: m s**-1
-                        source: e
-                        grib: true
-                        units: kg m**-2 s**-1 
-                    esrate:
-                        src_units: m s**-1
-                        source: es
-                        grib: true
-                        units: kg m**-2 s**-1 
-                    mrort:
-                        src_units: m s**-1
-                        source: ro
-                        grib: true
-                        units: kg m**-2 s**-1
-                    mtsfr:
-                        src_units: m s**-1
-                        source: sf
-                        grib: true
-                        units: kg m**-2 s**-1
-                    mslhfl:
-                        src_units: W/m2
-                        source: slhf
-                        grib: true
-                    msshfl:
-                        src_units: W/m2
-                        source: sshf
-                        grib: true
-                    msnsrf:
-                        src_units: W/m2
-                        source: ssr
-                        grib: true
-                    msdsrf:
-                        src_units: W/m2
-                        source: ssrd
-                        grib: true
-                    msntrf:
-                        src_units: W/m2
-                        source: str
-                        grib: true
-                    msdtrf:
-                        src_units: W/m2
-                        source: strd
-                        grib: true
-                    mtnsrf:
-                        src_units: W/m2
-                        source: tsr
-                        grib: true
-                    mtntrf:
-                        src_units: W/m2
-                        source: ttr
-                        grib: true  
-            2D_1h_native: 
-                method: default    
-        tco1279-orca025-cycle3:
-         # for this exp we have a lot of output from MultI/O, already decumulated and
-         # averaged monthly, so default is without decumulation
-            default:
-                data_model: ifs
-                vars:
-                    tprate:
-                        src_units: m s**-1
-                        source: tp
-                        grib: true
-                        units: kg m**-2 s**-1
-                    cprate:
-                        src_units: m s**-1
-                        source: cp
-                        grib: true
-                        units: kg m**-2 s**-1
-                    mlsprt:
-                        src_units: m s**-1
-                        source: lsp
-                        grib: true
-                        units: kg m**-2 s**-1 
-                    erate:
-                        src_units: m s**-1
-                        source: e
-                        grib: true
-                        units: kg m**-2 s**-1 
-                    esrate:
-                        src_units: m s**-1
-                        source: es
-                        grib: true
-                        units: kg m**-2 s**-1 
-                    mrort:
-                        src_units: m s**-1
-                        source: ro
-                        grib: true
-                        units: kg m**-2 s**-1
-                    mtsfr:
-                        src_units: m s**-1
-                        source: sf
-                        grib: true
-                        units: kg m**-2 s**-1
-                    mslhfl:
-                        src_units: W/m2
-                        source: slhf
-                        grib: true
-                    msshfl:
-                        src_units: W/m2
-                        source: sshf
-                        grib: true
-                    msnsrf:
-                        src_units: W/m2
-                        source: ssr
-                        grib: true
-                    msdsrf:
-                        src_units: W/m2
-                        source: ssrd
-                        grib: true
-                    msntrf:
-                        src_units: W/m2
-                        source: str
-                        grib: true
-                    msdtrf:
-                        src_units: W/m2
-                        source: strd
-                        grib: true
-                    mtnsrf:
-                        src_units: W/m2
-                        source: tsr
-                        grib: true
-                    mtntrf:
-                        src_units: W/m2
-                        source: ttr
-                        grib: true  
-            2D_1h_native: 
-                method: default
-            2D_1h_0.25deg:
-                method: default
-                vars:
-                    mtntrf:
-                        src_units: W/m2
-                        source: ttr
-                        grib: true
-                        decumulate: true
-
-=======
         vars:
             tprate:
                 src_units: m s**-1
@@ -433,7 +274,6 @@
     
 models:
     IFS:
->>>>>>> 1f68ee31
         # this should be exactly the same but we have tprate without decumulation already in the fdb       
         control-1990-nemo-dev:
             hourly-1deg:
