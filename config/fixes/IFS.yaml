fixer_name:
    ifs-destine-v1:
        data_model: ifs
        deltat: 3600
        # The nanfirst keys fix to NaN the first step of each month
        # for cumulated variables of this experiment
        # The fix is activated by specifying nanfirst_enddate
        # The dates are exclusive (the first step is actually ok and will be kept)
        nanfirst_startdate: 1990-01-01
        nanfirst_enddate: 2020-01-01
        delete: [tprate]
        vars:
            # Derive precipitation from TP and drop tprate
            mtpr: # https://codes.ecmwf.int/grib/param-db/235055
                nanfirst: true
                source: tp
                grib: true
            # Evaporation and snowfall
            mer: # https://codes.ecmwf.int/grib/param-db/?id=235043
                nanfirst: true
                source: e
                grib: true
                src_units: m
                #units: kg m**-2 s**-1
            msr: # https://codes.ecmwf.int/grib/param-db/?id=235031
                nanfirst: true
                source: sf
                grib: true
                src_units: m
                #units: kg m**-2 s**-1
            # Latent and sensible heat
            mslhf: # https://codes.ecmwf.int/grib/param-db/?id=235034
                nanfirst: true
                source: slhf
                grib: true
            msshf:
                nanfirst: true
                source: sshf
                grib: true
            # Surface fluxes
            msnswrf:
                nanfirst: true
                source: ssr
                grib: true
            msnlwrf:
                nanfirst: true
                source: str
                grib: true
            msdwlwrf:
                nanfirst: true
                source: strd
                grib: true
            msdwswrf:
                nanfirst: true
                source: ssrd
                grib: true
            # TOA fluxes
            mtnswrf:
                nanfirst: true
                source: tsr
                grib: true
            mtnlwrf:
                nanfirst: true
                source: ttr
                grib: true
            mtdwswrf:
                nanfirst: true
                source: tisr
                grib: true      
            # Wind stresses
            metss: # https://codes.ecmwf.int/grib/param-db/?id=235041
                source: ewss
                grib: true
            mntss: # https://codes.ecmwf.int/grib/param-db/?id=235042 
                source: nsss
                grib: true
            # Runoffs
            msror:  # https://codes.ecmwf.int/grib/param-db/?id=235020
                nanfirst: true
                source: sro
                grib: true
            mssror: # https://codes.ecmwf.int/grib/param-db/?id=235021
                nanfirst: true
                source: ssro
                grib: true

<<<<<<< HEAD
    ifs-default:
=======
    ifs-destine-lowres-v1:
        parent: ifs-destine-v1
        vars:
            tprate:
                nanfirst: true
                source: tp
                grib: true

    IFS-default:
>>>>>>> 4beebd6c
        data_model: ifs
        deltat: 3600
        jump: month
        vars:
            tprate:
                source: tp
                grib: true
                decumulate: true
                src_units: m
                units: kg m**-2 s**-1
            cprate:
                source: cp
                grib: true
                decumulate: true
                src_units: m
                units: kg m**-2 s**-1
            mlsprt:
                source: lsp
                grib: true
                decumulate: true
                src_units: m
                units: kg m**-2 s**-1
            erate:
                source: e
                grib: true
                decumulate: true
                src_units: m
                units: kg m**-2 s**-1
            esrate:
                source: es
                grib: true
                decumulate: true
                src_units: m
                units: kg m**-2 s**-1
            mrort:
                source: ro
                grib: true
                decumulate: true
                src_units: m
                units: kg m**-2 s**-1
            mtsfr:
                source: sf
                grib: true
                decumulate: true
                src_units: m
                units: kg m**-2 s**-1
            mslhfl:
                source: slhf
                grib: true
                decumulate: true
            msshfl:
                source: sshf
                grib: true
                decumulate: true
            msnsrf:
                source: ssr
                grib: true
                decumulate: true
            msdsrf:
                source: ssrd
                grib: true
                decumulate: true    
            msntrf:
                source: str
                grib: true
                decumulate: true
            msdtrf:
                source: strd
                grib: true
                decumulate: true
            mtnsrf:
                source: tsr
                grib: true
                decumulate: true
            mtntrf:
                source: ttr
                grib: true
                decumulate: true         
            var172045:  # if the variable has no short name we can use its paramId
                source: smlt
                grib: true
                decumulate: true
            iews:
                source: ewss
                grib: true
                decumulate: true  
            inss: 
                source: nsss
                grib: true
                decumulate: true
            surfror:  # a very recent version of eccodes is needed for this one
                source: sro
                grib: true
                decumulate: true 

    ifs-control:
        parent: ifs-default
        method: merge
        vars:
            tprate:
                source: tprate
    
    ifs-cycle3:
        # for this exp we have a lot of output from MultI/O, already decumulated and
        # averaged monthly, so default is without decumulation
        vars:
            tprate:
                src_units: m s**-1
                source: tp
                grib: true
                units: kg m**-2 s**-1
            cprate:
                src_units: m s**-1
                source: cp
                grib: true
                units: kg m**-2 s**-1
            mlsprt:
                src_units: m s**-1
                source: lsp
                grib: true
                units: kg m**-2 s**-1 
            erate:
                src_units: m s**-1
                source: e
                grib: true
                units: kg m**-2 s**-1 
            esrate:
                src_units: m s**-1
                source: es
                grib: true
                units: kg m**-2 s**-1 
            mrort:
                src_units: m s**-1
                source: ro
                grib: true
                units: kg m**-2 s**-1
            mtsfr:
                src_units: m s**-1
                source: sf
                grib: true
                units: kg m**-2 s**-1
            mslhfl:
                src_units: W/m2
                source: slhf
                grib: true
            msshfl:
                src_units: W/m2
                source: sshf
                grib: true
            msnsrf:
                src_units: W/m2
                source: ssr
                grib: true
            msdsrf:
                src_units: W/m2
                source: ssrd
                grib: true
            msntrf:
                src_units: W/m2
                source: str
                grib: true
            msdtrf:
                src_units: W/m2
                source: strd
                grib: true
            mtnsrf:
                src_units: W/m2
                source: tsr
                grib: true
            mtntrf:
                src_units: W/m2
                source: ttr
                grib: true  
    
models:
    IFS:
        # this should be exactly the same but we have tprate without decumulation already in the fdb       
        control-1990-nemo-dev:
            hourly-1deg:
                method: merge
                vars:
                    tprate:
                        source: tprate
            hourly-native:
                method: merge
                vars:
                    tprate:
                        source: tprate
            monthly-1deg-2d:
                method: merge
                vars:
                    tprate:
                        source: tprate

        historical-1990-fesom-dev:
            hourly-1deg:
                method: merge
                vars:
                    tprate:
                        source: tprate
            hourly-native:
                method: merge
                vars:
                    tprate:
                        source: tprate
            monthly-1deg-2d:
                method: merge
                vars:
                    tprate:
                        source: tprate

        historical-1990-nemo-dev:
            hourly-1deg:
                method: merge
                vars:
                    tprate:
                        source: tprate
            hourly-native:
                method: merge
                vars:
                    tprate:
                        source: tprate
            monthly-1deg-2d:
                method: merge
                vars:
                    tprate:
                        source: tprate

        test-tco79:
            short:
                method: replace
                data_model: ifs
                vars:
                    2t:
                        source: 2t
                        attributes: 
                            mickey: 'mouse'

        test-fdb:
            fdb-levels:
                method: replace
            fdb-nolevels:
                method: replace
<|MERGE_RESOLUTION|>--- conflicted
+++ resolved
@@ -84,19 +84,7 @@
                 source: ssro
                 grib: true
 
-<<<<<<< HEAD
-    ifs-default:
-=======
-    ifs-destine-lowres-v1:
-        parent: ifs-destine-v1
-        vars:
-            tprate:
-                nanfirst: true
-                source: tp
-                grib: true
-
     IFS-default:
->>>>>>> 4beebd6c
         data_model: ifs
         deltat: 3600
         jump: month
