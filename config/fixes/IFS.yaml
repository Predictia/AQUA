fixer_name:
    ifs-destine-v1:
        data_model: ifs
        deltat: 3600
<<<<<<< HEAD
        # The nanfirst keys fix to NaN the first step of each month
        # for cumulated variables of this experiment
        # The fix is activated by specifying nanfirst_enddate
        # The dates are exclusive (the first step is actually ok and will be kept)
        nanfirst_startdate: 1990-01-01
        nanfirst_enddate: 2020-01-01
        delete: [tprate]
=======
        delete: [tp]
>>>>>>> 50671bb2
        vars:
            # Derive precipitation from TP and drop tprate
            mtpr: # https://codes.ecmwf.int/grib/param-db/235055
                nanfirst: true
                source: tp
                grib: true
            # Evaporation and snowfall
            mer: # https://codes.ecmwf.int/grib/param-db/?id=235043
                source: e
                grib: true
                src_units: m
                nanfirst: True # option to fix ifs bug in destine-v1, see below
                #units: kg m**-2 s**-1
            msr: # https://codes.ecmwf.int/grib/param-db/?id=235031
                source: sf
                grib: true
                src_units: m
                nanfirst: True
                #units: kg m**-2 s**-1
            # Latent and sensible heat
            mslhf: # https://codes.ecmwf.int/grib/param-db/?id=235034
                source: slhf
                grib: true
                nanfirst: True
            msshf:
                source: sshf
                grib: true
                nanfirst: True
            # Surface fluxes
            msnswrf:
                source: ssr
                grib: true
                nanfirst: True
            msnlwrf:
                source: str
                grib: true
                nanfirst: True
            msdwlwrf:
                source: strd
                grib: true
                nanfirst: True
            msdwswrf:
                source: ssrd
                grib: true
                nanfirst: True
            # TOA fluxes
            mtnswrf:
                source: tsr
                grib: true
                nanfirst: True
            mtnlwrf:
                source: ttr
                grib: true
                nanfirst: True
            mtdwswrf:
                source: tisr
                grib: true
                nanfirst: True      
            # Wind stresses
            metss: # https://codes.ecmwf.int/grib/param-db/?id=235041
                source: ewss
                grib: true
                nanfirst: True
            mntss: # https://codes.ecmwf.int/grib/param-db/?id=235042 
                source: nsss
                grib: true
                nanfirst: True
            # Runoffs
            msror:  # https://codes.ecmwf.int/grib/param-db/?id=235020
                source: sro
                grib: true
                nanfirst: True
            mssror: # https://codes.ecmwf.int/grib/param-db/?id=235021
                source: ssro
                grib: true
                nanfirst: True

    ifs-nemo-destine-v1-nan:  # special version for historical-1990 IFS-NEMO data, fixing to nan first step of month
        parent: ifs-destine-v1
         # The nanfirst keys fix to NaN the first step of each month
        # for cumulated variables of this experiment
        # The fix is activated by specifying nanfirst_enddate
        # The dates are exclusive (the first step is actually ok and will be kept)
        nanfirst_startdate: 1990-01-01
        nanfirst_enddate: 1999-10-01

<<<<<<< HEAD
=======
    ifs-fesom-destine-v1-nan:  # special version for historical-1990 IFS-FESOM data, fixing to nan first step of month
        nanfirst_startdate: 1990-01-01
        nanfirst_enddate: 2020-01-01
        delete: [tp]
  
    ifs-destine-lowres-v1:
        parent: ifs-destine-v1
        vars:
            tprate:
                nanfirst: true
                source: tp
                grib: true

>>>>>>> 50671bb2
    IFS-default:
        data_model: ifs
        deltat: 3600
        jump: month
        vars:
            tprate:
                source: tp
                grib: true
                decumulate: true
                src_units: m
                units: kg m**-2 s**-1
            cprate:
                source: cp
                grib: true
                decumulate: true
                src_units: m
                units: kg m**-2 s**-1
            mlsprt:
                source: lsp
                grib: true
                decumulate: true
                src_units: m
                units: kg m**-2 s**-1
            erate:
                source: e
                grib: true
                decumulate: true
                src_units: m
                units: kg m**-2 s**-1
            esrate:
                source: es
                grib: true
                decumulate: true
                src_units: m
                units: kg m**-2 s**-1
            mrort:
                source: ro
                grib: true
                decumulate: true
                src_units: m
                units: kg m**-2 s**-1
            mtsfr:
                source: sf
                grib: true
                decumulate: true
                src_units: m
                units: kg m**-2 s**-1
            mslhfl:
                source: slhf
                grib: true
                decumulate: true
            msshfl:
                source: sshf
                grib: true
                decumulate: true
            msnsrf:
                source: ssr
                grib: true
                decumulate: true
            msdsrf:
                source: ssrd
                grib: true
                decumulate: true    
            msntrf:
                source: str
                grib: true
                decumulate: true
            msdtrf:
                source: strd
                grib: true
                decumulate: true
            mtnsrf:
                source: tsr
                grib: true
                decumulate: true
            mtntrf:
                source: ttr
                grib: true
                decumulate: true         
            var172045:  # if the variable has no short name we can use its paramId
                source: smlt
                grib: true
                decumulate: true
            iews:
                source: ewss
                grib: true
                decumulate: true  
            inss: 
                source: nsss
                grib: true
                decumulate: true
            surfror:  # a very recent version of eccodes is needed for this one
                source: sro
                grib: true
                decumulate: true 

    ifs-control:
        parent: ifs-default
        method: merge
        vars:
            tprate:
                source: tprate
    
    ifs-cycle3:
        # for this exp we have a lot of output from MultI/O, already decumulated and
        # averaged monthly, so default is without decumulation
        vars:
            tprate:
                src_units: m s**-1
                source: tp
                grib: true
                units: kg m**-2 s**-1
            cprate:
                src_units: m s**-1
                source: cp
                grib: true
                units: kg m**-2 s**-1
            mlsprt:
                src_units: m s**-1
                source: lsp
                grib: true
                units: kg m**-2 s**-1 
            erate:
                src_units: m s**-1
                source: e
                grib: true
                units: kg m**-2 s**-1 
            esrate:
                src_units: m s**-1
                source: es
                grib: true
                units: kg m**-2 s**-1 
            mrort:
                src_units: m s**-1
                source: ro
                grib: true
                units: kg m**-2 s**-1
            mtsfr:
                src_units: m s**-1
                source: sf
                grib: true
                units: kg m**-2 s**-1
            mslhfl:
                src_units: W/m2
                source: slhf
                grib: true
            msshfl:
                src_units: W/m2
                source: sshf
                grib: true
            msnsrf:
                src_units: W/m2
                source: ssr
                grib: true
            msdsrf:
                src_units: W/m2
                source: ssrd
                grib: true
            msntrf:
                src_units: W/m2
                source: str
                grib: true
            msdtrf:
                src_units: W/m2
                source: strd
                grib: true
            mtnsrf:
                src_units: W/m2
                source: tsr
                grib: true
            mtntrf:
                src_units: W/m2
                source: ttr
                grib: true  
    
models:
    IFS:
        # this should be exactly the same but we have tprate without decumulation already in the fdb       
        control-1990-nemo-dev:
            hourly-1deg:
                method: merge
                vars:
                    tprate:
                        source: tprate
            hourly-native:
                method: merge
                vars:
                    tprate:
                        source: tprate
            monthly-1deg-2d:
                method: merge
                vars:
                    tprate:
                        source: tprate

        historical-1990-fesom-dev:
            hourly-1deg:
                method: merge
                vars:
                    tprate:
                        source: tprate
            hourly-native:
                method: merge
                vars:
                    tprate:
                        source: tprate
            monthly-1deg-2d:
                method: merge
                vars:
                    tprate:
                        source: tprate

        historical-1990-nemo-dev:
            hourly-1deg:
                method: merge
                vars:
                    tprate:
                        source: tprate
            hourly-native:
                method: merge
                vars:
                    tprate:
                        source: tprate
            monthly-1deg-2d:
                method: merge
                vars:
                    tprate:
                        source: tprate

        test-tco79:
            short:
                method: replace
                data_model: ifs
                vars:
                    2t:
                        source: 2t
                        attributes: 
                            mickey: 'mouse'

        test-fdb:
            fdb-levels:
                method: replace
            fdb-nolevels:
                method: replace
<|MERGE_RESOLUTION|>--- conflicted
+++ resolved
@@ -2,17 +2,8 @@
     ifs-destine-v1:
         data_model: ifs
         deltat: 3600
-<<<<<<< HEAD
-        # The nanfirst keys fix to NaN the first step of each month
-        # for cumulated variables of this experiment
-        # The fix is activated by specifying nanfirst_enddate
-        # The dates are exclusive (the first step is actually ok and will be kept)
-        nanfirst_startdate: 1990-01-01
-        nanfirst_enddate: 2020-01-01
         delete: [tprate]
-=======
-        delete: [tp]
->>>>>>> 50671bb2
+
         vars:
             # Derive precipitation from TP and drop tprate
             mtpr: # https://codes.ecmwf.int/grib/param-db/235055
@@ -99,22 +90,11 @@
         nanfirst_startdate: 1990-01-01
         nanfirst_enddate: 1999-10-01
 
-<<<<<<< HEAD
-=======
     ifs-fesom-destine-v1-nan:  # special version for historical-1990 IFS-FESOM data, fixing to nan first step of month
+        parent: ifs-destine-v1
         nanfirst_startdate: 1990-01-01
         nanfirst_enddate: 2020-01-01
-        delete: [tp]
   
-    ifs-destine-lowres-v1:
-        parent: ifs-destine-v1
-        vars:
-            tprate:
-                nanfirst: true
-                source: tp
-                grib: true
-
->>>>>>> 50671bb2
     IFS-default:
         data_model: ifs
         deltat: 3600
