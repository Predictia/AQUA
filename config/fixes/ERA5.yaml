models:  
    ERA5:
        era5:
            monthly:
                data_model: cf
                vars:
                    2t: 
                        grib: true
                        source: T2M
                    msl:
                        grib: true
                        source: MSL
                    erate:
                        grib: true
                        source: E
                        src_units: m/day
                        units: kg m**-2 s**-1
                    tprate: 
                        grib: true
                        source: TP
                        src_units: m/day
                    tcc: 
                        src_units: frac
                        grib: true 
                        source: TCC
                    sst:
                        grib: true
                        source: SSTK
<<<<<<< HEAD
                    2t:
                        grib: true
                        source: T2M
        fdb:
            default:
                deltat: 86400
                data_model: cf
                vars:
                    2t:
                        source: 2t
                        src_units: K
=======
                    mslhfl:
                        src_units: J m**-2 day**-1
                        source: SLHF
                        grib: true
                    msshfl:
                        src_units: J m**-2 day**-1
                        source: SSHF
                        grib: true
                    msnsrf:
                        src_units: J m**-2 day**-1
                        source: SSR
                        grib: true
                    msdsrf:
                        src_units: J m**-2 day**-1
                        source: SSRD
                        grib: true
                    msntrf:
                        src_units: J m**-2 day**-1
                        source: STR
                        grib: true
                    msdtrf:
                        src_units: J m**-2 day**-1
                        source: STRD
                        grib: true
                    mtnsrf:
                        src_units: J m**-2 day**-1
                        source: TSR
                        grib: true
                    mtntrf:
                        src_units: J m**-2 day**-1
                        source: TTR
                        grib: true 
                    u:
                        source: U
                        grib: true
                    v:
                        source: V
                        grib: true
                    q:
                        source: Q
>>>>>>> 49b02cb6
                        grib: true
                    t:
                        source: T
                        grib: true         
        # default:
        #     default:
        #         deltat: 86400
        #         data_model: cf
        #     monthly_acc:
        #         deltat: 86400
        #         data_model: cf
        #         vars:
        #             # Derive a variable and determine destination units etc. automatically from eccodes
        #             tprate:
        #                 derived: cp+lsp
        #                 #src_units: m
        #                 grib: true
        #     monthly:
        #         data_model: False
        #         vars:
        #             msl:
        #                 grib: true
        #                 source: MSL
        #             sst:
        #                 grib: true
        #                 source: SSTK
        # fdb:
        #     default:
        #         deltat: 86400
        #         data_model: cf
        #         vars:
        #             2t:
        #                 source: 2t
        #                 src_units: K
        #                 grib: true
            <|MERGE_RESOLUTION|>--- conflicted
+++ resolved
@@ -26,19 +26,6 @@
                     sst:
                         grib: true
                         source: SSTK
-<<<<<<< HEAD
-                    2t:
-                        grib: true
-                        source: T2M
-        fdb:
-            default:
-                deltat: 86400
-                data_model: cf
-                vars:
-                    2t:
-                        source: 2t
-                        src_units: K
-=======
                     mslhfl:
                         src_units: J m**-2 day**-1
                         source: SLHF
@@ -79,7 +66,6 @@
                         grib: true
                     q:
                         source: Q
->>>>>>> 49b02cb6
                         grib: true
                     t:
                         source: T
