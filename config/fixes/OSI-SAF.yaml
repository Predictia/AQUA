--- conflicted
+++ resolved
@@ -1,22 +1,9 @@
 fixer_name:  
     OSI-SAF-default:
         osi-450:
-<<<<<<< HEAD
             data_model: false  # Do not attempt to fix coordinates
             vars:
                 # Automatic conversion to destination grib units
-                var262001:  # siconc
+                avg_siconc:  # siconc
                     source: ice_conc
-                    grib: true
-=======
-            default:
-                data_model: false  # Do not attempt to fix coordinates
-                vars:
-                    # Automatic conversion to destination grib units
-                    avg_siconc:
-                        source: ice_conc
-                        grib: true
-                    # var262001:  # siconc
-                    #     source: ice_conc
-                    #     grib: true
->>>>>>> 55a7262f
+                    grib: true