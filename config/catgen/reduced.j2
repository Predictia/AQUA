--- conflicted
+++ resolved
@@ -36,13 +36,10 @@
     driver: gsv
     metadata:
         fdb_home: {{ fdb_home }}
-<<<<<<< HEAD
         {% if fdb_home_bridge %}
         fdb_home_bridge: {{ fdb_home_bridge }}
         {% endif %}
-=======
         {% if eccodes_path %}
->>>>>>> 571874da
         eccodes_path: {{ eccodes_path }}
         {% endif %}
         {% if levels %}
