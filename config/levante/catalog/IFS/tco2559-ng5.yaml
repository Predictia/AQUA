plugins:
  source:
  - module: intake_xarray
  - module: gribscan
sources:
  ICMGG_atm2d:
    driver: zarr
    description: original 2d output
    args:
<<<<<<< HEAD
      consolidated: False
      urlpath: 
      - reference::/work/bm1235/a270046/cycle2-sync/tco2559-ng5/ICMGGall_update/json.dir/atm2d.json
=======
      consolidated: false
      urlpath: reference::/work/bm1235/a270046/cycle2-sync/tco2559-ng5/ICMGGall_update/json.dir/atm2d.json
>>>>>>> db0bd6dd
  ICMU_atm2d:
    driver: zarr
    description: original 2d output (lnsp)
    args:
      consolidated: false
      urlpath: reference::/work/bm1235/a270046/cycle2-sync/tco2559-ng5/ICMUAall/json.dir/atm2d.json
  ICMU_atm3d:
    driver: zarr
    description: original 3d output
    args:
      consolidated: false
      urlpath: reference::/work/bm1235/a270046/cycle2-sync/tco2559-ng5/ICMUAall/json.dir/atm3d.json
  interpolated_global:
    driver: zarr
    description: NN interpolation to 5400x2700 grid (lon=[-180,180], lat=[-90, 90])
    args:
      consolidated: false
      compat: override
      combine: nested
      urlpath:
      - reference::/work/ab0995/a270088/NextGems_public/appetizer/IFS4.5/2t/netcdf/tco2559-ng5_pc.json
      - reference::/work/ab0995/a270088/NextGems_public/appetizer/IFS4.5/2d/netcdf/tco2559-ng5_pc.json
      - reference::/work/ab0995/a270088/NextGems_public/appetizer/IFS4.5/lcc/netcdf/tco2559-ng5_pc.json
      - reference::/work/ab0995/a270088/NextGems_public/appetizer/IFS4.5/10u/netcdf/tco2559-ng5_pc.json
      - reference::/work/ab0995/a270088/NextGems_public/appetizer/IFS4.5/10v/netcdf/tco2559-ng5_pc.json
<<<<<<< HEAD
  # interpolated_np:
  #   driver: zarr
  #   args:
  #     consolidated: False
  #     compat: override
  #     combine: nested
  #     urlpath: 
  #     - reference::/work/ab0995/a270088/NextGems_public/appetizer/IFS4.5/2t/netcdf/tco2559-ng5_np.json
  #     - reference::/work/ab0995/a270088/NextGems_public/appetizer/IFS4.5/2d/netcdf/tco2559-ng5_np.json
  #     - reference::/work/ab0995/a270088/NextGems_public/appetizer/IFS4.5/ci/netcdf/tco2559-ng5_np.json
  #     - reference::/work/ab0995/a270088/NextGems_public/appetizer/IFS4.5/lcc/netcdf/tco2559-ng5_np.json
  #     - reference::/work/ab0995/a270088/NextGems_public/appetizer/IFS4.5/10u/netcdf/tco2559-ng5_np.json
  #     - reference::/work/ab0995/a270088/NextGems_public/appetizer/IFS4.5/10v/netcdf/tco2559-ng5_np.json
  # interpolated_sp:
  #   driver: zarr
  #   args:
  #     consolidated: False
  #     compat: override
  #     combine: nested
  #     urlpath: 
  #     - reference::/work/ab0995/a270088/NextGems_public/appetizer/IFS4.5/2t/netcdf/tco2559-ng5_sp.json
  #     - reference::/work/ab0995/a270088/NextGems_public/appetizer/IFS4.5/2d/netcdf/tco2559-ng5_sp.json
  #     - reference::/work/ab0995/a270088/NextGems_public/appetizer/IFS4.5/lcc/netcdf/tco2559-ng5_sp.json
  #     - reference::/work/ab0995/a270088/NextGems_public/appetizer/IFS4.5/10u/netcdf/tco2559-ng5_sp.json
  #     - reference::/work/ab0995/a270088/NextGems_public/appetizer/IFS4.5/10v/netcdf/tco2559-ng5_sp.json
  # interpolated_sp_ci:
  #   driver: zarr
  #   args:
  #     consolidated: False
  #     compat: override
  #     combine: nested
  #     urlpath:
  #     - reference::/work/ab0995/a270088/NextGems_public/appetizer/IFS4.5/ci/netcdf/tco2559-ng5_sp.json
  lra-r100-day:
    driver: netcdf
    description: LRA daily data 1x1 deg regular grid
    args:
      urlpath: '/work/bb1153/b382076/LRA/tco2559-ng5/r100/day/*.nc'
      chunks: {}
      xarray_kwargs:
        decode_times: True
=======
  interpolated_np:
    driver: zarr
    args:
      consolidated: false
      compat: override
      combine: nested
      urlpath:
      - reference::/work/ab0995/a270088/NextGems_public/appetizer/IFS4.5/2t/netcdf/tco2559-ng5_np.json
      - reference::/work/ab0995/a270088/NextGems_public/appetizer/IFS4.5/2d/netcdf/tco2559-ng5_np.json
      - reference::/work/ab0995/a270088/NextGems_public/appetizer/IFS4.5/ci/netcdf/tco2559-ng5_np.json
      - reference::/work/ab0995/a270088/NextGems_public/appetizer/IFS4.5/lcc/netcdf/tco2559-ng5_np.json
      - reference::/work/ab0995/a270088/NextGems_public/appetizer/IFS4.5/10u/netcdf/tco2559-ng5_np.json
      - reference::/work/ab0995/a270088/NextGems_public/appetizer/IFS4.5/10v/netcdf/tco2559-ng5_np.json
  interpolated_sp:
    driver: zarr
    args:
      consolidated: false
      compat: override
      combine: nested
      urlpath:
      - reference::/work/ab0995/a270088/NextGems_public/appetizer/IFS4.5/2t/netcdf/tco2559-ng5_sp.json
      - reference::/work/ab0995/a270088/NextGems_public/appetizer/IFS4.5/2d/netcdf/tco2559-ng5_sp.json
      - reference::/work/ab0995/a270088/NextGems_public/appetizer/IFS4.5/lcc/netcdf/tco2559-ng5_sp.json
      - reference::/work/ab0995/a270088/NextGems_public/appetizer/IFS4.5/10u/netcdf/tco2559-ng5_sp.json
      - reference::/work/ab0995/a270088/NextGems_public/appetizer/IFS4.5/10v/netcdf/tco2559-ng5_sp.json
>>>>>>> db0bd6dd
  lra-r100-mon:
    driver: netcdf
    description: LRA monthly data 1x1 deg regular grid
    args:
      urlpath: /work/bb1153/b382076/LRAv2/IFS/tco2559-ng5/r100/mon/*tco2559-ng5_r100_mon_????.nc
      chunks: {}
      xarray_kwargs:
<<<<<<< HEAD
        decode_times: True
=======
        decode_times: true
>>>>>>> db0bd6dd
<|MERGE_RESOLUTION|>--- conflicted
+++ resolved
@@ -7,14 +7,8 @@
     driver: zarr
     description: original 2d output
     args:
-<<<<<<< HEAD
-      consolidated: False
-      urlpath: 
-      - reference::/work/bm1235/a270046/cycle2-sync/tco2559-ng5/ICMGGall_update/json.dir/atm2d.json
-=======
       consolidated: false
       urlpath: reference::/work/bm1235/a270046/cycle2-sync/tco2559-ng5/ICMGGall_update/json.dir/atm2d.json
->>>>>>> db0bd6dd
   ICMU_atm2d:
     driver: zarr
     description: original 2d output (lnsp)
@@ -40,7 +34,7 @@
       - reference::/work/ab0995/a270088/NextGems_public/appetizer/IFS4.5/lcc/netcdf/tco2559-ng5_pc.json
       - reference::/work/ab0995/a270088/NextGems_public/appetizer/IFS4.5/10u/netcdf/tco2559-ng5_pc.json
       - reference::/work/ab0995/a270088/NextGems_public/appetizer/IFS4.5/10v/netcdf/tco2559-ng5_pc.json
-<<<<<<< HEAD
+
   # interpolated_np:
   #   driver: zarr
   #   args:
@@ -74,41 +68,7 @@
   #     combine: nested
   #     urlpath:
   #     - reference::/work/ab0995/a270088/NextGems_public/appetizer/IFS4.5/ci/netcdf/tco2559-ng5_sp.json
-  lra-r100-day:
-    driver: netcdf
-    description: LRA daily data 1x1 deg regular grid
-    args:
-      urlpath: '/work/bb1153/b382076/LRA/tco2559-ng5/r100/day/*.nc'
-      chunks: {}
-      xarray_kwargs:
-        decode_times: True
-=======
-  interpolated_np:
-    driver: zarr
-    args:
-      consolidated: false
-      compat: override
-      combine: nested
-      urlpath:
-      - reference::/work/ab0995/a270088/NextGems_public/appetizer/IFS4.5/2t/netcdf/tco2559-ng5_np.json
-      - reference::/work/ab0995/a270088/NextGems_public/appetizer/IFS4.5/2d/netcdf/tco2559-ng5_np.json
-      - reference::/work/ab0995/a270088/NextGems_public/appetizer/IFS4.5/ci/netcdf/tco2559-ng5_np.json
-      - reference::/work/ab0995/a270088/NextGems_public/appetizer/IFS4.5/lcc/netcdf/tco2559-ng5_np.json
-      - reference::/work/ab0995/a270088/NextGems_public/appetizer/IFS4.5/10u/netcdf/tco2559-ng5_np.json
-      - reference::/work/ab0995/a270088/NextGems_public/appetizer/IFS4.5/10v/netcdf/tco2559-ng5_np.json
-  interpolated_sp:
-    driver: zarr
-    args:
-      consolidated: false
-      compat: override
-      combine: nested
-      urlpath:
-      - reference::/work/ab0995/a270088/NextGems_public/appetizer/IFS4.5/2t/netcdf/tco2559-ng5_sp.json
-      - reference::/work/ab0995/a270088/NextGems_public/appetizer/IFS4.5/2d/netcdf/tco2559-ng5_sp.json
-      - reference::/work/ab0995/a270088/NextGems_public/appetizer/IFS4.5/lcc/netcdf/tco2559-ng5_sp.json
-      - reference::/work/ab0995/a270088/NextGems_public/appetizer/IFS4.5/10u/netcdf/tco2559-ng5_sp.json
-      - reference::/work/ab0995/a270088/NextGems_public/appetizer/IFS4.5/10v/netcdf/tco2559-ng5_sp.json
->>>>>>> db0bd6dd
+  
   lra-r100-mon:
     driver: netcdf
     description: LRA monthly data 1x1 deg regular grid
@@ -116,8 +76,4 @@
       urlpath: /work/bb1153/b382076/LRAv2/IFS/tco2559-ng5/r100/mon/*tco2559-ng5_r100_mon_????.nc
       chunks: {}
       xarray_kwargs:
-<<<<<<< HEAD
-        decode_times: True
-=======
         decode_times: true
->>>>>>> db0bd6dd
