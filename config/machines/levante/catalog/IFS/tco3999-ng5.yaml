plugins:
  source:
  - module: intake_xarray
  - module: gribscan

sources:
  ICMGG_atm2d:
    driver: zarr
    description: original 2d output
    args:
      consolidated: false
      #urlpath: reference::/work/bm1235/a270046/cycle2-sync/tco3999-ng5/ICMGGc2/json.dir/atm2d.json
<<<<<<< HEAD
      urlpath: reference::/work/bm1344/AWI/nextGEMS_Cycle2_IFS_concat/tco3999-ng5/varfiles_all/json.dir/atm2d.json
    metadata:
      source_grid_name: tco3999
=======
      urlpath: 
        reference::/work/bm1344/AWI/nextGEMS_Cycle2_IFS_concat/tco3999-ng5/varfiles_all/json.dir/atm2d.json
>>>>>>> 533c5fac
  ICMU_atm2d:
    driver: zarr
    description: original 2d output (lnsp)
    args:
      consolidated: false
      #urlpath: reference::/work/bm1235/a270046/cycle2-sync/tco3999-ng5/ICMUAc2/json.dir/atm2d.json
<<<<<<< HEAD
      urlpath: reference::/work/bm1344/AWI/nextGEMS_Cycle2_IFS_concat/tco3999-ng5/varfiles_all/json.dir/atm2d.json
    metadata:
      source_grid_name: tco3999
=======
      urlpath: 
        reference::/work/bm1344/AWI/nextGEMS_Cycle2_IFS_concat/tco3999-ng5/varfiles_all/json.dir/atm2d.json
>>>>>>> 533c5fac
  ICMU_atm3d:
    driver: zarr
    description: original 3d output
    args:
      consolidated: false
      #urlpath: reference::/work/bm1235/a270046/cycle2-sync/tco3999-ng5/ICMUAc2/json.dir/atm3d.json
<<<<<<< HEAD
      urlpath: reference::/work/bm1344/AWI/nextGEMS_Cycle2_IFS_concat/tco3999-ng5/varfiles_all/json.dir/atm3d.json
    metadata:
      source_grid_name: tco3999
=======
      urlpath: 
        reference::/work/bm1344/AWI/nextGEMS_Cycle2_IFS_concat/tco3999-ng5/varfiles_all/json.dir/atm3d.json
>>>>>>> 533c5fac
  interpolated_global:
    driver: zarr
    description: NN interpolation to 5400x2700 grid (lon=[-180,180], lat=[-90, 90])
    args:
      consolidated: false
      compat: override
      combine: nested
      #urlpath: 
      #- reference::/work/ab0995/a270088/NextGems_public/appetizer/IFS2.5/2t/netcdf/tco3999-ng5_pc.json
      #- reference::/work/ab0995/a270088/NextGems_public/appetizer/IFS2.5/2d/netcdf/tco3999-ng5_pc.json
      #- reference::/work/ab0995/a270088/NextGems_public/appetizer/IFS2.5/lcc/netcdf/tco3999-ng5_pc.json
      #- reference::/work/ab0995/a270088/NextGems_public/appetizer/IFS2.5/10u/netcdf/tco3999-ng5_pc.json
      #- reference::/work/ab0995/a270088/NextGems_public/appetizer/IFS2.5/10v/netcdf/tco3999-ng5_pc.json
      urlpath:
      - reference::/work/ab0995/a270088/NextGems_public/appetizer/IFS2.5/2t/netcdf/tco3999-ng5_pc.json
      - reference::/work/ab0995/a270088/NextGems_public/appetizer/IFS2.5/2d/netcdf/tco3999-ng5_pc.json
      - reference::/work/ab0995/a270088/NextGems_public/appetizer/IFS2.5/lcc/netcdf/tco3999-ng5_pc.json
      - reference::/work/ab0995/a270088/NextGems_public/appetizer/IFS2.5/10u/netcdf/tco3999-ng5_pc.json
      - reference::/work/ab0995/a270088/NextGems_public/appetizer/IFS2.5/10v/netcdf/tco3999-ng5_pc.json
    metadata:
      source_grid_name: ifs-interpolated
  lra-r100-monthly:
    driver: netcdf
    description: LRA data monthly at r100
    args:
      urlpath: 
        /work/bb1153/b382076/LRA-cycle2/IFS/tco3999-ng5/r100/monthly/*tco3999-ng5_r100_monthly_????.nc
      chunks: {}
      xarray_kwargs:
<<<<<<< HEAD
        decode_times: true
    metadata:
      source_grid_name: lon-lat
  # interpolated_np:
  #   driver: zarr
  #   args:
  #     consolidated: False
  #     compat: override
  #     combine: nested
  #     urlpath: 
  #     - reference::/work/ab0995/a270088/NextGems_public/appetizer/IFS2.5/2t/netcdf/tco3999-ng5_np.json
  #     - reference::/work/ab0995/a270088/NextGems_public/appetizer/IFS2.5/2d/netcdf/tco3999-ng5_np.json
  #     - reference::/work/ab0995/a270088/NextGems_public/appetizer/IFS2.5/ci/netcdf/tco3999-ng5_np.json
  #     - reference::/work/ab0995/a270088/NextGems_public/appetizer/IFS2.5/lcc/netcdf/tco3999-ng5_np.json
  #     - reference::/work/ab0995/a270088/NextGems_public/appetizer/IFS2.5/10u/netcdf/tco3999-ng5_np.json
  #     - reference::/work/ab0995/a270088/NextGems_public/appetizer/IFS2.5/10v/netcdf/tco3999-ng5_np.json
  # interpolated_sp:
  #   driver: zarr
  #   args:
  #     consolidated: False
  #     compat: override
  #     combine: nested
  #     urlpath: 
  #     - reference::/work/ab0995/a270088/NextGems_public/appetizer/IFS2.5/2t/netcdf/tco3999-ng5_sp.json
  #     - reference::/work/ab0995/a270088/NextGems_public/appetizer/IFS2.5/2d/netcdf/tco3999-ng5_sp.json
  #     - reference::/work/ab0995/a270088/NextGems_public/appetizer/IFS2.5/lcc/netcdf/tco3999-ng5_sp.json
  #     - reference::/work/ab0995/a270088/NextGems_public/appetizer/IFS2.5/10u/netcdf/tco3999-ng5_sp.json
  #     - reference::/work/ab0995/a270088/NextGems_public/appetizer/IFS2.5/10v/netcdf/tco3999-ng5_sp.json
  # interpolated_sp_ci:
  #   driver: zarr
  #   args:
  #     consolidated: False
  #     compat: override
  #     combine: nested
  #     urlpath: 
  #     - reference::/work/ab0995/a270088/NextGems_public/appetizer/IFS2.5/ci/netcdf/tco3999-ng5_sp.json
=======
        decode_times: true
>>>>>>> 533c5fac
<|MERGE_RESOLUTION|>--- conflicted
+++ resolved
@@ -10,42 +10,27 @@
     args:
       consolidated: false
       #urlpath: reference::/work/bm1235/a270046/cycle2-sync/tco3999-ng5/ICMGGc2/json.dir/atm2d.json
-<<<<<<< HEAD
       urlpath: reference::/work/bm1344/AWI/nextGEMS_Cycle2_IFS_concat/tco3999-ng5/varfiles_all/json.dir/atm2d.json
     metadata:
       source_grid_name: tco3999
-=======
-      urlpath: 
-        reference::/work/bm1344/AWI/nextGEMS_Cycle2_IFS_concat/tco3999-ng5/varfiles_all/json.dir/atm2d.json
->>>>>>> 533c5fac
   ICMU_atm2d:
     driver: zarr
     description: original 2d output (lnsp)
     args:
       consolidated: false
       #urlpath: reference::/work/bm1235/a270046/cycle2-sync/tco3999-ng5/ICMUAc2/json.dir/atm2d.json
-<<<<<<< HEAD
       urlpath: reference::/work/bm1344/AWI/nextGEMS_Cycle2_IFS_concat/tco3999-ng5/varfiles_all/json.dir/atm2d.json
     metadata:
       source_grid_name: tco3999
-=======
-      urlpath: 
-        reference::/work/bm1344/AWI/nextGEMS_Cycle2_IFS_concat/tco3999-ng5/varfiles_all/json.dir/atm2d.json
->>>>>>> 533c5fac
   ICMU_atm3d:
     driver: zarr
     description: original 3d output
     args:
       consolidated: false
       #urlpath: reference::/work/bm1235/a270046/cycle2-sync/tco3999-ng5/ICMUAc2/json.dir/atm3d.json
-<<<<<<< HEAD
       urlpath: reference::/work/bm1344/AWI/nextGEMS_Cycle2_IFS_concat/tco3999-ng5/varfiles_all/json.dir/atm3d.json
     metadata:
       source_grid_name: tco3999
-=======
-      urlpath: 
-        reference::/work/bm1344/AWI/nextGEMS_Cycle2_IFS_concat/tco3999-ng5/varfiles_all/json.dir/atm3d.json
->>>>>>> 533c5fac
   interpolated_global:
     driver: zarr
     description: NN interpolation to 5400x2700 grid (lon=[-180,180], lat=[-90, 90])
@@ -75,43 +60,6 @@
         /work/bb1153/b382076/LRA-cycle2/IFS/tco3999-ng5/r100/monthly/*tco3999-ng5_r100_monthly_????.nc
       chunks: {}
       xarray_kwargs:
-<<<<<<< HEAD
         decode_times: true
     metadata:
-      source_grid_name: lon-lat
-  # interpolated_np:
-  #   driver: zarr
-  #   args:
-  #     consolidated: False
-  #     compat: override
-  #     combine: nested
-  #     urlpath: 
-  #     - reference::/work/ab0995/a270088/NextGems_public/appetizer/IFS2.5/2t/netcdf/tco3999-ng5_np.json
-  #     - reference::/work/ab0995/a270088/NextGems_public/appetizer/IFS2.5/2d/netcdf/tco3999-ng5_np.json
-  #     - reference::/work/ab0995/a270088/NextGems_public/appetizer/IFS2.5/ci/netcdf/tco3999-ng5_np.json
-  #     - reference::/work/ab0995/a270088/NextGems_public/appetizer/IFS2.5/lcc/netcdf/tco3999-ng5_np.json
-  #     - reference::/work/ab0995/a270088/NextGems_public/appetizer/IFS2.5/10u/netcdf/tco3999-ng5_np.json
-  #     - reference::/work/ab0995/a270088/NextGems_public/appetizer/IFS2.5/10v/netcdf/tco3999-ng5_np.json
-  # interpolated_sp:
-  #   driver: zarr
-  #   args:
-  #     consolidated: False
-  #     compat: override
-  #     combine: nested
-  #     urlpath: 
-  #     - reference::/work/ab0995/a270088/NextGems_public/appetizer/IFS2.5/2t/netcdf/tco3999-ng5_sp.json
-  #     - reference::/work/ab0995/a270088/NextGems_public/appetizer/IFS2.5/2d/netcdf/tco3999-ng5_sp.json
-  #     - reference::/work/ab0995/a270088/NextGems_public/appetizer/IFS2.5/lcc/netcdf/tco3999-ng5_sp.json
-  #     - reference::/work/ab0995/a270088/NextGems_public/appetizer/IFS2.5/10u/netcdf/tco3999-ng5_sp.json
-  #     - reference::/work/ab0995/a270088/NextGems_public/appetizer/IFS2.5/10v/netcdf/tco3999-ng5_sp.json
-  # interpolated_sp_ci:
-  #   driver: zarr
-  #   args:
-  #     consolidated: False
-  #     compat: override
-  #     combine: nested
-  #     urlpath: 
-  #     - reference::/work/ab0995/a270088/NextGems_public/appetizer/IFS2.5/ci/netcdf/tco3999-ng5_sp.json
-=======
-        decode_times: true
->>>>>>> 533c5fac
+      source_grid_name: lon-lat