--- conflicted
+++ resolved
@@ -40,7 +40,6 @@
       default:  # default covers all simple cases where this can be computed automatically
         space_coord: ["lon", "lat"]
 
-  
     tco2559-ng5:
       ICMGG_atm2d:
         path: /work/bm1344/AWI/nextGEMS_Cycle2_IFS/tcogrids/4km/tcogrids/tco2559_grid.nc
@@ -56,11 +55,7 @@
         space_coord: ["lon", "lat"]
       default:  # # default covers all simple cases where this can be computed automatically
         space_coord: ["lon", "lat"]
-<<<<<<< HEAD
-      # lra-r100-day:
-      #   space_coord: ["lon", "lat"]
-      # lra-r100-mon:
-      #   space_coord: ["lon", "lat"]
+
     tco2559-ng5-cycle3:
       default: 
         space_coord: ["lon", "lat"]
@@ -89,6 +84,7 @@
         extra: -setgrid,/work/bb1153/b382075/nextgems/grids/grid_lonlat_025.txt
         cellareas: /work/bb1153/b382075/nextgems/grids/cellarea_unstructured_025.nc
         cellarea_var: cell_area
+  
     tco1279-orca025-cycle3:
       default: 
         space_coord: ["lon", "lat"]
@@ -117,9 +113,6 @@
         extra: -setgrid,/work/bb1153/b382075/nextgems/grids/grid_lonlat_025.txt
         cellareas: /work/bb1153/b382075/nextgems/grids/cellarea_unstructured_025.nc
         cellarea_var: cell_area
-=======
-
->>>>>>> 7f268050
   
     tco1279-orca025:
       ICMGG_atm2d: 
@@ -133,14 +126,7 @@
         space_coord: ["value"]
       default:  # # default covers all simple cases where this can be computed automatically
         space_coord: ["lon", "lat"]
-<<<<<<< HEAD
-      # lra-r100-day:
-      #   space_coord: ["lon", "lat"]
-      # lra-r100-mon:
-      #   space_coord: ["lon", "lat"]
-=======
-
->>>>>>> 7f268050
+    
     test-tco2559:
       ICMGG_atm2d:
         path: /work/bm1344/AWI/nextGEMS_Cycle2_IFS/tcogrids/4km/tcogrids/tco2559_grid.nc
@@ -180,6 +166,7 @@
         space_coord: ["ncells"]
       default:  # default covers all simple cases where this can be computed automatically
         space_coord: ["lon", "lat"]
+  
     ngc3026:
       default:
         path:
