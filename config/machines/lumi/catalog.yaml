--- conflicted
+++ resolved
@@ -10,21 +10,17 @@
     description: IFS atmospheric model
     driver: yaml_file_cat
     args:
-<<<<<<< HEAD
         path: "{{CATALOG_DIR}}/catalog/IFS/main.yaml"
-  NEMO:
-    description: NEMO atmospheric model
-    driver: yaml_file_cat
-    args:
-        path: "{{CATALOG_DIR}}/catalog/NEMO/main.yaml"
-=======
-      path: "{{CATALOG_DIR}}/catalog/IFS/main.yaml"
   FESOM:
     description: FESOM oceanic model
     driver: yaml_file_cat
     args:
       path: "{{CATALOG_DIR}}/catalog/FESOM/main.yaml"
->>>>>>> 67ce16c4
+  NEMO:
+    description: NEMO oceanic model
+    driver: yaml_file_cat
+    args:
+        path: "{{CATALOG_DIR}}/catalog/NEMO/main.yaml"
   ERA5:
     description: test ERA5 data on fdb
     driver: yaml_file_cat
