--- conflicted
+++ resolved
@@ -97,10 +97,7 @@
     metadata:
       <<: *metadata-default
       fdb_path: /pfs/lustrep3/scratch/project_465000454/sbeyer/production_fdb_tco1279_historic/HEALPix_grids/etc/fdb/config.yaml
-<<<<<<< HEAD
       source_grid_name: hpz10-nested
-=======
-      source_grid_name: ifs-healpix
   
   hourly-hpxhigh-atm3d:
     <<: *base-default
@@ -118,10 +115,9 @@
     metadata:
       <<: *metadata-default
       fdb_path: /project/project_465000454/experiments/a0h3/fdb/HEALPIX_grids/etc/fdb/config.yaml
-      source_grid_name: ifs-healpix
+      source_grid_name: hpz10-nested
       levels: [1, 5, 10, 20, 30, 50, 70, 100, 150, 200, 250, 300, 400, 500, 600,700, 850, 925, 1000]
       variables: [60, 129, 130, 131, 132, 133, 135, 157, 246]
->>>>>>> 3f5cb3fa
 
   hourly-r025-atm2d:
     <<: *base-default
