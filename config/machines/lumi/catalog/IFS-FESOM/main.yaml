--- conflicted
+++ resolved
@@ -9,7 +9,6 @@
     driver: yaml_file_cat
     args:
       path: '{{CATALOG_DIR}}/historical-1990.yaml'
-<<<<<<< HEAD
   a0uz:
     description: FDB IFS/FESOM tco1279-ng5 run
     driver: yaml_file_cat
@@ -21,12 +20,4 @@
     args:
       path: '{{CATALOG_DIR}}/a0w1.yaml'
 
-=======
-  # fesom_trial:
-  #   description: FDB IFS/FESOM tco1279-ng5 trial run
-  #   driver: yaml_file_cat
-  #   args:
-  #     path: '{{CATALOG_DIR}}/fesom_trial.yaml'
->>>>>>> af188fd3
-
   