sources:
<<<<<<< HEAD
  fesom_trial:
    description: FDB IFS/FESOM tco1279-ng5 historical 1990 run
    driver: yaml_file_cat
    args:
      path: '{{CATALOG_DIR}}/fesom_trial.yaml'
  historical-1990:
    description: FDB IFS/FESOM tco1279-ng5 historical 1990 run
    driver: yaml_file_cat
    args:
      path: '{{CATALOG_DIR}}/historical-1990.yaml'
  # fesom_trial:
  #   description: FDB IFS/FESOM tco1279-ng5 trial run
  #   driver: yaml_file_cat
  #   args:
  #     path: '{{CATALOG_DIR}}/fesom_trial.yaml'
=======
  historical-1990:
    description: FDB IFS/FESOM tco1279-ng5 historical 1990 run
    driver: yaml_file_cat
    args:
      path: '{{CATALOG_DIR}}/historical-1990.yaml'
  story-2017-control:
    description: IFS/FESOM tco1279-ng5 storyline nudged from 2017 with ocean from control 1950
    driver: yaml_file_cat
    args:
      path: '{{CATALOG_DIR}}/story-2017-control.yaml'
  story-2017-historical:
    description: IFS/FESOM tco1279-ng5 storyline nudged from 2017 historical
    driver: yaml_file_cat
    args:
      path: '{{CATALOG_DIR}}/story-2017-historical.yaml'
>>>>>>> 52b43eb0

  <|MERGE_RESOLUTION|>--- conflicted
+++ resolved
@@ -1,21 +1,4 @@
 sources:
-<<<<<<< HEAD
-  fesom_trial:
-    description: FDB IFS/FESOM tco1279-ng5 historical 1990 run
-    driver: yaml_file_cat
-    args:
-      path: '{{CATALOG_DIR}}/fesom_trial.yaml'
-  historical-1990:
-    description: FDB IFS/FESOM tco1279-ng5 historical 1990 run
-    driver: yaml_file_cat
-    args:
-      path: '{{CATALOG_DIR}}/historical-1990.yaml'
-  # fesom_trial:
-  #   description: FDB IFS/FESOM tco1279-ng5 trial run
-  #   driver: yaml_file_cat
-  #   args:
-  #     path: '{{CATALOG_DIR}}/fesom_trial.yaml'
-=======
   historical-1990:
     description: FDB IFS/FESOM tco1279-ng5 historical 1990 run
     driver: yaml_file_cat
@@ -31,6 +14,5 @@
     driver: yaml_file_cat
     args:
       path: '{{CATALOG_DIR}}/story-2017-historical.yaml'
->>>>>>> 52b43eb0
 
   