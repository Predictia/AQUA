--- conflicted
+++ resolved
@@ -309,10 +309,7 @@
   #       5902.0576171875]
   #     fdb_path: /projappl/project_465000454/experiments/a0fe/fdb/REGULARLL_grids/etc/fdb/config.yaml
   #     source_grid_name: lon-lat
-<<<<<<< HEAD
-
-=======
->>>>>>> fecccf3e
+
   lra-r100-monthly:
     driver: netcdf
     description: LRA data monthly at r100
