--- conflicted
+++ resolved
@@ -58,6 +58,19 @@
     # extra:
     #   - selname,tmask          
     # space_coord: ["nav_lon", "nav_lat"]
+  # FESOM
+  ng5-2d:
+    path: $grids/FESOM/AQUA_NG5_griddes_nodes_IFS.nc
+    space_coord:
+      - nod2
+  ng5-3d:
+    path:
+      nz: $grids/FESOM/NG5_nodes_fesom_mask_nz.nc
+      nz1: $grids/FESOM/NG5_nodes_fesom_mask_nz1.nc
+    space_coord: ["nod2"]
+    vert_coord: ["nz", "nz1"]
+    extra: 
+      - -setgrid,$grids/FESOM/NG5_griddes_nodes_IFS.nc 
   # OBSERVATIONS
   era5-r025:
     path: 
@@ -89,39 +102,14 @@
     vert_coord: depth
     space_coord: ["lon", "lat"]
 
-<<<<<<< HEAD
 sources:
-=======
 # extra is an extra special cdo command to be applied before generating the weights
-source_grids:
   FESOM:
-    test-pi:
-      original_2d:
-        path: ../AQUA_tests_short/grids/pi_griddes_nodes_IFS.nc
-        space_coord: ["nod2"]
-        extra: 
-          - -setgrid,../AQUA_tests_short/grids/pi_griddes_nodes_IFS.nc 
-          - -selname,cell_area
     historical-1990-fesom:
-      monthly-original-2d:
-        path: $grids/FESOM/AQUA_NG5_griddes_nodes_IFS.nc
-        space_coord:
-        - nod2
-      daily-original-2d:
-        path: $grids/FESOM/AQUA_NG5_griddes_nodes_IFS.nc
-        space_coord:
-          - nod2
-      monthly-original-3d:
-        path:
-          nz: $grids/FESOM/NG5_nodes_fesom_mask_nz.nc
-          nz1: $grids/FESOM/NG5_nodes_fesom_mask_nz1.nc
-        space_coord: ["nod2"]
-        vert_coord: ["nz", "nz1"]
-        extra: 
-          - -setgrid,$grids/FESOM/NG5_griddes_nodes_IFS.nc 
-
-
->>>>>>> 50ac5943
+      monthly-original-2d: ng5-2d
+      daily-original-2d: ng5-2d
+      monthly-original-3d: ng5-3d
+
   IFS:
     tco399-orca025:
       default: tco399
@@ -132,7 +120,6 @@
     fdb-tco399:
       default: tco399-fdb
     control-1950-devcon:
-<<<<<<< HEAD
       default: ncells
       hourly-1deg: lon-lat
       6hourly-1deg: lon-lat
@@ -147,48 +134,26 @@
       monthly-1deg-3d: lon-lat
 
   NEMO:
-    tco79-eORCA1: eORCA1
-=======
-      default:
-        space_coord: ["ncells"]
-        support_dims: ["cell_corners"]  # dimensions to keep when selecting a single spatial sample
-      hourly-1deg:
-        space_coord: ["lon", "lat"]
-      6hourly-1deg:
-        space_coord: ["lon", "lat"]
-      monthly-1deg-2d:
-        space_coord: ["lon", "lat"]
-      monthly-1deg-3d:
-        space_coord: ["lon", "lat"]
-      lra-r100-monthly:
-        space_coord: ["lon", "lat"]
+    tco79-eORCA1:
+      default: ncells
+      hourly-1deg: lon-lat
+      6hourly-1deg: lon-lat
+      monthly-1deg-2d: lon-lat
+      monthly-1deg-3d: lon-lat
+      lra-r100-monthly: lon-lat
     historical-1990-fesom:
-      default:
-        space_coord: ["ncells"]
-        support_dims: ["cell_corners"]  # dimensions to keep when selecting a single spatial sample
-      hourly-1deg:
-        space_coord: ["lon", "lat"]
-      6hourly-1deg:
-        space_coord: ["lon", "lat"]
-      monthly-1deg-2d:
-        space_coord: ["lon", "lat"]
-      monthly-1deg-3d:
-        space_coord: ["lon", "lat"]
+      default: ncells
+      hourly-1deg: lon-lat
+      6hourly-1deg: lon-lat
+      monthly-1deg-2d: lon-lat
+      monthly-1deg-3d: lon-lat
     historical-1990-devcon:
-      default:
-        space_coord: ["ncells"]
-        support_dims: ["cell_corners"]
-      hourly-1deg:
-        space_coord: ["lon", "lat"]
-      6hourly-1deg:
-        space_coord: ["lon", "lat"]
-      monthly-1deg-2d:
-        space_coord: ["lon", "lat"]
-      monthly-1deg-3d:
-        space_coord: ["lon", "lat"]
-      lra-r100-monthly:
-        space_coord: ["lon", "lat"]
->>>>>>> 50ac5943
+      default: ncells
+      hourly-1deg: lon-lat
+      6hourly-1deg: lon-lat
+      monthly-1deg-2d: lon-lat
+      monthly-1deg-3d: lon-lat
+      lra-r100-monthly: lon-lat
 
   ERA5:
     era5:
