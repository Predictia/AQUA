weights:
   path: /pfs/lustrep3/projappl/project_465000454/padavini/aqua/weights
   template: weights_{model}_{exp}_{source}_{method}_{target}_l{level}.nc

areas:
   path: /pfs/lustrep3/projappl/project_465000454/padavini/aqua/areas
   src_template: cell_area_{model}_{exp}_{source}.nc
   dst_template: cell_area_{grid}.nc

cdo-paths:
  download: /pfs/lustrep3/projappl/project_465000454/padavini/aqua/weights
  icon: /pool/data/ICON

target_grids:
  r005: r7200x3600
  r010: r3600x1800
  r020: r1800x900
  r025: r1440x720
  r050: r720x360
  r100: r360x180
  r200: r180x90
  r250: r144x72

# extra is an extra special cdo command to be applied before generating the weights
source_grids:
  FESOM:
    test-pi:
      original_2d:
        path: ../AQUA_tests_short/grids/pi_griddes_nodes_IFS.nc
        space_coord: ["nod2"]
        extra: 
          - -setgrid,../AQUA_tests_short/grids/pi_griddes_nodes_IFS.nc 
          - -selname,cell_area 
  IFS:
    tco399-orca025:
      default:
        path: /pfs/lustrep3/projappl/project_465000454/padavini/aqua/grids/tco399_grid.nc
        space_coord: ["value"]
    tco79-eORCA1:
      atm2d:
        path: /pfs/lustrep3/scratch/project_465000454/AQUA-workflow/tco_grids/tco79_grid.nc
        space_coord: ["value"]
      atm3d:
        path: /pfs/lustrep3/scratch/project_465000454/AQUA-workflow/tco_grids/tco79_grid.nc
        space_coord: ["value"]
    test-tco79:
      original_2d:
        path: ../AQUA_tests_short/grids/tco79_grid.nc
        space_coord: ["rgrid"]
<<<<<<< HEAD
  ERA5:
    fdb:
      default:
        space_coord: ["lon", "lat"]



=======
  NEMO:
    tco79-eORCA1:
      default:
        path: /pfs/lustrep3/projappl/project_465000454/padavini/aqua/grids/eORCA1_mesh_sfc_grid_T.nc
        space_coord: ["cell"]
        # path: /pfs/lustrep3/scratch/project_465000454/pool/data/IFS/inputs_de_48r1/nemo/V40/eORCA1_Z75/common/mesh_mask.nc
        # extra:
        #   - selname,tmask          
        # space_coord: ["nav_lon", "nav_lat"]
>>>>>>> e377ec77
<|MERGE_RESOLUTION|>--- conflicted
+++ resolved
@@ -47,15 +47,10 @@
       original_2d:
         path: ../AQUA_tests_short/grids/tco79_grid.nc
         space_coord: ["rgrid"]
-<<<<<<< HEAD
   ERA5:
     fdb:
       default:
         space_coord: ["lon", "lat"]
-
-
-
-=======
   NEMO:
     tco79-eORCA1:
       default:
@@ -64,5 +59,4 @@
         # path: /pfs/lustrep3/scratch/project_465000454/pool/data/IFS/inputs_de_48r1/nemo/V40/eORCA1_Z75/common/mesh_mask.nc
         # extra:
         #   - selname,tmask          
-        # space_coord: ["nav_lon", "nav_lat"]
->>>>>>> e377ec77
+        # space_coord: ["nav_lon", "nav_lat"]