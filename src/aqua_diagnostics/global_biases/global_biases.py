--- conflicted
+++ resolved
@@ -1,14 +1,9 @@
 import pandas as pd
 import xarray as xr
 from aqua.logger import log_configure
-<<<<<<< HEAD
 from aqua.util import select_season, convert_data_units
 from aqua.diagnostics.core import Diagnostic
-=======
 from aqua.fixer import EvaluateFormula
-from aqua.diagnostics.core import Diagnostic, convert_data_units
-from aqua.util import select_season
->>>>>>> 37cb961d
 from aqua.exceptions import NoDataError
 from .util import handle_pressure_level
 
