import argparse
import sys
import pandas as pd

from aqua.logger import log_configure
from aqua.util import get_arg
from aqua.version import __version__ as aqua_version
from aqua.diagnostics.core import template_parse_arguments, open_cluster, close_cluster
from aqua.diagnostics.core import load_diagnostic_config, merge_config_args

from aqua.util import load_yaml, get_arg, OutputSaver, ConfigPath, to_list
from aqua.exceptions import NotEnoughDataError, NoDataError, NoObservationError
from aqua.diagnostics import GlobalBiases, PlotGlobalBiases

def parse_arguments(args):
    """Parse command-line arguments for GlobalBiases diagnostic.

    Args:
        args (list): list of command-line arguments to parse.
    """
    parser = argparse.ArgumentParser(description='GlobalBiases CLI')
    parser = template_parse_arguments(parser)
    return parser.parse_args(args)

if __name__ == '__main__':

    args = parse_arguments(sys.argv[1:])

    loglevel = get_arg(args, 'loglevel', 'WARNING')
    logger = log_configure(log_level=loglevel, log_name='GlobalBiases CLI')
    logger.info(f"Running GlobalBiases diagnostic with AQUA version {aqua_version}")

    cluster = get_arg(args, 'cluster', None)
    nworkers = get_arg(args, 'nworkers', None)

    client, cluster, private_cluster, = open_cluster(nworkers=nworkers, cluster=cluster, loglevel=loglevel)

    # Load the configuration file and then merge it with the command-line arguments
    config_dict = load_diagnostic_config(diagnostic='globalbiases', config=args.config,
                                         default_config='config_global_biases.yaml',
                                         loglevel=loglevel)
    config_dict = merge_config_args(config=config_dict, args=args, loglevel=loglevel)

<<<<<<< HEAD
    regrid = get_arg(args, 'regrid', None) 
=======
    regrid = get_arg(args, 'regrid', None)
    if regrid:
        logger.info(f"Regrid option is set to {regrid}")
    realization = get_arg(args, 'realization', None)
    if realization:
        logger.info(f"Realization option is set to {realization}")
        reader_kwargs = {'realization': realization}
    else:
        reader_kwargs = {}
>>>>>>> 8edd8188

    # Output options
    outputdir = config_dict['output'].get('outputdir', './')
    rebuild = config_dict['output'].get('rebuild', True)
    save_netcdf = config_dict['output'].get('save_netcdf', True)
    save_pdf = config_dict['output'].get('save_pdf', True)
    save_png = config_dict['output'].get('save_png', True)
    dpi = config_dict['output'].get('dpi', 300) 

    # Global Biases diagnostic
    if 'globalbiases' in config_dict['diagnostics']:
        if config_dict['diagnostics']['globalbiases']['run']:
            logger.info("GlobalBiases diagnostic is enabled.")

            if len(config_dict['datasets']) > 1:
                logger.warning(
                    "Only the first entry in 'datasets' will be used.\n"
                    "Multiple datasets are not supported by this diagnostic."
                )
            if len(config_dict['references']) > 1:
                logger.warning(
                    "Only the first entry in 'references' will be used.\n"
                    "Multiple references are not supported by this diagnostic."
                )
            dataset = config_dict['datasets'][0]
            reference = config_dict['references'][0]
            dataset_args = {'catalog': dataset['catalog'], 'model': dataset['model'],
                            'exp': dataset['exp'], 'source': dataset['source'],
                            'regrid': regrid if regrid is not None else dataset.get('regrid', None)}
            reference_args = {'catalog': reference['catalog'], 'model': reference['model'],
                            'exp': reference['exp'], 'source': reference['source'],
                            'regrid': regrid if regrid is not None else reference.get('regrid', None)}
            
            variables = config_dict['diagnostics']['globalbiases'].get('variables', [])
<<<<<<< HEAD
=======
            formulae = config_dict['diagnostics']['globalbiases'].get('formulae', [])
>>>>>>> 8edd8188
            plev = config_dict['diagnostics']['globalbiases']['params']['default'].get('plev')
            seasons = config_dict['diagnostics']['globalbiases']['params']['default'].get('seasons', False)
            seasons_stat = config_dict['diagnostics']['globalbiases']['params']['default'].get('seasons_stat', 'mean')
            vertical = config_dict['diagnostics']['globalbiases']['params']['default'].get('vertical', False)

            startdate_data = config_dict['diagnostics']['globalbiases']['params']['default'].get('startdate_data', None)
            enddate_data = config_dict['diagnostics']['globalbiases']['params']['default'].get('enddate_data', None)
            startdate_ref = config_dict['diagnostics']['globalbiases']['params']['default'].get('startdate_ref', None)
            enddate_ref = config_dict['diagnostics']['globalbiases']['params']['default'].get('enddate_ref', None)
<<<<<<< HEAD
            projection = config_dict['diagnostics']['globalbiases']['plot_params']['default'].get('projection', None)
=======

            logger.debug("Selected levels for vertical plots: %s", plev)
>>>>>>> 8edd8188

            biases_dataset = GlobalBiases(**dataset_args, startdate=startdate_data, enddate=enddate_data,
                                          outputdir=outputdir, loglevel=loglevel)
            biases_reference = GlobalBiases(**reference_args, startdate=startdate_ref, enddate=enddate_ref,
                                            outputdir=outputdir, loglevel=loglevel)

            all_vars = [(v, False) for v in variables] + [(f, True) for f in formulae]

<<<<<<< HEAD
            for var in variables:
                logger.info(f"Running Global Biases diagnostic for variable: {var}")
                plot_params = config_dict['diagnostics']['globalbiases']['plot_params'].get(var, {})
                vmin, vmax = plot_params.get('vmin'), plot_params.get('vmax')
                projection = plot_params.get('projection', projection)
                units = 'mm/day' if var in ['tprate', 'mtpr'] else None
                logger.warning(f"Using projection: {projection} for variable: {var}")


                param_dict = config_dict['diagnostics']['globalbiases'].get('params', {}).get(var, {})
                biases_dataset.retrieve(var=var, units=units)
                biases_reference.retrieve(var=var, units=units)
=======
            for var, is_formula in all_vars:
                logger.info(f"Running Global Biases diagnostic for {'formula' if is_formula else 'variable'}: {var}")
                plot_params = config_dict['diagnostics']['globalbiases']['plot_params']['limits']['2d_maps'].get(var, {})
                vmin, vmax = plot_params.get('vmin'), plot_params.get('vmax')
                param_dict = config_dict['diagnostics']['globalbiases'].get('params', {}).get(var, {})
                units = param_dict.get('units', None)
                long_name = param_dict.get('long_name', None)
                short_name = param_dict.get('short_name', None)

                try:
                    biases_dataset.retrieve(var=var, units=units, formula=is_formula,
                                            long_name=long_name, short_name=short_name,
                                            reader_kwargs=reader_kwargs)
                    biases_reference.retrieve(var=var, units=units, formula=is_formula,
                                            long_name=long_name, short_name=short_name)
                except (NoDataError, KeyError, ValueError) as e:
                    logger.warning(f"Variable '{var}' not found in dataset. Skipping. ({e})")
                    continue  
>>>>>>> 8edd8188

                biases_dataset.compute_climatology(seasonal=seasons, seasons_stat=seasons_stat)
                biases_reference.compute_climatology(seasonal=seasons, seasons_stat=seasons_stat)

                if short_name is not None: 
                    var = short_name

                if 'plev' in biases_dataset.data.get(var, {}).dims and plev:
                    plev_list = to_list(plev)
                else: 
                    plev_list = [None] 

                for p in plev_list:
                    logger.info(f"Processing variable: {var} at pressure level: {p}" if p else f"Processing variable: {var} at surface level")

                    plot_biases = PlotGlobalBiases(save_pdf=save_pdf, save_png=save_png, dpi=dpi, outputdir=outputdir, loglevel=loglevel)
                    plot_biases.plot_bias(data=biases_dataset.climatology, data_ref=biases_reference.climatology,
                                          var=var, plev=p, proj=projection, vmin=vmin, vmax=vmax) 
                    if seasons:
                        plot_biases.plot_seasonal_bias(data=biases_dataset.seasonal_climatology, 
                                                       data_ref=biases_reference.seasonal_climatology,
                                                       var=var, plev=p, proj=projection, vmin=vmin, vmax=vmax)

                if vertical and 'plev' in biases_dataset.data.get(var, {}).dims:
                    logger.debug(f"Plotting vertical bias for variable: {var}")
                    vmin, vmax = plot_params.get('vmin_v'), plot_params.get('vmax_v')
                    plot_biases.plot_vertical_bias(data=biases_dataset.climatology, data_ref=biases_reference.climatology, 
                                                   var=var, vmin=vmin, vmax=vmax)

    close_cluster(client=client, cluster=cluster, private_cluster=private_cluster, loglevel=loglevel)

    logger.info("Global Biases diagnostic completed.")<|MERGE_RESOLUTION|>--- conflicted
+++ resolved
@@ -41,9 +41,6 @@
                                          loglevel=loglevel)
     config_dict = merge_config_args(config=config_dict, args=args, loglevel=loglevel)
 
-<<<<<<< HEAD
-    regrid = get_arg(args, 'regrid', None) 
-=======
     regrid = get_arg(args, 'regrid', None)
     if regrid:
         logger.info(f"Regrid option is set to {regrid}")
@@ -53,7 +50,6 @@
         reader_kwargs = {'realization': realization}
     else:
         reader_kwargs = {}
->>>>>>> 8edd8188
 
     # Output options
     outputdir = config_dict['output'].get('outputdir', './')
@@ -88,10 +84,7 @@
                             'regrid': regrid if regrid is not None else reference.get('regrid', None)}
             
             variables = config_dict['diagnostics']['globalbiases'].get('variables', [])
-<<<<<<< HEAD
-=======
             formulae = config_dict['diagnostics']['globalbiases'].get('formulae', [])
->>>>>>> 8edd8188
             plev = config_dict['diagnostics']['globalbiases']['params']['default'].get('plev')
             seasons = config_dict['diagnostics']['globalbiases']['params']['default'].get('seasons', False)
             seasons_stat = config_dict['diagnostics']['globalbiases']['params']['default'].get('seasons_stat', 'mean')
@@ -101,12 +94,8 @@
             enddate_data = config_dict['diagnostics']['globalbiases']['params']['default'].get('enddate_data', None)
             startdate_ref = config_dict['diagnostics']['globalbiases']['params']['default'].get('startdate_ref', None)
             enddate_ref = config_dict['diagnostics']['globalbiases']['params']['default'].get('enddate_ref', None)
-<<<<<<< HEAD
-            projection = config_dict['diagnostics']['globalbiases']['plot_params']['default'].get('projection', None)
-=======
 
             logger.debug("Selected levels for vertical plots: %s", plev)
->>>>>>> 8edd8188
 
             biases_dataset = GlobalBiases(**dataset_args, startdate=startdate_data, enddate=enddate_data,
                                           outputdir=outputdir, loglevel=loglevel)
@@ -115,20 +104,6 @@
 
             all_vars = [(v, False) for v in variables] + [(f, True) for f in formulae]
 
-<<<<<<< HEAD
-            for var in variables:
-                logger.info(f"Running Global Biases diagnostic for variable: {var}")
-                plot_params = config_dict['diagnostics']['globalbiases']['plot_params'].get(var, {})
-                vmin, vmax = plot_params.get('vmin'), plot_params.get('vmax')
-                projection = plot_params.get('projection', projection)
-                units = 'mm/day' if var in ['tprate', 'mtpr'] else None
-                logger.warning(f"Using projection: {projection} for variable: {var}")
-
-
-                param_dict = config_dict['diagnostics']['globalbiases'].get('params', {}).get(var, {})
-                biases_dataset.retrieve(var=var, units=units)
-                biases_reference.retrieve(var=var, units=units)
-=======
             for var, is_formula in all_vars:
                 logger.info(f"Running Global Biases diagnostic for {'formula' if is_formula else 'variable'}: {var}")
                 plot_params = config_dict['diagnostics']['globalbiases']['plot_params']['limits']['2d_maps'].get(var, {})
@@ -147,7 +122,6 @@
                 except (NoDataError, KeyError, ValueError) as e:
                     logger.warning(f"Variable '{var}' not found in dataset. Skipping. ({e})")
                     continue  
->>>>>>> 8edd8188
 
                 biases_dataset.compute_climatology(seasonal=seasons, seasons_stat=seasons_stat)
                 biases_reference.compute_climatology(seasonal=seasons, seasons_stat=seasons_stat)
