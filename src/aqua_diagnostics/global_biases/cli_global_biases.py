import argparse
import sys
import pandas as pd

from aqua.logger import log_configure
from aqua.util import get_arg
from aqua.version import __version__ as aqua_version
from aqua.diagnostics.core import template_parse_arguments, open_cluster, close_cluster
from aqua.diagnostics.core import load_diagnostic_config, merge_config_args

from aqua.util import load_yaml, get_arg, OutputSaver, ConfigPath, to_list
from aqua.exceptions import NotEnoughDataError, NoDataError, NoObservationError
from aqua.diagnostics import GlobalBiases, PlotGlobalBiases

def parse_arguments(args):
    """Parse command-line arguments for GlobalBiases diagnostic.

    Args:
        args (list): list of command-line arguments to parse.
    """
    parser = argparse.ArgumentParser(description='GlobalBiases CLI')
    parser = template_parse_arguments(parser)
    return parser.parse_args(args)

if __name__ == '__main__':

    args = parse_arguments(sys.argv[1:])

    loglevel = get_arg(args, 'loglevel', 'WARNING')
    logger = log_configure(log_level=loglevel, log_name='GlobalBiases CLI')
    logger.info(f"Running GlobalBiases diagnostic with AQUA version {aqua_version}")

    cluster = get_arg(args, 'cluster', None)
    nworkers = get_arg(args, 'nworkers', None)

    client, cluster, private_cluster, = open_cluster(nworkers=nworkers, cluster=cluster, loglevel=loglevel)

    # Load the configuration file and then merge it with the command-line arguments
    config_dict = load_diagnostic_config(diagnostic='globalbiases', config=args.config,
                                         default_config='config_global_biases.yaml',
                                         loglevel=loglevel)
    config_dict = merge_config_args(config=config_dict, args=args, loglevel=loglevel)

    regrid = get_arg(args, 'regrid', None)
    if regrid:
        logger.info(f"Regrid option is set to {regrid}")
    realization = get_arg(args, 'realization', None)
    if realization:
        logger.info(f"Realization option is set to {realization}")
        reader_kwargs = {'realization': realization}
    else:
        reader_kwargs = {}

    # Output options
    outputdir = config_dict['output'].get('outputdir', './')
    rebuild = config_dict['output'].get('rebuild', True)
    save_netcdf = config_dict['output'].get('save_netcdf', True)
    save_pdf = config_dict['output'].get('save_pdf', True)
    save_png = config_dict['output'].get('save_png', True)
    dpi = config_dict['output'].get('dpi', 300) 

    # Global Biases diagnostic
    if 'globalbiases' in config_dict['diagnostics']:
        if config_dict['diagnostics']['globalbiases']['run']:
            logger.info("GlobalBiases diagnostic is enabled.")

            if len(config_dict['datasets']) > 1:
                logger.warning(
                    "Only the first entry in 'datasets' will be used.\n"
                    "Multiple datasets are not supported by this diagnostic."
                )
            if len(config_dict['references']) > 1:
                logger.warning(
                    "Only the first entry in 'references' will be used.\n"
                    "Multiple references are not supported by this diagnostic."
                )
            dataset = config_dict['datasets'][0]
            reference = config_dict['references'][0]
            dataset_args = {'catalog': dataset['catalog'], 'model': dataset['model'],
                            'exp': dataset['exp'], 'source': dataset['source'],
                            'regrid': regrid if regrid is not None else dataset.get('regrid', None)}
            reference_args = {'catalog': reference['catalog'], 'model': reference['model'],
                            'exp': reference['exp'], 'source': reference['source'],
                            'regrid': regrid if regrid is not None else reference.get('regrid', None)}
            
            variables = config_dict['diagnostics']['globalbiases'].get('variables', [])
            formulae = config_dict['diagnostics']['globalbiases'].get('formulae', [])
            plev = config_dict['diagnostics']['globalbiases']['params']['default'].get('plev')
            seasons = config_dict['diagnostics']['globalbiases']['params']['default'].get('seasons', False)
            seasons_stat = config_dict['diagnostics']['globalbiases']['params']['default'].get('seasons_stat', 'mean')
            vertical = config_dict['diagnostics']['globalbiases']['params']['default'].get('vertical', False)

            startdate_data = config_dict['diagnostics']['globalbiases']['params']['default'].get('startdate_data', None)
            enddate_data = config_dict['diagnostics']['globalbiases']['params']['default'].get('enddate_data', None)
            startdate_ref = config_dict['diagnostics']['globalbiases']['params']['default'].get('startdate_ref', None)
            enddate_ref = config_dict['diagnostics']['globalbiases']['params']['default'].get('enddate_ref', None)

            logger.debug("Selected levels for vertical plots: %s", plev)

            biases_dataset = GlobalBiases(**dataset_args, startdate=startdate_data, enddate=enddate_data,
                                          outputdir=outputdir, loglevel=loglevel)
            biases_reference = GlobalBiases(**reference_args, startdate=startdate_ref, enddate=enddate_ref,
                                            outputdir=outputdir, loglevel=loglevel)

<<<<<<< HEAD
            for var in variables:
                logger.info(f"Running Global Biases diagnostic for variable: {var}")
=======
            all_vars = [(v, False) for v in variables] + [(f, True) for f in formulae]

            for var, is_formula in all_vars:
                logger.info(f"Running Global Biases diagnostic for {'formula' if is_formula else 'variable'}: {var}")
>>>>>>> fa37e578
                plot_params = config_dict['diagnostics']['globalbiases']['plot_params']['limits']['2d_maps'].get(var, {})
                vmin, vmax = plot_params.get('vmin'), plot_params.get('vmax')
                units = 'mm/day' if var in ['tprate', 'mtpr'] else None

<<<<<<< HEAD
                biases_dataset.retrieve(var=var, units=units, reader_kwargs=reader_kwargs)
                biases_reference.retrieve(var=var, units=units)
=======
                param_dict = config_dict['diagnostics']['globalbiases'].get('params', {}).get(var, {})
                units = param_dict.get('units', None)
                long_name = param_dict.get('long_name', None)
                short_name = param_dict.get('short_name', None)

                biases_dataset.retrieve(var=var, units=units, formula=is_formula, long_name=long_name, short_name=short_name)
                biases_reference.retrieve(var=var, units=units, formula=is_formula, long_name=long_name, short_name=short_name)
>>>>>>> fa37e578

                biases_dataset.compute_climatology(seasonal=seasons, seasons_stat=seasons_stat)
                biases_reference.compute_climatology(seasonal=seasons, seasons_stat=seasons_stat)

                if short_name is not None: 
                    var = short_name

                if 'plev' in biases_dataset.data.get(var, {}).dims and plev:
                    plev_list = to_list(plev)
                    logger.debug(f"Pressure levels for variable {var}: {plev_list}")
                else: 
                    plev_list = [None] 

                for p in plev_list:
                    logger.info(f"Processing variable: {var} at pressure level: {p}" if p else f"Processing variable: {var} at surface level")

                    plot_biases = PlotGlobalBiases(save_pdf=save_pdf, save_png=save_png, dpi=dpi, outputdir=outputdir, loglevel=loglevel)
                    plot_biases.plot_bias(data=biases_dataset.climatology, data_ref=biases_reference.climatology,
                                          var=var, plev=p, vmin=vmin, vmax=vmax) 
                    if seasons:
                        plot_biases.plot_seasonal_bias(data=biases_dataset.seasonal_climatology, 
                                                       data_ref=biases_reference.seasonal_climatology,
                                                       var=var, plev=p, vmin=vmin, vmax=vmax)

                if vertical and 'plev' in biases_dataset.data.get(var, {}).dims:
                    logger.debug(f"Plotting vertical bias for variable: {var}")
                    plot_params = config_dict['diagnostics']['globalbiases']['plot_params']['limits']['vertical_maps'].get(var, {})
                    vmin, vmax = plot_params.get('vmin'), plot_params.get('vmax')
                    plot_biases.plot_vertical_bias(data=biases_dataset.climatology, data_ref=biases_reference.climatology, var=var)

    close_cluster(client=client, cluster=cluster, private_cluster=private_cluster, loglevel=loglevel)

    logger.info("Global Biases diagnostic completed.")<|MERGE_RESOLUTION|>--- conflicted
+++ resolved
@@ -102,31 +102,21 @@
             biases_reference = GlobalBiases(**reference_args, startdate=startdate_ref, enddate=enddate_ref,
                                             outputdir=outputdir, loglevel=loglevel)
 
-<<<<<<< HEAD
-            for var in variables:
-                logger.info(f"Running Global Biases diagnostic for variable: {var}")
-=======
             all_vars = [(v, False) for v in variables] + [(f, True) for f in formulae]
 
             for var, is_formula in all_vars:
                 logger.info(f"Running Global Biases diagnostic for {'formula' if is_formula else 'variable'}: {var}")
->>>>>>> fa37e578
                 plot_params = config_dict['diagnostics']['globalbiases']['plot_params']['limits']['2d_maps'].get(var, {})
                 vmin, vmax = plot_params.get('vmin'), plot_params.get('vmax')
                 units = 'mm/day' if var in ['tprate', 'mtpr'] else None
 
-<<<<<<< HEAD
-                biases_dataset.retrieve(var=var, units=units, reader_kwargs=reader_kwargs)
-                biases_reference.retrieve(var=var, units=units)
-=======
                 param_dict = config_dict['diagnostics']['globalbiases'].get('params', {}).get(var, {})
                 units = param_dict.get('units', None)
                 long_name = param_dict.get('long_name', None)
                 short_name = param_dict.get('short_name', None)
 
-                biases_dataset.retrieve(var=var, units=units, formula=is_formula, long_name=long_name, short_name=short_name)
+                biases_dataset.retrieve(var=var, units=units, formula=is_formula, long_name=long_name, short_name=short_name, reader_kwargs=reader_kwargs)
                 biases_reference.retrieve(var=var, units=units, formula=is_formula, long_name=long_name, short_name=short_name)
->>>>>>> fa37e578
 
                 biases_dataset.compute_climatology(seasonal=seasons, seasons_stat=seasons_stat)
                 biases_reference.compute_climatology(seasonal=seasons, seasons_stat=seasons_stat)
