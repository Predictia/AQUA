--- conflicted
+++ resolved
@@ -1,13 +1,7 @@
 from .timeseries import GregoryPlot, SeasonalCycle, Timeseries
 from .global_biases import GlobalBiases
 
-<<<<<<< HEAD
 __version__ = "0.0.1"
 
 __all__ = ["GregoryPlot", "SeasonalCycle", "Timeseries", "GlobalBiases"]
 
-# Changelog:
-# 0.0.1: initial package test
-=======
-__all__ = ["GregoryPlot", "SeasonalCycle", "Timeseries"]
->>>>>>> 03db37c4
