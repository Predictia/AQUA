from .teleconnections import Teleconnection
<<<<<<< HEAD
from .timeseries import GregoryPlot, SeasonalCycle, Timeseries
from .global_biases import GlobalBiases, PlotGlobalBiases 
=======
from .timeseries import Gregory, SeasonalCycles, Timeseries
from .global_biases import GlobalBiases
>>>>>>> c75c77d3
from .radiation import Radiation
from .ensemble import EnsembleTimeseries, EnsembleLatLon, EnsembleZonal
from .ecmean import PerformanceIndices, GlobalMean

__all__ = ["Teleconnection",
<<<<<<< HEAD
           "GregoryPlot", "SeasonalCycle", "Timeseries", 
           "GlobalBiases", "PlotGlobalBiases",
           "Radiation", 
=======
           "Gregory", "SeasonalCycles", "Timeseries",
           "GlobalBiases",
           "Radiation",
>>>>>>> c75c77d3
           "EnsembleTimeseries", "EnsembleLatLon", "EnsembleZonal",
           "GlobalMean", "PerformanceIndices"]<|MERGE_RESOLUTION|>--- conflicted
+++ resolved
@@ -1,24 +1,13 @@
 from .teleconnections import Teleconnection
-<<<<<<< HEAD
-from .timeseries import GregoryPlot, SeasonalCycle, Timeseries
+from .timeseries import Gregory, SeasonalCycles, Timeseries
 from .global_biases import GlobalBiases, PlotGlobalBiases 
-=======
-from .timeseries import Gregory, SeasonalCycles, Timeseries
-from .global_biases import GlobalBiases
->>>>>>> c75c77d3
 from .radiation import Radiation
 from .ensemble import EnsembleTimeseries, EnsembleLatLon, EnsembleZonal
 from .ecmean import PerformanceIndices, GlobalMean
 
 __all__ = ["Teleconnection",
-<<<<<<< HEAD
-           "GregoryPlot", "SeasonalCycle", "Timeseries", 
+           "Gregory", "SeasonalCycles", "Timeseries",
            "GlobalBiases", "PlotGlobalBiases",
-           "Radiation", 
-=======
-           "Gregory", "SeasonalCycles", "Timeseries",
-           "GlobalBiases",
            "Radiation",
->>>>>>> c75c77d3
            "EnsembleTimeseries", "EnsembleLatLon", "EnsembleZonal",
            "GlobalMean", "PerformanceIndices"]