<<<<<<< HEAD
from .timeseries import GregoryPlot, SeasonalCycle, Timeseries
=======
from .teleconnections import Teleconnection
from .timeseries import Gregory, SeasonalCycles, Timeseries
>>>>>>> c75c77d3
from .global_biases import GlobalBiases
from .radiation import Radiation
from .ensemble import EnsembleTimeseries, EnsembleLatLon, EnsembleZonal
from .ecmean import PerformanceIndices, GlobalMean
<<<<<<< HEAD
__all__ = ["GregoryPlot", "SeasonalCycle", "Timeseries", 
=======

__all__ = ["Teleconnection",
           "Gregory", "SeasonalCycles", "Timeseries",
>>>>>>> c75c77d3
           "GlobalBiases",
           "Radiation",
           "EnsembleTimeseries", "EnsembleLatLon", "EnsembleZonal",
           "GlobalMean", "PerformanceIndices"]<|MERGE_RESOLUTION|>--- conflicted
+++ resolved
@@ -1,20 +1,10 @@
-<<<<<<< HEAD
-from .timeseries import GregoryPlot, SeasonalCycle, Timeseries
-=======
-from .teleconnections import Teleconnection
 from .timeseries import Gregory, SeasonalCycles, Timeseries
->>>>>>> c75c77d3
 from .global_biases import GlobalBiases
 from .radiation import Radiation
 from .ensemble import EnsembleTimeseries, EnsembleLatLon, EnsembleZonal
 from .ecmean import PerformanceIndices, GlobalMean
-<<<<<<< HEAD
-__all__ = ["GregoryPlot", "SeasonalCycle", "Timeseries", 
-=======
 
-__all__ = ["Teleconnection",
-           "Gregory", "SeasonalCycles", "Timeseries",
->>>>>>> c75c77d3
+__all__ = ["Gregory", "SeasonalCycles", "Timeseries",
            "GlobalBiases",
            "Radiation",
            "EnsembleTimeseries", "EnsembleLatLon", "EnsembleZonal",
