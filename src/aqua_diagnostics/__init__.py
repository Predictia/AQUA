--- conflicted
+++ resolved
@@ -13,17 +13,11 @@
 __all__ = ["NAO", "ENSO", "MJO",
            "PlotNAO", "PlotENSO", "PlotMJO",
            "Gregory", "SeasonalCycles", "Timeseries",
+           "LatLonProfiles",
            "GlobalBiases", "PlotGlobalBiases",
-<<<<<<< HEAD
-           "Radiation",
-           "EnsembleTimeseries", "EnsembleLatLon", 
-           "EnsembleZonal", "PlotEnsembleTimeseries", 
-           "PlotEnsembleLatLon", "PlotEnsembleZonal",
-           "retrieve_merge_ensemble_data",
-           "GlobalMean", "PerformanceIndices",
-           "SeaIce", "PlotSeaIce", "Plot2DSeaIce"]
-=======
            "Boxplots", "PlotBoxplots",
            "EnsembleTimeseries", "EnsembleLatLon", "EnsembleZonal",
-           "GlobalMean", "PerformanceIndices", "SeaIce", "PlotSeaIce", "Plot2DSeaIce"]
->>>>>>> b4d29be5
+           "PlotEnsembleTimeseries", "PlotEnsembleLatLon", "PlotEnsembleZonal",
+           "retrieve_merge_ensemble_data",
+           "PerformanceIndices", "GlobalMean",
+           "SeaIce", "PlotSeaIce", "Plot2DSeaIce"]