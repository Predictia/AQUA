--- conflicted
+++ resolved
@@ -1,8 +1,3 @@
 from .timeseries import GregoryPlot, SeasonalCycle, Timeseries
 
-<<<<<<< HEAD
-__version__ = "0.0.1"
-
-=======
->>>>>>> 03db37c4
 __all__ = ["GregoryPlot", "SeasonalCycle", "Timeseries"]