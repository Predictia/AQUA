--- conflicted
+++ resolved
@@ -162,44 +162,9 @@
         if not self.catalog or not self.model or not self.exp:
             raise ValueError("Catalog, model, and exp must be specified to generate a filename.")
 
-<<<<<<< HEAD
-        # handle multimodel case: we need to check if the 6 keys above are lists
-        if isinstance(self.model, list):
-            model_value = "multimodel" if len(self.model) > 1 else self.model[0]
-            if isinstance(self.catalog, list):
-                catalog_value = None if len(self.catalog) > 1 else self.catalog[0]
-            if isinstance(self.exp, list):
-                exp_value = None if len(self.exp) > 1 else self.exp[0]
-        else:
-            model_value = self.model
-            catalog_value = self.catalog
-            exp_value = self.exp
-
-        # Handle multiref case
-        model_ref_value = None
-        catalog_ref_value = None
-        exp_ref_value = None
-
-        if isinstance(self.model_ref, list):
-            if len(self.model_ref) > 0:
-                model_ref_value = "multiref" if len(self.model_ref) > 1 else self.model_ref[0]
-                if isinstance(self.catalog_ref, list) and len(self.catalog_ref) == 1:
-                    catalog_ref_value = self.catalog_ref[0]
-                elif not isinstance(self.catalog_ref, list):
-                    catalog_ref_value = self.catalog_ref
-                if isinstance(self.exp_ref, list) and len(self.exp_ref) == 1:
-                    exp_ref_value = self.exp_ref[0]
-                elif not isinstance(self.exp_ref, list):
-                    exp_ref_value = self.exp_ref
-        else:
-            model_ref_value = self.model_ref
-            catalog_ref_value = self.catalog_ref
-            exp_ref_value = self.exp_ref
-=======
         # handle multimodel/multiref case
         model_value = 'multimodel' if isinstance(self.model, list) and len(self.model) > 1 else self.model
         model_ref_value = 'multiref' if isinstance(self.model_ref, list) and len(self.model_ref) > 1 else self.model_ref
->>>>>>> 3a25c70b
 
         # build dictionary
         parts_dict = {
