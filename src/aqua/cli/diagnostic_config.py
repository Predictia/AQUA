diagnostic_config = {
    'global_biases': [
        {
            'config_file': 'config_global_biases.yaml',
            'source_path': 'config/diagnostics/global_biases',
            'target_path': 'diagnostics/global_biases/cli'
        },
    ],
    'ecmean': [
        {
            'config_file': 'ecmean_config_climatedt.yaml',
            'source_path': 'config/diagnostics/ecmean',
            'target_path': 'diagnostics/ecmean'
        },
        {
            'config_file': 'interface_AQUA_climatedt.yaml',
            'source_path': 'config/diagnostics/ecmean/interface',
            'target_path': 'diagnostics/ecmean'
        },
        {
            'config_file': 'config_ecmean_cli.yaml',
            'source_path': 'config/diagnostics/ecmean',
            'target_path': 'diagnostics/ecmean'
        },
        {
            'config_file': 'atm_mask_r100.nc',
            'source_path': 'config/diagnostics/ecmean/data',
            'target_path': 'diagnostics/ecmean'
        },
        {
            'config_file': 'cell_area_r100.nc',
            'source_path': 'config/diagnostics/ecmean/data',
            'target_path': 'diagnostics/ecmean'
        },
        {
            'config_file': 'oce_mask_r100.nc',
            'source_path': 'config/diagnostics/ecmean/data',
            'target_path': 'diagnostics/ecmean'
        }
    ],
    'timeseries': [
        {
            'config_file': 'regions.yaml',
            'source_path': 'config/diagnostics/timeseries/interface',
            'target_path': 'diagnostics/timeseries/interface'
        },
        {
            'config_file': 'config_seasonalcycles_atm.yaml',
            'source_path': 'config/diagnostics/timeseries',
            'target_path': 'diagnostics/timeseries'
        },
        {
            'config_file': 'config_timeseries_atm.yaml',
            'source_path': 'config/diagnostics/timeseries',
            'target_path': 'diagnostics/timeseries'
        },
        {
            'config_file': 'config_timeseries_oce.yaml',
            'source_path': 'config/diagnostics/timeseries',
            'target_path': 'diagnostics/timeseries'
        }
    ],
    'ocean3d': [
        {
            'config_file': 'regions.yaml',
            'source_path': 'config/diagnostics/ocean3d/',
            'target_path': 'diagnostics/ocean3d/'
        },
        {
            'config_file': 'config.circulation.yaml',
            'source_path': 'diagnostics/ocean3d/cli',
            'target_path': 'diagnostics/ocean3d/cli'
        },
        {
            'config_file': 'config.drift.yaml',
            'source_path': 'diagnostics/ocean3d/cli',
            'target_path': 'diagnostics/ocean3d/cli'
        },
        {
            'config_file': 'config.yaml',
            'source_path': 'diagnostics/ocean3d/cli',
            'target_path': 'diagnostics/ocean3d/cli'
        }
    ],
    'radiation': [
        {
            'config_file': 'config_radiation-boxplots.yaml',
            'source_path': 'config/diagnostics/radiation',
            'target_path': 'diagnostics/radiation/cli'
        },
        {
            'config_file': 'config_radiation-biases.yaml',
            'source_path': 'config/diagnostics/radiation',
            'target_path': 'diagnostics/radiation/cli'
        },
        {
            'config_file': 'config_radiation-timeseries.yaml',
            'source_path': 'config/diagnostics/radiation',
            'target_path': 'diagnostics/radiation/cli'
        },
    ],
    'seaice': [
        {
            'config_file': 'regions_definition.yaml',
            'source_path': 'diagnostics/seaice/config',
            'target_path': 'diagnostics/seaice/config'
        },
        {
            'config_file': 'config_Concentration.yaml',
            'source_path': 'diagnostics/seaice/cli',
            'target_path': 'diagnostics/seaice/cli'
        },
        {
            'config_file': 'config_Extent.yaml',
            'source_path': 'diagnostics/seaice/cli',
            'target_path': 'diagnostics/seaice/cli'
        },
        {
            'config_file': 'config_Thickness.yaml',
            'source_path': 'diagnostics/seaice/cli',
            'target_path': 'diagnostics/seaice/cli'
        },
        {
            'config_file': 'config_Volume.yaml',
            'source_path': 'diagnostics/seaice/cli',
            'target_path': 'diagnostics/seaice/cli'
        }
    ],
    'ssh': [
        {
            'config_file': 'config.yaml',
            'source_path': 'diagnostics/ssh',
            'target_path': 'diagnostics/ssh/config'
        },
        {
            'config_file': 'config.yaml',
            'source_path': 'diagnostics/ssh/cli',
            'target_path': 'diagnostics/ssh/cli'
        },
    ],
    'teleconnections': [
        {
            'config_file': 'teleconnections-ci.yaml',
            'source_path': 'config/diagnostics/teleconnections/interface',
            'target_path': 'diagnostics/teleconnections/config'
        },
        {
            'config_file': 'teleconnections-destine.yaml',
            'source_path': 'config/diagnostics/teleconnections/interface',
            'target_path': 'diagnostics/teleconnections/config'
        },
        {
            'config_file': 'teleconnections-netgems3.yaml',
            'source_path': 'config/diagnostics/teleconnections/interface',
            'target_path': 'diagnostics/teleconnections/config'
        },
        {
            'config_file': 'cli_config_atm.yaml',
            'source_path': 'config/diagnostics/teleconnections',
            'target_path': 'diagnostics/teleconnections'
        },
        {
            'config_file': 'cli_config_oce.yaml',
            'source_path': 'config/diagnostics/teleconnections',
            'target_path': 'diagnostics/teleconnections'
        },
        {
            'config_file': 'config_bootstrap.yaml',
            'source_path': 'config/diagnostics/teleconnections',
            'target_path': 'diagnostics/teleconnections'
        },
    ],
    'tropical_cyclones': [
        {
            'config_file': 'config_tcs_cli.yaml',
            'source_path': 'diagnostics/tropical_cyclones/cli',
            'target_path': 'diagnostics/tropical_cyclones/cli'
        },
    ],
    'tropical_rainfall': [
        {
            'config_file': 'config-tropical-rainfall.yml',
            'source_path': 'diagnostics/tropical_rainfall/tropical_rainfall',
            'target_path': 'diagnostics/tropical_rainfall/config'
        },
        {
            'config_file': 'cli_config_trop_rainfall.yml',
            'source_path': 'diagnostics/tropical_rainfall/cli',
            'target_path': 'diagnostics/tropical_rainfall/cli'
        }
<<<<<<< HEAD
    ],
    'ensemble': [
        {
            'config_file': 'config_atmglobalmean_ensemble.yaml',
            'source_path': 'config/diagnostics/ensemble',
            'target_path': 'diagnostics/ensemble'
        },
        {
            'config_file': 'config_timeseries_ensemble.yaml',
            'source_path': 'config/diagnostics/ensemble',
            'target_path': 'diagnostics/ensemble'
        },
        {
            'config_file': 'config_zonalmean_ensemble.yaml',
            'source_path': 'config/diagnostics/ensemble',
            'target_path': 'diagnostics/ensemble'
        }
    ],  # Add other diagnostic configurations here
=======
    ]
    # Add other diagnostic configurations here
>>>>>>> 5319a1ee
}<|MERGE_RESOLUTION|>--- conflicted
+++ resolved
@@ -188,7 +188,6 @@
             'source_path': 'diagnostics/tropical_rainfall/cli',
             'target_path': 'diagnostics/tropical_rainfall/cli'
         }
-<<<<<<< HEAD
     ],
     'ensemble': [
         {
@@ -207,8 +206,4 @@
             'target_path': 'diagnostics/ensemble'
         }
     ],  # Add other diagnostic configurations here
-=======
-    ]
-    # Add other diagnostic configurations here
->>>>>>> 5319a1ee
 }