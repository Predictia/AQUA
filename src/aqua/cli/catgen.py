#!/usr/bin/env python3
# -*- coding: utf-8 -*-

'''
AQUA basic tool for generating catalog entries based on jinja
'''

import os
import re
import sys
import argparse
import jinja2
from aqua.util import load_yaml, dump_yaml, get_arg, ConfigPath
from aqua.logger import log_configure
from aqua.lra_generator.lra_util import replace_intake_vars

def catgen_parser(parser=None):
    if parser is None:
        parser = argparse.ArgumentParser(description='AQUA FDB entries generator')

    parser.add_argument("-p", "--portfolio", help="Type of Data Portfolio utilized (production/reduced)")
    parser.add_argument('-c', '--config', type=str, help='yaml configuration file', required=True)
    parser.add_argument('-l', '--loglevel', type=str, help='loglevel', default='INFO')

    return parser

class AquaFDBGenerator:
    def __init__(self, data_portfolio, config_path, loglevel='INFO'):

        # config reading
        self.config = load_yaml(config_path)
        self.dp_version = data_portfolio

        # logging
        self.loglevel = loglevel
        self.logger = log_configure(self.loglevel, 'FDB catalog generator')

        # get the templates and config files from the AQUA installation
        self.catgendir = os.path.join(ConfigPath().configdir, 'catgen')
        self.logger.debug("Reading configuration files from %s", self.catgendir)
        self.template = self.load_jinja_template(os.path.join(self.catgendir, f"{data_portfolio}.j2"))
        self.matching_grids = load_yaml(os.path.join(self.catgendir, "matching_grids.yaml"))

        # config options
        self.dp_dir_path = self.config["repos"]["data-portfolio_path"]
        self.catalog_dir_path = self.config["repos"]["Climate-DT-catalog_path"]
        self.model = self.config["model"].lower()
        #self.portfolio = self.config["portfolio"]
        self.resolution = self.config["resolution"]
        self.ocean_grid = self.config["ocean_grid"]
        self.num_of_realizations = int(self.config.get("num_of_realizations", 1))

        #sefaty check
        if (data_portfolio == 'production' and self.resolution not in ['production', 'lowres', 'develop'] or
            data_portfolio == 'reduced' and self.resolution not in ['intermediate']):
            raise KeyError(f'Wrong match between data portfolio {data_portfolio} and data resolution {self.resolution}')

        # portfolio
        self.logger.info("Running FDB catalog generator for %s portfolio for model %s", data_portfolio, self.model)
        self.dp = load_yaml(os.path.join(self.dp_dir_path, data_portfolio, 'portfolio.yaml'))
        self.grids = load_yaml(os.path.join(self.dp_dir_path, data_portfolio, 'grids.yaml'))
        self.levels = load_yaml(os.path.join(self.dp_dir_path, 'definitions', 'levels.yaml'))

        self.local_grids = self.get_local_grids(self.resolution, self.grids)


    def get_local_grids(self, resolution, grids):
        """
        Get local grids based on the portfolio.

        Args:
            resolution (str): The portfolio resolution type.
            grids (dict): The grids definition.

        Returns:
            dict: Local grids for the given portfolio.
        """
        local_grids = grids["common"]
        if resolution in grids:
            self.logger.debug('Update grids for specific %s portfolio', resolution)
            local_grids.update(grids[resolution])
        else:
            self.logger.error('Cannot find grids for %s portfolio', resolution)
        print(local_grids)
        return local_grids

    def get_available_resolutions(self, local_grids, model):
        """
        Get available resolutions from local grids.

        Args:
            local_grids (dict): Local grids definition.
            model (str): The model name.

        Returns:
            list: List of available grid resolutions.
        """
        re_pattern = f"horizontal-{model.upper()}-(.+)"
        grid_resolutions = [match.group(1) for key in local_grids if (match := re.match(re_pattern, key))]
        self.logger.debug('Resolutions found are %s', grid_resolutions)
        return grid_resolutions

    @staticmethod
    def get_levelist(profile, local_grids, levels):
        """
        Get the level list from local grids.

        Args:
            profile (dict): Profile definition.
            local_grids (dict): Local grids definition.
            levels (dict): Levels definition.

        Returns:
            tuple: Levelist and levels values.
        """

        vertical = profile.get("vertical")
        if vertical is None:
            return None, None
        level_data = levels[local_grids[f"vertical-{vertical}"]]
        return level_data["levelist"], level_data["levels"]

    @staticmethod
    def get_time(frequency, levtype):
        """
        Get time string based on the frequency.

        Args:
            time_dict (dict): The time-related dictionary information

        Returns:
            str: Corresponding time string.
        """

        freq2time = {
            "hourly": {
                #'time': '"0000/to/2300/by/0100"',
                'time': '0000',
                'chunks': '6h' if levtype == 'pl' else 'D',
                'savefreq': 'h'
            },
            "daily": {
                'time': "0000",
                'chunks': "D",
                'savefreq': "D"
            },
            "monthly": {
                'time': None,
                'chunks': 'D' if levtype == 'o3d' else 'MS',
                'savefreq': "MS"
            }
        }
        return freq2time[frequency]

    def load_jinja_template(self, template_file):
        """
        Load a Jinja2 template.

        Args:
            template_file (str): Template file name.

        Returns:
            jinja2.Template: Loaded Jinja2 template.
        """

        templateloader = jinja2.FileSystemLoader(searchpath=os.path.dirname(template_file))
        templateenv = jinja2.Environment(loader=templateloader, trim_blocks=True, lstrip_blocks=True)
        if os.path.exists(template_file):
            self.logger.debug('Loading template for %s', template_file)
            return templateenv.get_template(os.path.basename(template_file))
        
        raise FileNotFoundError(f'Cannot file template file {template_file}')

    def get_profile_content(self, profile, grid_resolution):
        """
        Generate profile content based on the given parameters.

        Args:
            profile (dict): Profile definition.
            grid_resolution (str): Resolution value.

        Returns:
            dict: Generated profile content.
        """

        grid = self.local_grids[f"horizontal-{self.model.upper()}-{grid_resolution}"]
        
        aqua_grid = self.matching_grids[grid]
        levelist, levels_values = self.get_levelist(profile, self.local_grids, self.levels)

        levtype_str = (
            'atm2d' if profile["levtype"] == 'sfc' else
            'atm3d' if profile["levtype"] == 'pl' else
            'oce2d' if profile["levtype"] == 'o2d' else
            'oce3d' if profile["levtype"] == 'o3d' and 'full' in profile['vertical'] else
            'oce3d-half' if profile["levtype"] == 'o3d' and 'half' in profile['vertical'] else
            'sol4' if profile["levtype"] == 'sol' and profile['vertical'] == 'sol4' else
            'sol5' if profile["levtype"] == 'sol' and profile['vertical'] == 'sol5' else
            profile["levtype"]
        )

        grid_mappings = self.matching_grids['grid_mappings']
        levtype = profile["levtype"]

        if levtype in grid_mappings:
            grid_str = grid_mappings[levtype].get(
                self.model, grid_mappings[levtype].get('default')).format(ocean_grid=self.ocean_grid, aqua_grid=aqua_grid)
        else:
            grid_str = grid_mappings['default'].format(aqua_grid=aqua_grid)
 
        source = f"{profile['frequency']}-{aqua_grid}-{levtype_str}"
        self.logger.info('Source: %s', source)

        self.logger.debug('levtype: %s, levels: %s, grid: %s', levtype, levelist, grid_str)

        time_dict = self.get_time(frequency=profile["frequency"], levtype=profile['levtype'])
        self.logger.debug('Time dict: %s', time_dict)
        self.logger.debug('Number of realizations %s', self.num_of_realizations)
  
        # Add realization parameters if ensembles
        parameters = {
            'realization': {
                'allowed': list(range(1, self.num_of_realizations + 1)),
                'description': 'realization member',
                'type': 'int',
                'default': 1
            }
        } if self.num_of_realizations > 1 else None

        kwargs = {
            "dp_version": self.dp_version,
            "resolution": grid_resolution,
            "grid": grid_str,
            "source": source,
            "levelist": levelist,
            "num_of_realizations": self.num_of_realizations,
            "levels": levels_values,
            "levtype": profile["levtype"],
            "variables": profile["variables"],
            "param": profile["variables"][0],
            "time": time_dict['time'],
            "chunks": time_dict['chunks'],
            "savefreq": time_dict['savefreq'], 
            "parameters": parameters
        }
        return kwargs

    def create_catalog_entry(self, all_content):
        """
        Create catalog entry file and update main YAML.

        Args:
            all_content (list): List of all generated content strings.
        """
        output_dir = os.path.join(self.catalog_dir_path, 'catalogs',
                                  self.config['catalog_dir'], 'catalog', self.model.upper())
        os.makedirs(output_dir, exist_ok=True)
        output_filename = f"{self.config['exp']}.yaml"
        output_path = os.path.join(output_dir, output_filename)

        if os.path.exists(output_path):
            os.remove(output_path)

        with open(output_path, "w", encoding='utf8') as f:
            f.write('sources:\n')
            for content in all_content:
                f.write(f'  {content}\n')

        self.logger.info("File %s has been created in %s", output_filename, output_dir)

        main_yaml_path = os.path.join(output_dir, 'main.yaml')
        if not os.path.exists(main_yaml_path):
            main_yaml = {'sources': {}}
        else:
            main_yaml = load_yaml(main_yaml_path)
        main_yaml['sources'][self.config['exp']] = {
            'description': self.config['description'],
            'driver': 'yaml_file_cat',
            'args': {
                'path': f"{{{{CATALOG_DIR}}}}/{self.config['exp']}.yaml"
            }
        }
        dump_yaml(main_yaml_path, main_yaml)
        self.logger.info("%s entry in 'main.yaml' has been updated in %s", self.config['exp'], output_dir)

    def generate_catalog(self):
        """
        Generate the entire catalog by processing profiles and resolutions.
        """

        all_content = []

        grid_resolutions = self.get_available_resolutions(self.local_grids, self.model)
        for profile in self.dp[self.model]:
            if not grid_resolutions:
                self.logger.error('No resolutions found, generating an empty file!')
            for grid_resolution in grid_resolutions:
                content = self.get_profile_content(profile, grid_resolution)
                combined = {**self.config, **content}
<<<<<<< HEAD
                self.logger.info('Creating catalog entry for %s', combined['source'])
                for replacepath in ['fdb_home', 'fdb_home_bridge', 'eccodes_path']:
=======
                self.logger.debug('Creating catalog entry for %s', combined['source'])
                for replacepath in ['fdb_home', 'eccodes_path']:
>>>>>>> 571874da
                    combined[replacepath] = '"' + replace_intake_vars(combined[replacepath], catalog=combined['catalog_dir']) + '"'
                all_content.append(self.template.render(combined))

        self.create_catalog_entry(all_content)

def catgen_execute(args):

    """Useful wrapper for the FDB catalog generator class"""

    dp_version = get_arg(args, 'portfolio', 'production')
    config_file = get_arg(args, 'config', 'config.yaml')
    loglevel = get_arg(args, 'loglevel', 'INFO')

    generator = AquaFDBGenerator(dp_version, config_file, loglevel)
    generator.generate_catalog()

if __name__ == '__main__':

    args = catgen_parser().parse_args(sys.argv[1:])
    catgen_execute(args)
<|MERGE_RESOLUTION|>--- conflicted
+++ resolved
@@ -297,13 +297,8 @@
             for grid_resolution in grid_resolutions:
                 content = self.get_profile_content(profile, grid_resolution)
                 combined = {**self.config, **content}
-<<<<<<< HEAD
-                self.logger.info('Creating catalog entry for %s', combined['source'])
+                self.logger.debug('Creating catalog entry for %s', combined['source'])
                 for replacepath in ['fdb_home', 'fdb_home_bridge', 'eccodes_path']:
-=======
-                self.logger.debug('Creating catalog entry for %s', combined['source'])
-                for replacepath in ['fdb_home', 'eccodes_path']:
->>>>>>> 571874da
                     combined[replacepath] = '"' + replace_intake_vars(combined[replacepath], catalog=combined['catalog_dir']) + '"'
                 all_content.append(self.template.render(combined))
 
