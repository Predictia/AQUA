--- conflicted
+++ resolved
@@ -1,13 +1,6 @@
 """The main AQUA Reader class"""
 
-<<<<<<< HEAD
-from json import load
-import os
-import re
-import shutil
-=======
 from contextlib import contextmanager
->>>>>>> 571a8e41
 import intake_esm
 import intake_xarray
 import xarray as xr
@@ -24,36 +17,13 @@
 
 from .streaming import Streaming
 from .fixer import FixerMixin
-<<<<<<< HEAD
-from .regrid import RegridMixin
 from .timstat import TimStat
-from .reader_utils import group_shared_dims, set_attrs
-from .reader_utils import configure_masked_fields
-
-# default spatial dimensions and vertical coordinates
-default_space_dims = ['i', 'j', 'x', 'y', 'lon', 'lat', 'longitude',
-                      'latitude', 'cell', 'cells', 'ncells', 'values',
-                      'value', 'nod2', 'pix', 'elem', 'xc', 'yc']
-
-# default vertical dimension
-default_vertical_dims = ['nz1', 'nz', 'level', 'height']
-
-# parameters which will affect the weights and areas name
-default_weights_areas_parameters = ['zoom']
-=======
-from .timstat import TimStatMixin
 from .reader_utils import set_attrs
->>>>>>> 571a8e41
 
 # set default options for xarray
 xr.set_options(keep_attrs=True)
 
-<<<<<<< HEAD
-
-class Reader(FixerMixin, RegridMixin):
-=======
-class Reader(FixerMixin, TimStatMixin):
->>>>>>> 571a8e41
+class Reader(FixerMixin):
     """General reader for climate data."""
 
     instance = None  # Used to store the latest instance of the class
@@ -272,280 +242,14 @@
 
         # generate destination areas, expost them and the associated space coordinates
         if areas and regrid:
-<<<<<<< HEAD
-            self._generate_load_dst_area(cfg_regrid, rebuild)
-
-        # activste time statistics
-        self.timemodule = TimStat()
-
-    def _set_cdo(self):
-        """
-        Check information on CDO to set the correct version
-
-        Arguments:
-            cfg_base (dict): the configuration dictionary
-
-        Returns:
-            The path to the CDO executable
-        """
-
-        cdo = shutil.which("cdo")
-        if cdo:
-            self.logger.debug("Found CDO path: %s", cdo)
-        else:
-            self.logger.error("CDO not found in path: Weight and area generation will fail.")
-
-        return cdo
-
-    def _load_generate_regrid_weights(self, cfg_regrid, rebuild):
-
-        """
-        Generated and load the regrid weights for all the vertical coordinates available
-        This is done by looping on vetical coordinates, defining a template and calling
-        the correspondet smmregrid function
-
-        Args:
-            cfg_regrid (dict): dictionary with the grid definitions
-            rebuild (bool): true/false flag to trigger recomputation of areas
-
-        Returns:
-            Define in the class object the smmregridder object
-        """
-
-        self.weightsfile = {}
-        self.weights = {}
-        self.regridder = {}
-
-        source_grid = cfg_regrid['grids'][self.src_grid_name]
-        sgridpath = source_grid.get("path", None)
-
-        # List of vertical coordinates or 2d to iterate over
-        if sgridpath:
-            if isinstance(sgridpath, dict):
-                vclist = sgridpath.keys()
-            else:
-                vclist = self.vert_coord
-        else:
-            vclist = self.vert_coord
-
-        for vc in vclist:
-            # compute correct filename ending
-            levname = vc if vc == "2d" or vc == "2dm" else f"3d-{vc}"
-
-            if sgridpath:
-                template_file = cfg_regrid["weights"]["template_grid"].format(sourcegrid=self.src_grid_name,
-                                                                              method=self.regrid_method,
-                                                                              targetgrid=self.dst_grid_name,
-                                                                              level=levname)
-            else:
-                template_file = cfg_regrid["weights"]["template_default"].format(model=self.model,
-                                                                                 exp=self.exp,
-                                                                                 source=self.source,
-                                                                                 method=self.regrid_method,
-                                                                                 targetgrid=self.dst_grid_name,
-                                                                                 level=levname)
-            # add the kwargs naming in the template file
-            for parameter in default_weights_areas_parameters:
-                if parameter in self.kwargs:
-                    template_file = re.sub(r'\.nc',
-                                        '_' + parameter + str(self.kwargs[parameter]) + r'\g<0>',
-                                        template_file)
-
-            self.weightsfile.update({vc: os.path.join(
-                cfg_regrid["paths"]["weights"],
-                template_file)})
-
-            # If weights do not exist, create them
-            if rebuild or not os.path.exists(self.weightsfile[vc]):
-                if os.path.exists(self.weightsfile[vc]):
-                    os.unlink(self.weightsfile[vc])
-                self._make_weights_file(self.weightsfile[vc], source_grid,
-                                        cfg_regrid, regrid=self.dst_grid_name,
-                                        vert_coord=vc, extra=[],
-                                        method=self.regrid_method,
-                                        original_grid_size=self.grid_area.size,
-                                        nproc = self.nproc)
-
-
-            self.weights.update({vc: xr.open_mfdataset(self.weightsfile[vc])})
-            vc2 = None if vc == "2d" or vc == "2dm" else vc
-            self.regridder.update({vc: Regridder(weights=self.weights[vc],
-                                                    vert_coord=vc2,
-                                                    space_dims=default_space_dims)})
-
-    def _configure_coords(self, cfg_regrid):
-        """
-        Define the horizontal and vertical coordinates to be used by areas and regrid.
-        Horizontal coordinates are guessed from a predefined list.
-        Vertical coordinates are read from the grid file.
-
-        Args:
-            cfg_regrid (dict): dictionary with the grid definitions
-
-        Returns:
-            Defined into the class object space and vert cordinates
-        """
-
-        if self.src_grid_name not in cfg_regrid['grids']:
-            raise KeyError(f'Source grid {self.src_grid_name} does not exist in aqua-grid.yaml!')
-
-        source_grid = cfg_regrid['grids'][self.src_grid_name]
-
-        # get values from files
-        vert_coord = source_grid.get("vert_coord", None)
-        space_coord = source_grid.get("space_coord", None)
-
-        # guessing space coordinates
-        self.src_space_coord, self.vert_coord = self._guess_coords(space_coord, vert_coord,
-                                                                   default_space_dims,
-                                                                   default_vertical_dims)
-        self.logger.debug("Space coords are %s", self.src_space_coord)
-        self.logger.debug("Vert coords are %s", self.vert_coord)
-
-        # Normalize vert_coord to list
-        if not isinstance(self.vert_coord, list):
-            self.vert_coord = [self.vert_coord]
-
-        self.support_dims = source_grid.get("support_dims", [])  # TODO do we use this?
-        self.space_coord = self.src_space_coord
-
-    def _regrid_configure(self, cfg_regrid):
-        """
-        Configure all the different steps need for the regridding computation
-        1) define the masked variables 2) load the source grid file for the different vert grids
-        3) define regrid_method to be passed to CDO
-
-        Args:
-            cfg_regrid (dict): dictionary with the grid definitions
-
-        Returns:
-            All the required class definition to run the regridding later on
-        """
-
-        source_grid = cfg_regrid['grids'][self.src_grid_name]
-
-        # define which variables has to be masked
-        self.masked_attr, self.masked_vars = configure_masked_fields(source_grid)
-
-        # set target grid coordinates
-        self.dst_space_coord = ["lon", "lat"]
-
-        # Expose grid information for the source as a dictionary of
-        # open xarrays
-        sgridpath = source_grid.get("path", None)
-        if sgridpath:
-            if isinstance(sgridpath, dict):
-                self.src_grid = {}
-                for k, v in sgridpath.items():
-                    self.src_grid.update({k: xr.open_dataset(v.format(**self.kwargs),
-                                                             decode_times=False)})
-            else:
-                if self.vert_coord:
-                    self.src_grid = {self.vert_coord[0]: xr.open_dataset(sgridpath.format(**self.kwargs),
-                                                                         decode_times=False)}
-                else:
-                    self.src_grid = {"2d": xr.open_dataset(sgridpath.format(**self.kwargs),
-                                                           decode_times=False)}
-        else:
-            self.src_grid = None
-
-        # if regrid method is not defined, read from the grid and use "ycon" as default
-        default_regrid_method = "ycon"
-        if self.regrid_method is None:
-            self.regrid_method = source_grid.get("regrid_method", default_regrid_method)
-        else:
-            self.regrid_method = self.regrid_method
-
-        if self.regrid_method is not default_regrid_method:
-            self.logger.info("Regrid method: %s", self.regrid_method)
-
-    def _generate_load_dst_area(self, cfg_regrid, rebuild):
-        """
-        Generate and load area file for the destination grid.
-
-        Arguments:
-            cfg_regrid (dict): dictionary with the grid definitions
-            rebuild (bool): true/false flag to trigger recomputation of areas
-
-        Returns:
-            the destination area file loaded as xarray dataset and stored in the class object
-        """
-
-        self.dst_areafile = os.path.join(
-                cfg_regrid["paths"]["areas"],
-                cfg_regrid["areas"]["template_grid"].format(grid=self.dst_grid_name))
-
-        if rebuild or not os.path.exists(self.dst_areafile):
-            if os.path.exists(self.dst_areafile):
-                os.unlink(self.dst_areafile)
-            grid = cfg_regrid["grids"][self.dst_grid_name]
-            self._make_dst_area_file(self.dst_areafile, grid)
-
-        # open the area file and possibily fix it
-        self.dst_grid_area = xr.open_mfdataset(self.dst_areafile).cell_area
-        if self.fix:
-            self.dst_grid_area = self._fix_area(self.dst_grid_area)
-
-    def _generate_load_src_area(self, cfg_regrid, rebuild):
-        """
-        Generate and load area file for the source grid.
-
-        Arguments:
-            cfg_regrid (dict): dictionary with the grid definitions
-            rebuild (bool): true/false flag to trigger recomputation of areas
-
-        Returns:
-            the source area file loaded as xarray dataset and stored in the class object
-        """
-
-        source_grid = cfg_regrid['grids'][self.src_grid_name]
-        sgridpath = source_grid.get("path", None)
-
-        if sgridpath:
-            template_file = cfg_regrid["areas"]["template_grid"].format(grid=self.src_grid_name)
-        else:
-            template_file = cfg_regrid["areas"]["template_default"].format(model=self.model,
-                                                                           exp=self.exp,
-                                                                           source=self.source)
-        # add the kwargs naming in the template file
-        for parameter in default_weights_areas_parameters:
-            if parameter in self.kwargs:
-                template_file = re.sub(r'\.nc',
-                                    '_' + parameter + str(self.kwargs[parameter]) + r'\g<0>',
-                                    template_file)
-
-        self.src_areafile = os.path.join(
-            cfg_regrid["paths"]["areas"],
-            template_file)
-
-        # If source areas do not exist, create them
-        if rebuild or not os.path.exists(self.src_areafile):
-            if os.path.exists(self.src_areafile):
-                os.unlink(self.src_areafile)
-
-            # Another possibility: was a "cellarea" file provided in regrid.yaml?
-            cellareas = source_grid.get("cellareas", None)
-            cellarea_var = source_grid.get("cellarea_var", None)
-            if cellareas and cellarea_var:
-                self.logger.info("Using cellareas file provided in aqua-grids.yaml")
-                xr.open_mfdataset(cellareas)[cellarea_var].rename("cell_area").squeeze().to_netcdf(self.src_areafile)
-            else:
-                self._make_src_area_file(self.src_areafile, source_grid,
-                                         gridpath=cfg_regrid["cdo-paths"]["download"],
-                                         icongridpath=cfg_regrid["cdo-paths"]["icon"])
-
-        self.src_grid_area = xr.open_mfdataset(self.src_areafile).cell_area
-
-        self.grid_area = self.src_grid_area
-        if self.fix:
-            self.grid_area = self._fix_area(self.grid_area)
-=======
             self.tgt_grid_area = self.regridder.areas(tgt_grid_name=self.tgt_grid_name, rebuild=rebuild)
             if self.fix:
                 # TODO: this should include the latitudes flipping fix
                 self.tgt_grid_area = self._fix_area(self.tgt_grid_area)
             self.tgt_space_coord = self.regridder.tgt_horizontal_dims
->>>>>>> 571a8e41
+
+        # activste time statistics
+        self.timemodule = TimStat()
 
     def retrieve(self, var=None, level=None,
                  startdate=None, enddate=None,
@@ -1318,7 +1022,6 @@
             print("GSV request for this source:")
             for k, v in self.esmcat._request.items():
                 if k not in ["time", "param", "step", "expver"]:
-<<<<<<< HEAD
                     print("  %s: %s" % (k, v))
 
     def timmean(self, data, freq=None, exclude_incomplete=False,
@@ -1365,7 +1068,4 @@
         """
 
         return self.timemodule.timstat(data, stat=stat, freq=freq, exclude_incomplete=exclude_incomplete,
-                            time_bounds=time_bounds, center_time=center_time)
-=======
-                    print(f"  {k}: {v}")
->>>>>>> 571a8e41
+                            time_bounds=time_bounds, center_time=center_time)