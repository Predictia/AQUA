"""The main AQUA Reader class"""

from contextlib import contextmanager
import intake_esm
import intake_xarray
import xarray as xr

from smmregrid import GridInspector

from aqua.util import load_multi_yaml, files_exist, to_list
from aqua.util import ConfigPath, area_selection, find_vert_coord
from aqua.logger import log_configure, log_history
from aqua.exceptions import NoDataError, NoRegridError
from aqua.version import __version__ as aqua_version
from aqua.regridder import Regridder
import aqua.gsv

from .streaming import Streaming
from .fixer import FixerMixin
from .timstat import TimStat
from .reader_utils import set_attrs

# set default options for xarray
xr.set_options(keep_attrs=True)

<<<<<<< HEAD
class Reader(FixerMixin):
=======

class Reader(FixerMixin, TimStatMixin):
>>>>>>> 1002bee8
    """General reader for climate data."""

    instance = None  # Used to store the latest instance of the class

    def __init__(self, model=None, exp=None, source=None, catalog=None,
                 fix=True,
                 regrid=None, regrid_method=None,
                 areas=True, datamodel=None,
                 streaming=False,
                 startdate=None, enddate=None,
                 rebuild=False, loglevel=None, nproc=4,
                 aggregation=None, chunks=None,
                 preproc=None, convention='eccodes',
                 **kwargs):
        """
        Initializes the Reader class, which uses the catalog
        `config/config.yaml` to identify the required data.

        Args:
            model (str): Model ID. Mandatory
            exp (str): Experiment ID. Mandatory.
            source (str): Source ID. Mandatory
            catalog (str, optional): Catalog where to search for the triplet.  Default to None will allow for autosearch in
                                     the installed catalogs.
            regrid (str, optional): Perform regridding to grid `regrid`, as defined in `config/regrid.yaml`. Defaults to None.
            regrid_method (str, optional): CDO Regridding regridding method. Read from grid configuration.
                                           If not specified anywhere, using "ycon".
            fix (bool, optional): Activate data fixing
            areas (bool, optional): Compute pixel areas if needed. Defaults to True.
            datamodel (str, optional): Destination data model for coordinates, overrides the one in fixes.yaml.
                                       Defaults to None.
            streaming (bool, optional): If to retrieve data in a streaming mode. Defaults to False.
            startdate (str, optional): The starting date for reading/streaming the data (e.g. '2020-02-25'). Defaults to None.
            enddate (str, optional): The final date for reading/streaming the data (e.g. '2020-03-25'). Defaults to None.
            rebuild (bool, optional): Force rebuilding of area and weight files. Defaults to False.
            loglevel (str, optional): Level of logging according to logging module.
                                      Defaults to log_level_default of loglevel().
            nproc (int,optional): Number of processes to use for weights generation. Defaults to 4.
            aggregation (str, optional): the streaming frequency in pandas style (1M, 7D etc. or 'monthly', 'daily' etc.)
                                         Defaults to None (using default from catalog, recommended).
            chunks (str or dict, optional): chunking to be used for GSV access.
                                            Defaults to None (using default from catalog, recommended).
                                            If it is a string time chunking is assumed.
                                            If it is a dictionary the keys 'time' and 'vertical' are looked for.
                                            Time chunking can be one of S (step), 10M, 15M, 30M, h, 1h, 3h, 6h, D, 5D, W, M, Y.
                                            Vertical chunking is expressed as the number of vertical levels to be used.
            preproc (function, optional): a function to be applied to the dataset when retrieved. Defaults to None.
            convention (str, optional): convention to be used for reading data. Defaults to 'eccodes'.
                                        (Only one supported so far)
            **kwargs: Arbitrary keyword arguments to be passed as parameters to the catalog entry.
                      'zoom', meant for HEALPix grid, is a predefined one which will allow for multiple gridname definitions.

        Returns:
            Reader: A `Reader` class object.
        """

        Reader.instance = self  # record the latest instance of the class (used for accessor)

        # define the internal logger
        self.loglevel = loglevel
        self.logger = log_configure(log_level=self.loglevel, log_name='Reader')

        self.exp = exp
        self.model = model
        self.source = source
        # these infos are used by the regridder to correct define areas/weights name
        reader_kwargs = {'model': model, 'exp': exp, 'source': source}
        self.regrid_method = regrid_method
        self.nproc = nproc
        self.vert_coord = None
        self.deltat = 1  # time in seconds to be used for cumulated variables unit convrersion
        self.time_correction = False  # extra flag for correction data with cumulation time on monthly timescale
        self.aggregation = aggregation
        self.chunks = chunks

        # Preprocessing function
        self.preproc = preproc

        self.grid_area = None
        self.src_grid_area = None
        self.tgt_grid_area = None

        if streaming:
            self.streamer = Streaming(startdate=startdate,
                                      enddate=enddate,
                                      aggregation=aggregation,
                                      loglevel=self.loglevel)
            # Export streaming methods TO DO: probably useless
            self.reset_stream = self.streamer.reset
            self.stream = self.streamer.stream
        self.streaming = streaming

        self.startdate = startdate
        self.enddate = enddate

        self.sample_data = None  # used to avoid multiple calls of retrieve_plain

        # define configuration file and paths
        configurer = ConfigPath(catalog=catalog, loglevel=loglevel)
        self.configdir = configurer.configdir
        self.machine = configurer.get_machine()
        self.config_file = configurer.config_file
        self.cat, self.catalog_file, self.machine_file = configurer.deliver_intake_catalog(
            catalog=catalog, model=model, exp=exp, source=source)
        self.fixer_folder, self.grids_folder = configurer.get_reader_filenames()

        # deduce catalog name
        self.catalog = self.cat.name

        # machine dependent catalog path
        machine_paths, intake_vars = configurer.get_machine_info()

        # load the catalog
        self.esmcat = self.cat(**intake_vars)[self.model][self.exp][self.source](**kwargs)
        self.expcat = self.cat(**intake_vars)[self.model][self.exp]  # the top-level experiment entry

        # Manual safety check for netcdf sources (see #943), we output a more meaningful error message
        if isinstance(self.esmcat, intake_xarray.netcdf.NetCDFSource):
            if not files_exist(self.esmcat.urlpath):
                raise NoDataError(f"No NetCDF files available for {self.model} {self.exp} {self.source}, please check the urlpath: {self.esmcat.urlpath}")  # noqa E501

        # store the kwargs for further usage
        self.kwargs = self._check_kwargs_parameters(kwargs, intake_vars)

        # Get fixes dictionary and find them
        self.fix = fix  # fix activation flag
        self.fixer_name = self.esmcat.metadata.get('fixer_name', None)
        self.convention = convention
        if self.convention is not None and self.convention != 'eccodes':
            raise ValueError(f"Convention {self.convention} not supported, only 'eccodes' is supported so far.")

        # case to disable automatic fix
        if self.fixer_name is False:
            self.logger.warning('A False flag is specified in fixer_name metadata, disabling fix!')
            self.fix = False

        if self.fix:
            self.fixes_dictionary = load_multi_yaml(self.fixer_folder, loglevel=self.loglevel)
            self.fixes = self.find_fixes()  # find fixes for this model/exp/source
            self.dst_datamodel = datamodel
            # Default destination datamodel
            # (unless specified in instantiating the Reader)
            if not self.dst_datamodel:
                self.dst_datamodel = self.fixes_dictionary["defaults"].get("dst_datamodel", None)

        # define grid names
        self.src_grid_name = self.esmcat.metadata.get('source_grid_name')
        self.tgt_grid_name = regrid

        # init the regridder and the areas
        self._configure_regridder(machine_paths, regrid=regrid, areas=areas,
                                  rebuild=rebuild, reader_kwargs=reader_kwargs)

    def _configure_regridder(self, machine_paths, regrid=False, areas=False,
                             rebuild=False, reader_kwargs=None):
        """
        Configure the regridder and generate areas and weights.

        Arguments:
            machine_paths (dict): The machine specific paths. Used to configure regridder file paths
            regrid (bool): If regrid is required. Defaults to False.
            areas (bool): If areas are required. Defaults to False.
            rebuild (bool): If weights and areas should be rebuilt. Defaults to False.
            reader_kwargs (dict): The reader kwargs.
        """

        # load and check the regrid
        if regrid or areas:

            # create the configuration dictionary
            cfg_regrid = load_multi_yaml(folder_path=self.grids_folder,
                                         definitions=machine_paths['paths'],
                                         loglevel=self.loglevel)
            cfg_regrid = {**machine_paths, **cfg_regrid}

            if self.src_grid_name is None:
                self.logger.warning('Grid metadata is not defined. Trying to access the real data')
                data = self._retrieve_plain()
                self.regridder = Regridder(cfg_regrid, data=data, loglevel=self.loglevel)
            else:
                self.logger.info('Grid metadata is %s', self.src_grid_name)
                self.regridder = Regridder(cfg_regrid, src_grid_name=self.src_grid_name, 
                                           loglevel=self.loglevel)

                if self.regridder.error:
                    self.logger.warning('Issues in the Regridder() init: trying with data')
                    data = self._retrieve_plain()
                    self.regridder = Regridder(cfg_regrid, src_grid_name=self.src_grid_name, 
                                               data=data, loglevel=self.loglevel)

            # export src space coord and vertical coord
            self.src_space_coord = self.regridder.src_horizontal_dims
            self.vert_coord = self.regridder.src_vertical_dim

            # TODO: it is likely there are other cases where we need to disable regrid.
            if not self.regridder.cdo:
                areas = False
                regrid = False

        # generate source areas
        if areas:
            # generate source areas and expose them in the reader
            self.src_grid_area = self.regridder.areas(rebuild=rebuild, reader_kwargs=reader_kwargs)
            if self.fix:
                # TODO: this should include the latitudes flipping fix.
                # TODO: No check is done on the areas coords vs data coords
                self.src_grid_area = self._fix_area(self.src_grid_area)

        # configure regridder and generate weights
        if regrid:
            # generate weights and init the SMMregridder
            self.regridder.weights(
                rebuild=rebuild,
                tgt_grid_name=self.tgt_grid_name,
                regrid_method=self.regrid_method,
                reader_kwargs=reader_kwargs)

        # generate destination areas, expost them and the associated space coordinates
        if areas and regrid:
            self.tgt_grid_area = self.regridder.areas(tgt_grid_name=self.tgt_grid_name, rebuild=rebuild)
            if self.fix:
                # TODO: this should include the latitudes flipping fix
                self.tgt_grid_area = self._fix_area(self.tgt_grid_area)
            self.tgt_space_coord = self.regridder.tgt_horizontal_dims

        # activste time statistics
        self.timemodule = TimStat()

    def retrieve(self, var=None, level=None,
                 startdate=None, enddate=None,
                 history=True, sample=False):
        """
        Perform a data retrieve.

        Arguments:
            var (str, list): the variable(s) to retrieve. Defaults to None. If None, all variables are retrieved.
            level (list, float, int): Levels to be read, overriding default in catalog source (only for FDB) .
            startdate (str): The starting date for reading/streaming the data (e.g. '2020-02-25'). Defaults to None.
            enddate (str): The final date for reading/streaming the data (e.g. '2020-03-25'). Defaults to None.
            history (bool): If you want to add to the metadata history information about retrieve. Defaults to True.
            sample (bool): read only one default variable (used only if var is not specified). Defaults to False.

        Returns:
            A xarray.Dataset containing the required data.
        """

        if not startdate:  # In case the streaming startdate is used also for FDB copy it
            startdate = self.startdate
        if not enddate:  # In case the streaming startdate is used also for FDB copy it
            enddate = self.enddate

        # get loadvar
        if var:
            if isinstance(var, str) or isinstance(var, int):
                var = str(var).split()  # conversion to list guarantees that a Dataset is produced
            self.logger.info("Retrieving variables: %s", var)
            loadvar = self.get_fixer_varname(var) if self.fix else var
        else:
            # If we are retrieving from fdb we have to specify the var
            if isinstance(self.esmcat, aqua.gsv.intake_gsv.GSVSource):

                metadata = self.esmcat.metadata
                if metadata:
                    loadvar = metadata.get('variables')

                    if loadvar is None:
                        loadvar = [self.esmcat._request['param']]  # retrieve var from catalog

                    if not isinstance(loadvar, list):
                        loadvar = [loadvar]

                    if sample:
                        # self.logger.debug("FDB source sample reading, selecting only one variable")
                        loadvar = [loadvar[0]]

                    self.logger.debug("FDB source: loading variables as %s", loadvar)

            else:
                loadvar = None

        ffdb = False
        # If this is an ESM-intake catalog use first dictionary value,
        if isinstance(self.esmcat, intake_esm.core.esm_datastore):
            data = self.reader_esm(self.esmcat, loadvar)
        # If this is an fdb entry
        elif isinstance(self.esmcat, aqua.gsv.intake_gsv.GSVSource):
            data = self.reader_fdb(self.esmcat, loadvar, startdate, enddate,
                                   dask=True, level=level)
            ffdb = True  # These data have been read from fdb
        else:
            data = self.reader_intake(self.esmcat, var, loadvar)

        # if retrieve history is required (disable for retrieve_plain)
        if history:
            if ffdb:
                fkind = "FDB"
            else:
                fkind = "file from disk"
            data = log_history(data, f"Retrieved from {self.model}_{self.exp}_{self.source} using {fkind}")

        if self.fix:
            data = self.fixer(data, var)

        if not ffdb:  # FDB sources already have the index, already selected levels
            data = self._add_index(data)  # add helper index
            data = self._select_level(data, level=level)  # select levels (optional)

        # log an error if some variables have no units
        if isinstance(data, xr.Dataset) and self.fix:
            for variable in data.data_vars:
                if not hasattr(data[variable], 'units'):
                    self.logger.warning('Variable %s has no units!', variable)

        if self.streaming:
            data = self.streamer.stream(data)
        elif startdate and enddate and not ffdb:  # do not select if data come from FDB (already done)
            data = data.sel(time=slice(startdate, enddate))

        if isinstance(data, xr.Dataset):
            data.aqua.set_default(self)  # This links the dataset accessor to this instance of the Reader class

        # Preprocessing function
        if self.preproc:
            data = self.preproc(data)

        # Add info metadata in each dataset
        info_metadata = {'AQUA_model': self.model, 'AQUA_exp': self.exp,
                         'AQUA_source': self.source, 'AQUA_catalog': self.catalog,
                         'AQUA_version': aqua_version}
        data = set_attrs(data, info_metadata)

        return data

    def _add_index(self, data):

        """
        Add a helper idx_{dim3d} coordinate to the data to be used for level selection

        Arguments:
            data (xr.Dataset):  the input xarray.Dataset

        Returns:
            A xarray.Dataset containing the data with the idx_dim{3d} coordinate.
        """

        if self.vert_coord:
            for dim in to_list(self.vert_coord):
                if dim in data.coords:
                    idx = list(range(0, len(data.coords[dim])))
                    data = data.assign_coords(**{f"idx_{dim}": (dim, idx)})
        return data

    def _select_level(self, data, level=None):
        """
        Select levels if provided. It is based on self.vert_coord but it extends the feature 
        to atmospheric levels, so it should not be considered as the same vertical coordinate

        Arguments:
            data (xr.Dataset):  the input xarray.Dataset
            level (list, int):  levels to be selected. Defaults to None.

        Returns:
            A xarray.Dataset containing the data with the selected levels.
        """

        # return if no levels are selected
        if not level:
            return data

        # find the vertical coordinate, which can be the smmregrid one or 
        # any other with a dimension compatible (Pa, cm, etc)
        full_vert_coord = find_vert_coord(data) if not self.vert_coord else self.vert_coord

        # return if no vertical coordinate is found
        if not full_vert_coord:
            self.logger.error("Levels selected but no vertical coordinate found in data!")
            return data
        
        # ensure that level is a list
        level = to_list(level)

        # do the selection on the first vertical coordinate found
        if len(full_vert_coord) > 1:
            self.logger.warning(
                "Found more than one vertical coordinate, using the first one: %s", 
                full_vert_coord[0])
        data = data.sel(**{full_vert_coord[0]: level})
        data = log_history(data, f"Selecting levels {level} from vertical coordinate {full_vert_coord[0]}")
        return data

    def set_default(self):
        """Sets this reader as the default for the accessor."""

        Reader.instance = self  # Refresh the latest reader instance used

    def regrid(self, data):
        """Call the regridder function returning container or iterator"""

        if self.tgt_grid_name is None:
            raise NoRegridError('regrid has not been initialized in the Reader, cannot perform any regrid.')

        out = self.regridder.regrid(data)

        # set regridded attribute to 1 for all vars
        out = set_attrs(out, {"regridded": 1})
        return out

    def _check_if_regridded(self, data):
        """
        Checks if a dataset or Datarray has been regridded.

        Arguments:
            data (xr.DataArray or xarray.DataDataset):  the input data
        Returns:
            A boolean value
        """

        if isinstance(data, xr.Dataset):
            att = list(data.data_vars.values())[0].attrs
        else:
            att = data.attrs

        return att.get("regridded", False)

    # def _clean_spourious_coords(self, data, name=None):
    #     """
    #     Remove spurious coordinates from an xarray DataArray or Dataset.

    #     This function identifies and removes unnecessary coordinates that may
    #     be incorrectly associated with spatial coordinates, such as a time
    #     coordinate being linked to latitude or longitude.

    #     Parameters:
    #     ----------
    #     data : xarray.DataArray or xarray.Dataset
    #         The input data object from which spurious coordinates will be removed.

    #     name : str, optional
    #         An optional name or identifier for the data. This will be used in
    #         warning messages to indicate which dataset the issue pertains to.

    #     Returns:
    #     -------
    #     xarray.DataArray or xarray.Dataset
    #         The cleaned data object with spurious coordinates removed.
    #     """

    #     drop_coords = set()
    #     for coord in list(data.coords):
    #         if len(data[coord].coords)>1:
    #             drop_coords.update(koord for koord in data[coord].coords if koord != coord)
    #     if not drop_coords:
    #         return data
    #     self.logger.warning('Issue found in %s, removing %s coordinates',
    #                             name, list(drop_coords))
    #     return data.drop_vars(drop_coords)

    def fldmean(self, data, lon_limits=None, lat_limits=None, **kwargs):
        """
        Perform a weighted global average.
        If a subset of the data is provided, the average is performed only on the subset.

        Arguments:
            data (xr.DataArray or xarray.DataDataset):  the input data
            lon_limits (list, optional):  the longitude limits of the subset
            lat_limits (list, optional):  the latitude limits of the subset

        Kwargs:
            - box_brd (bool,opt): choose if coordinates are comprised or not in area selection.
                                  Default is True

        Returns:
            the value of the averaged field
        """

        # If these data have been regridded we should use
        # the destination grid info
        if self._check_if_regridded(data):
            space_coord = self.tgt_space_coord
            grid_area = self.tgt_grid_area.cell_area
        else:
            space_coord = self.src_space_coord
            grid_area = self.src_grid_area.cell_area

        if lon_limits is not None or lat_limits is not None:
            data = area_selection(data, lon=lon_limits, lat=lat_limits,
                                  loglevel=self.loglevel, **kwargs)
        self.logger.debug('Space coordinates are %s', space_coord)
        # cleaning coordinates which have "multiple" coordinates in their own definition
        # grid_area = self._clean_spourious_coords(grid_area, name = "area")
        # data = self._clean_spourious_coords(data, name = "data")

        # HAVE TO ADD AN ERROR IF AREAS HAVE NOT THE SAME AREAS AS DATA

        # check if coordinates are aligned
        try:
            xr.align(grid_area, data, join='exact')
        except ValueError as err:
            # check in the dimensions what is wrong
            for coord in grid_area.coords:
                if coord in space_coord:
                    xcoord = data.coords[coord]

                    # first case: shape different
                    if len(grid_area[coord]) != len(xcoord):
                        raise ValueError(f'{coord} has different shape between area files and your dataset.'
                                         'If using the LRA, try setting the regrid=r100 option') from err
                    # shape are ok, but coords are different
                    if not grid_area[coord].equals(xcoord):
                        # if they are fine when sorted, there is a sorting mismatch
                        if grid_area[coord].sortby(coord).equals(xcoord.sortby(coord)):
                            self.logger.warning('%s is sorted in different way between area files and your dataset. Flipping it!', # noqa E501
                                                coord)
                            grid_area = grid_area.reindex({coord: list(reversed(grid_area[coord]))})
                        else:
                            raise ValueError(f'{coord} has a mismatch in coordinate values!') from err

        out = data.weighted(weights=grid_area.fillna(0)).mean(dim=space_coord)

        out.aqua.set_default(self)  # This links the dataset accessor to this instance of the Reader class

        log_history(data, f"Spatially averaged from {self.src_grid_name} grid")

        return out

    def _check_kwargs_parameters(self, main_parameters, intake_parameters):
        """
        Function to check if which parameters are included in the metadata of
        the source and performs a few safety checks.

        Args:
            main_parameters: get them from kwargs
            intake_parameters: get them from catalog machine specific file

        Returns:
            kwargs after check has been processed
        """
        # join the kwargs
        parameters = {**main_parameters, **intake_parameters}

        # remove null kwargs
        parameters = {key: value for key, value in parameters.items() if value is not None}

        user_parameters = self.esmcat.describe().get('user_parameters')
        if user_parameters is not None:
            if parameters is None:
                parameters = {}

            for param in user_parameters:
                if param['name'] not in parameters:
                    self.logger.warning('%s parameter is required but is missing, setting to default %s',
                                        param['name'], param['default'])
                    parameters[param['name']] = param['default']

        return parameters

    def vertinterp(self, data, levels=None, vert_coord='plev', units=None,
                   method='linear'):
        """
        A basic vertical interpolation based on interp function
        of xarray within AQUA. Given an xarray object, will interpolate the
        vertical dimension along the vert_coord.
        If it is a Dataset, only variables with the required vertical
        coordinate will be interpolated.

        Args:
            data (DataArray, Dataset): your dataset
            levels (float, or list): The level you want to interpolate the vertical coordinate
            units (str, optional, ): The units of your vertical axis. Default 'Pa'
            vert_coord (str, optional): The name of the vertical coordinate. Default 'plev'
            method (str, optional): The type of interpolation method supported by interp()

        Return
            A DataArray or a Dataset with the new interpolated vertical dimension
        """

        if levels is None:
            raise KeyError('Levels for interpolation must be specified')

        # error if vert_coord is not there
        if vert_coord not in data.coords:
            raise KeyError(f'The vert_coord={vert_coord} is not in the data!')

        # if you not specified the units, guessing from the data
        if units is None:
            if hasattr(data[vert_coord], 'units'):
                self.logger.warning('Units of vert_coord=%s has not defined, reading from the data', vert_coord)
                units = data[vert_coord].units
            else:
                raise ValueError('Original dataset has not unit on the vertical axis, failing!')

        if isinstance(data, xr.DataArray):
            final = self._vertinterp(data=data, levels=levels, units=units,
                                     vert_coord=vert_coord, method=method)

        elif isinstance(data, xr.Dataset):
            selected_vars = [da for da in data.data_vars if vert_coord in data[da].coords]
            final = data[selected_vars].map(self._vertinterp, keep_attrs=True,
                                            levels=levels, units=units,
                                            vert_coord=vert_coord, method=method)
        else:
            raise ValueError('This is not an xarray object!')

        final = log_history(
            final, f"Interpolated from original levels {data[vert_coord].values} {data[vert_coord].units} to level {levels} using {method} method.") # noqa E501

        final.aqua.set_default(self)  # This links the dataset accessor to this instance of the Reader class

        return final

    def _vertinterp(self, data, levels=None, units='Pa', vert_coord='plev', method='linear'):

        # verify units are good
        if data[vert_coord].units != units:
            self.logger.warning('Converting vert_coord units to interpolate from %s to %s',
                                data[vert_coord].units, units)
            data = data.metpy.convert_coordinate_units(vert_coord, units)

        # very simple interpolation
        final = data.interp({vert_coord: levels}, method=method)

        return final

    def detrend(self, data, dim="time", degree=1, skipna=True):
        """
        A basic detrending routine based on polyfit and polyval xarray functions
        within AQUA. Given an xarray object, will provide the detrended timeseries,
        by default working along time coordinate
        If it is a Dataset, only variables with the required
        coordinate will be detrended.

        Args:
            data (DataArray, Dataset): your dataset
            dim (str): The dimension along which apply detrending
            degree (str, optional): The degree of the polinominal fit. Default is 1, i.e. linear detrend
            skinpna (bool, optional): skip or not the NaN

        Return
            A detrended DataArray or a Dataset
        """

        if isinstance(data, xr.DataArray):
            final = self._detrend(data=data, dim=dim, degree=degree, skipna=skipna)

        elif isinstance(data, xr.Dataset):
            selected_vars = [da for da in data.data_vars if dim in data[da].coords]
            final = data[selected_vars].map(self._detrend, keep_attrs=True,
                                            dim=dim, degree=degree, skipna=skipna)
        else:
            raise ValueError('This is not an xarray object!')

        final = log_history(final, f"Detrended with polynominal of order {degree} along {dim} dimension")

        # This links the dataset accessor to this instance of the Reader class
        final.aqua.set_default(self)

        return final

    def _detrend(self, data, dim="time", degree=1, skipna=True):
        """
        Detrend a DataArray along a single dimension.
        Taken from https://ncar.github.io/esds/posts/2022/dask-debug-detrend/
        According to the post, current implementation is not the most efficient one.
        """

        # calculate polynomial coefficients
        p = data.polyfit(dim=dim, deg=degree, skipna=skipna)
        # evaluate trend
        fit = xr.polyval(data[dim], p.polyfit_coefficients)
        # remove the trend
        return data - fit

    def reader_esm(self, esmcat, var):
        """Reads intake-esm entry. Returns a dataset."""
        cdf_kwargs = esmcat.metadata.get('cdf_kwargs', {"chunks": {"time": 1}})
        query = esmcat.metadata['query']
        if var:
            query_var = esmcat.metadata.get('query_var', 'short_name')
            # Convert to list if not already
            query[query_var] = var.split() if isinstance(var, str) else var
        subcat = esmcat.search(**query)
        data = subcat.to_dataset_dict(cdf_kwargs=cdf_kwargs,
                                      # zarr_kwargs=dict(consolidated=True),
                                      # decode_times=True,
                                      # use_cftime=True)
                                      progressbar=False
                                      )
        return list(data.values())[0]

    def reader_fdb(self, esmcat, var, startdate, enddate, dask=False, level=None):
        """
        Read fdb data. Returns a dask array.

        Args:
            esmcat (intake catalog): the intake catalog to read
            var (str, int or list): the variable(s) to read
            startdate (str): a starting date and time in the format YYYYMMDD:HHTT
            enddate (str): an ending date and time in the format YYYYMMDD:HHTT
            dask (bool): return directly a dask array
            level (list, float, int): level to be read, overriding default in catalog

        Returns:
            An xarray.Dataset 
        """
        # Var can be a list or a single one of these cases:
        # - an int, in which case it is a paramid
        # - a str, in which case it is a short_name that needs to be matched with the paramid
        # - a list (in this case I may have a list of lists) if fix=True and the original variable
        #   found a match in the source field of the fixer dictionary
        request = esmcat._request
        var = to_list(var)
        var_match = []

        fdb_var = esmcat.metadata.get('variables', None)
        # This is a fallback for the case in which no 'variables' metadata is defined
        # It is a backward compatibility feature and it may be removed in the future
        # We need to access with describe because the 'param' element is not a class
        # attribute. I would not add it since it is a deprecated feature
        if fdb_var is None:
            self.logger.warning("No 'variables' metadata defined in the catalog, this is deprecated!")
            fdb_var = esmcat.describe()["args"]["request"]["param"]
            fdb_var = to_list(fdb_var)

        # We avoid the following loop if the user didn't specify any variable
        # We make sure this is the case by checking that var is the same as fdb_var
        # If we need to loop, two cases may arise:
        # 1. fix=True: if elem is a paramid we try to match it with the list on fdb_var
        #              if is a str we scan in the fixer dictionary if there is a match
        #              and we use the paramid listed in the source block to match with fdb_var
        #              As a final fallback, if the scan fails, we use the initial str as a match
        #              letting eccodes itself to find the paramid (this may lead to errors)
        # 2. fix=False: we just scan the list of variables requested by the user.
        #               For paramids we do as case 1, while for str we just do as in the fallback
        #               option defined in case 1
        # We're trying to set the if/else by int vs str and then eventually by the fix option
        # We store the fixer_dict once for all for semplicity of the if case.
        if self.fix is True:
            fixer_dict = self.fixes.get('vars', {})
            if fixer_dict == {}:
                self.logger.debug("No 'vars' block in the fixer, guessing variable names base on ecCodes")
        if var != fdb_var:
            for element in var:
                # We catch also the case where we ask for var='137' but we know that is a paramid
                if isinstance(element, int) or (isinstance(element, str) and element.isdigit()):
                    element = int(element) if isinstance(element, str) else element
                    element = to_list(element)
                    match = list(set(fdb_var) & set(element))
                    if match and len(match) == 1:
                        var_match.append(match[0])
                    elif match and len(match) > 1:
                        self.logger.warning('Multiple matches found for %s, using the first one', element)
                        var_match.append(match[0])
                    else:
                        self.logger.warning('No match found for %s, skipping it', element)
                elif isinstance(element, str):
                    if self.fix is True:
                        if element in fixer_dict:
                            src_element = fixer_dict[element].get('source', None)
                            derived_element = fixer_dict[element].get('derived', None)
                            if derived_element is not None or src_element is None:  # We let eccodes to find the paramid
                                var_match.append(derived_element)
                            else:  # src_element is not None and it is not a derived variable
                                match = list(set(fdb_var) & set(src_element))
                                if match and len(match) == 1:
                                    var_match.append(match[0])
                                elif match and len(match) > 1:
                                    self.logger.warning('Multiple paramids found for %s: %s, using: %s',
                                                        element, match, match[0])
                                    var_match.append(match[0])
                                else:
                                    self.logger.warning('No match found for %s, using eccodes to find the paramid',
                                                        element)
                                    var_match.append(element)
                    else:
                        var_match.append(element)
                elif isinstance(element, list):
                    if self.fix is False:
                        raise ValueError(f"Var {element} is a list and fix is False, this is not allowed")
                    match = list(set(fdb_var) & set(element))
                    if match and len(match) == 1:
                        var_match.append(match[0])
                    elif match and len(match) > 1:
                        self.logger.warning('Multiple matches found for %s, using the first one', element)
                        var_match.append(match[0])
                    else:
                        self.logger.error('No match found for %s, skipping it', element)
                else:  # Something weird is happening, we may want to have a raise instead
                    self.logger.error("Element %s is not a valid type, skipping it", element)
        else:  # There is no need to scan the list of variables, total match
            var_match = var

        if var_match == []:
            self.logger.error("No match found for the variables you are asking for!")
            self.logger.error("Please be sure the metadata 'variables' is defined in the catalog")
            var_match = var
        else:
            self.logger.debug("Found variables: %s", var_match)

        var = var_match
        self.logger.debug("Requesting variables: %s", var)

        if level and not isinstance(level, list):
            level = [level]

        # for streaming emulator
        if self.aggregation and not dask:
            chunks = self.aggregation
        else:
            chunks = self.chunks

        if isinstance(chunks, dict):
            if self.aggregation and not chunks.get('time'):
                chunks['time'] = self.aggregation
            if self.streaming and not self.aggregation:
                self.logger.warning(
                    "Aggregation is not set, using default time resolution for streaming. If you are asking for a longer chunks['time'] for GSV access, please set a suitable aggregation value") # noqa E501

        if dask:
            if chunks:  # if the chunking or aggregation option is specified override that from the catalog
                data = esmcat(request=request, startdate=startdate, enddate=enddate, var=var, level=level,
                              chunks=chunks, logging=True, loglevel=self.loglevel).to_dask()
            else:
                data = esmcat(request=request, startdate=startdate, enddate=enddate, var=var, level=level,
                              logging=True, loglevel=self.loglevel).to_dask()
        else:
            if chunks:
                data = esmcat(request=request, startdate=startdate, enddate=enddate, var=var, level=level,
                              chunks=chunks, logging=True, loglevel=self.loglevel).read_chunked()
            else:
                data = esmcat(request=request, startdate=startdate, enddate=enddate, var=var, level=level,
                              logging=True, loglevel=self.loglevel).read_chunked()

        return data

    def reader_intake(self, esmcat, var, loadvar, keep="first"):
        """
        Read regular intake entry. Returns dataset.

        Args:
            esmcat (intake.catalog.Catalog): your catalog
            var (list or str): Variable to load
            loadvar (list of str): List of variables to load
            keep (str, optional): which duplicate entry to keep ("first" (default), "last" or None)

        Returns:
            Dataset
        """
        # The coder introduces the possibility to specify a time decoder for the time axis
        if 'time_coder' in esmcat.metadata:
            coder = xr.coders.CFDatetimeCoder(time_unit=esmcat.metadata['time_coder'])
            esmcat.xarray_kwargs.update({'decode_times': coder})

        data = esmcat.to_dask()

        if loadvar:
            loadvar = to_list(loadvar)
            loadvar_match = []
            for element in loadvar:
                # Having to do a list comprehension we want to be sure that the element is a list
                element = to_list(element)
                match = list(set(data.data_vars) & set(element))

                if match:
                    loadvar_match.append(match[0])
                else:
                    self.logger.warning('No match found for %s', element)
            loadvar = loadvar_match

            if all(element in data.data_vars for element in loadvar):
                data = data[loadvar]
            else:
                try:
                    data = data[var]
                    self.logger.warning("You are asking for var %s but the fixes definition requires %s, which is not there.",
                                        var, loadvar)
                    self.logger.warning("Retrieving %s, but it would be safer to run with fix=False or to correct the fixes",
                                        var)
                except Exception as e:
                    raise KeyError("You are asking for variables which we cannot find in the catalog!") from e

        # check for duplicates
        if 'time' in data.coords:
            len0 = len(data.time)
            data = data.drop_duplicates(dim='time', keep=keep)
            if len(data.time) != len0:
                self.logger.warning("Duplicate entries found along the time axis, keeping the %s one.", keep)

        return data

    @contextmanager
    def _temporary_attrs(self, **kwargs):
        """Temporarily override Reader attributes, restoring them afterward."""
        original_values = {key: getattr(self, key) for key in kwargs}
        try:
            for key, value in kwargs.items():
                setattr(self, key, value)
            yield
        finally:
            for key, value in original_values.items():
                setattr(self, key, value)

    def _retrieve_plain(self, *args, **kwargs):
        """
        Retrieve data without any additional processing.
        Making use of GridInspector, provide a sample data which has minimum
        size by subselecting along variables and time dimensions 

        Args:
            *args: arguments to be passed to retrieve
            **kwargs: keyword arguments to be passed to retrieve

        Returns:
            A xarray.Dataset containing the required miminal sample data.
        """
        if self.sample_data is not None:
            self.logger.debug('Sample data already availabe, avoid _retrieve_plain()')
            return self.sample_data

        # Temporarily disable unwanted settings
        with self._temporary_attrs(aggregation=None, chunks=None, fix=False, streaming=False,
                                   startdate=None, enddate=None, preproc=None):
            self.logger.debug('Getting sample data through _retrieve_plain()...')
            data = self.retrieve(history=False, *args, **kwargs)

        self.sample_data = self._grid_inspector(data)
        return self.sample_data

    def _grid_inspector(self, data):
        """
        Use smmregrid GridInspector to get minimal sample data

        Args:
            data (xarray.Dataset): input data

        Returns:
            A xarray.Dataset containing the required miminal sample data.
        """

        # this could be a method of the GridInspector class
        def get_gridtype_attr(gridtypes, attr):
            """Helper compact tool to extra gridtypes information"""
            out = []
            for gridtype in gridtypes:
                value = getattr(gridtype, attr, None)
                if isinstance(value, (list, tuple)):
                    out.extend(value)
                elif isinstance(value, dict):
                    out.extend(value.keys())
                elif isinstance(value, str):
                    out.append(value)

            return list(dict.fromkeys(out))

        # get gridtypes from smrregird
        gridtypes = GridInspector(data).get_grid_info()

        # get info on time dimensions and variables
        minimal_variables = get_gridtype_attr(gridtypes, 'variables')
        minimal_time = get_gridtype_attr(gridtypes, 'time_dims')

        if minimal_variables:
            self.logger.debug('Variables found: %s', minimal_variables)
            data = data[minimal_variables]
        if minimal_time:
            self.logger.debug('Time dimensions found: %s', minimal_time)
            data = data.isel({t: 0 for t in minimal_time})
        return data

    def info(self):
        """Prints info about the reader"""
        print(f"Reader for model {self.model}, experiment {self.exp}, source {self.source}")

        if isinstance(self.esmcat, aqua.gsv.intake_gsv.GSVSource):
            if "expver" in self.esmcat._request.keys():
                print(f"  This experiment has expID {self.esmcat._request['expver']}")

        metadata = self.esmcat.metadata

        if self.fix:
            print("Data fixing is active:")
            if "fixer_name" in metadata.keys():
                print(f"  Fixer name is {metadata['fixer_name']}")
            else:
                # TODO: to be removed when all the catalogs are updated
                print(f"  Fixes: {self.fixes}")

        if self.tgt_grid_name:
            print("Regridding is active:")
            print(f"  Target grid is {self.tgt_grid_name}")

        print("Metadata:")
        for k, v in metadata.items():
            print(f"  {k}: {v}")

        if isinstance(self.esmcat, aqua.gsv.intake_gsv.GSVSource):
            print("GSV request for this source:")
            for k, v in self.esmcat._request.items():
                if k not in ["time", "param", "step", "expver"]:
                    print("  %s: %s" % (k, v))

    def timmean(self, data, freq=None, exclude_incomplete=False,
                time_bounds=False, center_time=False):
        """
        Exposed method for time averaging statistic. Wrapper for timstat()
        """

        return self.timemodule.timstat(data, stat='mean', freq=freq, exclude_incomplete=exclude_incomplete,
                            time_bounds=time_bounds, center_time=center_time)

    def timmax(self, data, freq=None, exclude_incomplete=False,
               time_bounds=False, center_time=False):
        """
        Exposed method for time maximum statistic. Wrapper for timstat()
        """

        return self.timemodule.timstat(data, stat='max', freq=freq, exclude_incomplete=exclude_incomplete,
                            time_bounds=time_bounds, center_time=center_time)

    def timmin(self, data, freq=None, exclude_incomplete=False,
               time_bounds=False, center_time=False):
        """
        Exposed method for time maximum statistic. Wrapper for timstat()
        """

        return self.timemodule.timstat(data, stat='min', freq=freq, exclude_incomplete=exclude_incomplete,
                            time_bounds=time_bounds, center_time=center_time)

    def timstd(self, data, freq=None, exclude_incomplete=False,
               time_bounds=False, center_time=False):
        """
        Exposed method for time standard deviation statistic. Wrapper for timstat()
        """

        return self.timemodule.timstat(data, stat='std', freq=freq, exclude_incomplete=exclude_incomplete,
                            time_bounds=time_bounds, center_time=center_time)

    def timstat(self, data, stat='mean', freq=None, exclude_incomplete=False,
                 time_bounds=False, center_time=False):
        """
        Perform daily, monthly and yearly time statistics.
        See timstat for more details.
        """

        return self.timemodule.timstat(data, stat=stat, freq=freq, exclude_incomplete=exclude_incomplete,
                            time_bounds=time_bounds, center_time=center_time)<|MERGE_RESOLUTION|>--- conflicted
+++ resolved
@@ -23,12 +23,7 @@
 # set default options for xarray
 xr.set_options(keep_attrs=True)
 
-<<<<<<< HEAD
 class Reader(FixerMixin):
-=======
-
-class Reader(FixerMixin, TimStatMixin):
->>>>>>> 1002bee8
     """General reader for climate data."""
 
     instance = None  # Used to store the latest instance of the class
