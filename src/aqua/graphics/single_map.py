--- conflicted
+++ resolved
@@ -22,27 +22,17 @@
 from .styles import ConfigStyle
 
 def plot_single_map(data: xr.DataArray,
-<<<<<<< HEAD
-                    contour=True, sym=False,
-                    proj: ccrs.Projection = ccrs.Robinson(),
-                    extent=None, coastlines=True,
-                    style=None, figsize=(11, 8.5), nlevels=11,
-                    vmin=None, vmax=None, cmap='RdBu_r',
-                    cbar: bool = True, cbar_label=None, norm=None,
-                    title=None, transform_first=False, cyclic_lon=True,
-                    fig: plt.Figure = None, ax: plt.Axes = None,
-=======
                     contour: bool = True, sym: bool = False,
                     proj: ccrs.Projection = ccrs.Robinson(), gridlines: bool = False,
                     extent: Optional[list] = None, coastlines: bool = True,
                     style: Optional[str] = None, figsize: tuple = (11, 8.5), nlevels: int = 11,
                     vmin: Optional[float] = None, vmax: Optional[float] = None, cmap: str = 'RdBu_r',
-                    cbar: bool = True, cbar_label: Optional[str] = None,
+                    cbar: bool = True, cbar_label: Optional[str] = None, 
+                    norm: Optional["matplotlib.colors.Normalize"] = None
                     title: Optional[str] = None, transform_first: bool = False, cyclic_lon: bool = True,
                     fig: Optional[plt.Figure] = None, ax: Optional[plt.Axes] = None,
->>>>>>> d0375599
-                    ax_pos: tuple = (1, 1, 1),
-                    return_fig=False, loglevel='WARNING',  **kwargs):
+                    ax_pos: tuple = (1, 1, 1), return_fig: bool = False, 
+                    loglevel='WARNING',  **kwargs):
     """
     Plot contour or pcolormesh map of a single variable. By default the contour map is plotted.
 
@@ -88,7 +78,6 @@
     logger = log_configure(loglevel, 'plot_single_map')
     ConfigStyle(style=style, loglevel=loglevel)
 
-
     # Check if the data is in HEALPix format
     npix = data.size  # Number of cells in the data
     nside = hp.npix2nside(npix) if hp.isnpixok(npix) else None
