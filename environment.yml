--- conflicted
+++ resolved
@@ -12,11 +12,7 @@
   - cdo>=2.2.0,<=2.4.0 #for healpix support
   # for eccodes see issues #252, #634, #870, #1282
   # PR #36 catalog repo
-<<<<<<< HEAD
-  - eccodes>=2.35.0
-=======
   - eccodes>=2.36.0
->>>>>>> c519f18d
   - pandas      
   - pandoc
   - pip
