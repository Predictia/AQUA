# Create the environment:
# mamba env create -f environment.yml 
# or if you really want to use conda
# conda env create -f environment.yml

name: aqua
channels:
  - conda-forge
dependencies:
<<<<<<< HEAD
  - python>=3.9,<3.11
=======
  - python>=3.9
  - netcdf4
  - xarray
  - dask
  - numpy
  - numba
>>>>>>> 2a9260d0
  - ecCodes      
  - cdo
  - pandoc
# pip install -e of AQUA itself
  - pip
  - pip:
    # install both tests suite and notebooks. documentation tools are not mandatory.
    #- git+ssh://git@github.com/oloapinivad/AQUA.git@v0.1-beta
    #- aqua[tests,notebooks]
    - -e .[tests,notebooks]<|MERGE_RESOLUTION|>--- conflicted
+++ resolved
@@ -7,16 +7,7 @@
 channels:
   - conda-forge
 dependencies:
-<<<<<<< HEAD
-  - python>=3.9,<3.11
-=======
   - python>=3.9
-  - netcdf4
-  - xarray
-  - dask
-  - numpy
-  - numba
->>>>>>> 2a9260d0
   - ecCodes      
   - cdo
   - pandoc
