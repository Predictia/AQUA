"""Test regridding from Reader"""

import pytest
from aqua import Reader

@pytest.fixture(
    params=[
        ("IFS", "test-tco79", "short", "2t", 0),
        ("IFS", "test-tco79", "long", "ttr", 0),
        ("FESOM", "test-pi", "original_2d", "sst", 0.33925926),
    ]
)
def reader_arguments(request):
    return request.param

@pytest.mark.aqua
class TestRegridder():
    def test_basic_interpolation(self, reader_arguments):
        """Test basic interpolation on a set of variable, 
        checking output grid dimension and 
        fraction of land (i.e. any missing points)"""
        model, exp, source, variable, ratio = reader_arguments
        reader = Reader(model=model, exp=exp, source=source, regrid="r200")
        data = reader.retrieve(fix=False)
        rgd = reader.regrid(data[variable])
        assert len(rgd.lon) == 180
        assert len(rgd.lat) == 90
        assert ratio == pytest.approx((rgd.isnull().sum()/rgd.size).values) #land fraction

    def test_recompute_weights_fesom(self):
        """Test interpolation on FESOM, at different grid rebuilding weights, 
        checking output grid dimension and fraction of land (i.e. any missing points)"""
        reader = Reader(model='FESOM', exp='test-pi', source='original_2d',
                        regrid='r100', rebuild=True, vars='sst')
        rgd = reader.retrieve(fix=False, regrid=True)
        ratio = rgd['sst'].isnull().sum()/rgd['sst'].size  #land fraction
        assert len(rgd.lon) == 360
        assert len(rgd.lat) == 180
        assert len(rgd.time) == 2
        assert 0.33 <= ratio <= 0.36

<<<<<<< HEAD
    def test_recompute_weights_ifs(self):
        """Test the case where no source grid path is specified in the regrid.yaml file
        and areas/weights are reconstructed from the file itself"""
        reader = Reader(model='IFS', exp='test-tco79', source='long',
                        regrid='r100', rebuild=True, vars='ttr')
        rgd = reader.retrieve(fix=False, regrid=True)
        assert len(rgd.lon) == 360
        assert len(rgd.lat) == 180
        assert len(rgd.time) == 4728

    #missing test for FESOM 3D and ICON-Healpix
=======
def test_recompute_weights_fesom():
    """Test interpolation on FESOM, at different grid rebuilding weights, 
    checking output grid dimension and fraction of land (i.e. any missing points)"""
    reader = Reader(model='FESOM', exp='test-pi', source='original_2d',
                    regrid='r100', rebuild=True)
    rgd = reader.retrieve(vars='sst', fix=False, regrid=True)
    ratio = rgd['sst'].isnull().sum()/rgd['sst'].size  #land fraction
    assert len(rgd.lon) == 360
    assert len(rgd.lat) == 180
    assert len(rgd.time) == 2
    assert 0.33 <= ratio <= 0.36

def test_recompute_weights_ifs():
    """Test the case where no source grid path is specified in the regrid.yaml file
      and areas/weights are reconstructed from the file itself"""
    reader = Reader(model='IFS', exp='test-tco79', source='long',
                    regrid='r100', rebuild=True)
    rgd = reader.retrieve(vars='ttr', fix=False, regrid=True)
    assert len(rgd.lon) == 360
    assert len(rgd.lat) == 180
    assert len(rgd.time) == 4728

#missing test for FESOM 3D and ICON-Healpix
>>>>>>> 5e3047f3
<|MERGE_RESOLUTION|>--- conflicted
+++ resolved
@@ -31,48 +31,22 @@
         """Test interpolation on FESOM, at different grid rebuilding weights, 
         checking output grid dimension and fraction of land (i.e. any missing points)"""
         reader = Reader(model='FESOM', exp='test-pi', source='original_2d',
-                        regrid='r100', rebuild=True, vars='sst')
-        rgd = reader.retrieve(fix=False, regrid=True)
+                        regrid='r100', rebuild=True)
+        rgd = reader.retrieve(var='sst', fix=False, regrid=True)
         ratio = rgd['sst'].isnull().sum()/rgd['sst'].size  #land fraction
         assert len(rgd.lon) == 360
         assert len(rgd.lat) == 180
         assert len(rgd.time) == 2
         assert 0.33 <= ratio <= 0.36
 
-<<<<<<< HEAD
     def test_recompute_weights_ifs(self):
         """Test the case where no source grid path is specified in the regrid.yaml file
         and areas/weights are reconstructed from the file itself"""
         reader = Reader(model='IFS', exp='test-tco79', source='long',
-                        regrid='r100', rebuild=True, vars='ttr')
-        rgd = reader.retrieve(fix=False, regrid=True)
+                        regrid='r100', rebuild=True)
+        rgd = reader.retrieve(vars='ttr', fix=False, regrid=True)
         assert len(rgd.lon) == 360
         assert len(rgd.lat) == 180
         assert len(rgd.time) == 4728
 
-    #missing test for FESOM 3D and ICON-Healpix
-=======
-def test_recompute_weights_fesom():
-    """Test interpolation on FESOM, at different grid rebuilding weights, 
-    checking output grid dimension and fraction of land (i.e. any missing points)"""
-    reader = Reader(model='FESOM', exp='test-pi', source='original_2d',
-                    regrid='r100', rebuild=True)
-    rgd = reader.retrieve(vars='sst', fix=False, regrid=True)
-    ratio = rgd['sst'].isnull().sum()/rgd['sst'].size  #land fraction
-    assert len(rgd.lon) == 360
-    assert len(rgd.lat) == 180
-    assert len(rgd.time) == 2
-    assert 0.33 <= ratio <= 0.36
-
-def test_recompute_weights_ifs():
-    """Test the case where no source grid path is specified in the regrid.yaml file
-      and areas/weights are reconstructed from the file itself"""
-    reader = Reader(model='IFS', exp='test-tco79', source='long',
-                    regrid='r100', rebuild=True)
-    rgd = reader.retrieve(vars='ttr', fix=False, regrid=True)
-    assert len(rgd.lon) == 360
-    assert len(rgd.lat) == 180
-    assert len(rgd.time) == 4728
-
-#missing test for FESOM 3D and ICON-Healpix
->>>>>>> 5e3047f3
+    #missing test for FESOM 3D and ICON-Healpix