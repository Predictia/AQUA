--- conflicted
+++ resolved
@@ -24,13 +24,9 @@
         pytest.skip()
     if model == 'ERA5':
         pytest.skip()
-<<<<<<< HEAD
-
-=======
     # teleconnections catalogue, only on teleconnections workflow
     if model == 'IFS' and exp == 'test-tco79' and source == 'teleconnections':
         pytest.skip()
->>>>>>> 52d5667d
     myread = Reader(model=model, exp=exp, source=source, areas=False,
                     fix=False, loglevel=loglevel)
     data = myread.retrieve()
