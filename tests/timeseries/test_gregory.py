import os
import pytest
import xarray as xr
from aqua.diagnostics.timeseries import Gregory, PlotGregory

# pytest approximation, to bear with different machines
approx_rel = 1e-4
loglevel = 'DEBUG'

@pytest.mark.diagnostics
class TestGregory:
    """Test the Gregory class."""

    def setup_method(self):
        """Initialize the variables before each test."""
        self.catalog = 'ci'
        self.model = 'ERA5'
        self.exp = 'era5-hpz3'
        self.source = 'monthly'
        self.regrid = 'r100'
        self.std_startdate = '1990-01-01'
        self.std_enddate = '1991-12-31'
        self.diagnostic_name = 'radiation'

    def test_gregory(self, tmp_path):
        """Test the Gregory class."""
        gp = Gregory(diagnostic_name=self.diagnostic_name,
                     catalog=self.catalog,
                     model=self.model,
                     exp=self.exp,
                     source=self.source,
                     regrid=self.regrid,
                     startdate=self.std_startdate,
                     enddate=self.std_enddate,
                     loglevel=loglevel)
        
        gp.run(std=True, outputdir=tmp_path)

        assert isinstance(gp.t2m, xr.DataArray)
        assert isinstance(gp.net_toa, xr.DataArray)

        assert gp.t2m_monthly.values[0] == pytest.approx(12.274455935718379, rel=approx_rel)
        assert gp.net_toa_monthly.values[0] == pytest.approx(7.86250579018185, rel=approx_rel)

        assert gp.t2m_std.values == pytest.approx(0.0277312, rel=approx_rel)
        assert gp.net_toa_std.values == pytest.approx(0.52176817, rel=approx_rel)

<<<<<<< HEAD
        filename = f'{self.diagnostic_name}.gregory.2t.annual.{self.catalog}.{self.model}.{self.exp}.nc'
        file = os.path.join(tmp_path, 'netcdf', filename)
=======
        file = os.path.join(tmp_path, 'netcdf', 'timeseries.gregory.ci.ERA5.era5-hpz3.2t.annual.nc')
>>>>>>> cc8acbf9
        assert os.path.exists(file)

        plt = PlotGregory(diagnostic_name=self.diagnostic_name,
                          t2m_monthly_data = gp.t2m_monthly,
                          net_toa_monthly_data = gp.net_toa_monthly,
                          t2m_annual_data = gp.t2m_annual,
                          net_toa_annual_data = gp.net_toa_annual,
                          t2m_monthly_ref = gp.t2m_monthly,
                          net_toa_monthly_ref = gp.net_toa_monthly,
                          t2m_annual_ref = gp.t2m_annual,
                          net_toa_annual_ref = gp.net_toa_annual,
                          t2m_annual_std = gp.t2m_std,
                          net_toa_annual_std = gp.net_toa_std,
                          loglevel=loglevel)
        
        title = plt.set_title()
        data_labels = plt.set_data_labels()
        ref_label = plt.set_ref_label()
        fig = plt.plot(title=title, data_labels=data_labels, ref_label=ref_label)
        description = plt.set_description()
        plt.save_plot(fig, outputdir=tmp_path, diagnostic='gregory')

<<<<<<< HEAD
        filename = f'{self.diagnostic_name}.gregory.{self.catalog}.{self.model}.{self.exp}.png'
        file = os.path.join(tmp_path, 'png', filename)
=======
        file = os.path.join(tmp_path, 'png', 'timeseries.gregory.ci.ERA5.era5-hpz3.multiref.png')
>>>>>>> cc8acbf9
        assert os.path.exists(file)
<|MERGE_RESOLUTION|>--- conflicted
+++ resolved
@@ -45,12 +45,8 @@
         assert gp.t2m_std.values == pytest.approx(0.0277312, rel=approx_rel)
         assert gp.net_toa_std.values == pytest.approx(0.52176817, rel=approx_rel)
 
-<<<<<<< HEAD
-        filename = f'{self.diagnostic_name}.gregory.2t.annual.{self.catalog}.{self.model}.{self.exp}.nc'
+        filename = f'{self.diagnostic_name}.gregory.{self.catalog}.{self.model}.{self.exp}.2t.annual.nc'
         file = os.path.join(tmp_path, 'netcdf', filename)
-=======
-        file = os.path.join(tmp_path, 'netcdf', 'timeseries.gregory.ci.ERA5.era5-hpz3.2t.annual.nc')
->>>>>>> cc8acbf9
         assert os.path.exists(file)
 
         plt = PlotGregory(diagnostic_name=self.diagnostic_name,
@@ -73,10 +69,6 @@
         description = plt.set_description()
         plt.save_plot(fig, outputdir=tmp_path, diagnostic='gregory')
 
-<<<<<<< HEAD
-        filename = f'{self.diagnostic_name}.gregory.{self.catalog}.{self.model}.{self.exp}.png'
+        filename = f'{self.diagnostic_name}.gregory.{self.catalog}.{self.model}.{self.exp}.multiref.png'
         file = os.path.join(tmp_path, 'png', filename)
-=======
-        file = os.path.join(tmp_path, 'png', 'timeseries.gregory.ci.ERA5.era5-hpz3.multiref.png')
->>>>>>> cc8acbf9
         assert os.path.exists(file)
