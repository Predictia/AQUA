--- conflicted
+++ resolved
@@ -51,50 +51,32 @@
         assert isinstance(ts.data, xr.DataArray)
         assert ts.monthly.values[0] == pytest.approx(60.145472982004186, rel=approx_rel)
 
-<<<<<<< HEAD
-        filename = f'{self.diagnostic_name}.timeseries.{self.var}.monthly.{self.region}.{self.catalog}.{self.model}.{self.exp}.nc'
+        filename = f'{self.diagnostic_name}.timeseries.{self.catalog}.{self.model}.{self.exp}.{self.var}.monthly.{self.region}.nc'
         file = os.path.join(tmp_path, 'netcdf', filename)
-=======
-        file = os.path.join(tmp_path, 'netcdf', 'timeseries.timeseries.ci.ERA5.era5-hpz3.tcc.monthly.tropics.nc')
->>>>>>> cc8acbf9
         assert os.path.exists(file)
 
         assert ts.annual.values[0] == pytest.approx(60.31101797654943, rel=approx_rel)
         
         assert ts.std_annual.values == pytest.approx(0.009666691494246038, rel=approx_rel)
 
-<<<<<<< HEAD
-        filename = f'{self.diagnostic_name}.timeseries.{self.var}.annual.{self.region}.{self.catalog}.{self.model}.{self.exp}.nc'
+        filename = f'{self.diagnostic_name}.timeseries.{self.catalog}.{self.model}.{self.exp}.{self.var}.annual.{self.region}.nc'
         file = os.path.join(tmp_path, 'netcdf', filename)
         assert os.path.exists(file)
 
-        filename = f'{self.diagnostic_name}.timeseries.{self.var}.monthly.{self.region}.std.{self.catalog}.{self.model}.{self.exp}.nc'
+        filename = f'{self.diagnostic_name}.timeseries.{self.catalog}.{self.model}.{self.exp}.{self.var}.monthly.{self.region}.std.nc'
         file = os.path.join(tmp_path, 'netcdf', filename)
         assert os.path.exists(file)
 
         plt = PlotTimeseries(diagnostic_name=self.diagnostic_name,
                              monthly_data = ts.monthly, annual_data = ts.annual,
-=======
-        file = os.path.join(tmp_path, 'netcdf', 'timeseries.timeseries.ci.ERA5.era5-hpz3.tcc.annual.tropics.nc')
-        assert os.path.exists(file)
-
-        file = os.path.join(tmp_path, 'netcdf', 'timeseries.timeseries.ci.ERA5.era5-hpz3.tcc.annual.tropics.nc')
-        assert os.path.exists(file)
-        
-        plt = PlotTimeseries(monthly_data = ts.monthly, annual_data = ts.annual,
->>>>>>> cc8acbf9
                              ref_monthly_data = ts.monthly, ref_annual_data = ts.annual,
                              std_monthly_data = ts.std_monthly, std_annual_data = ts.std_annual,
                              loglevel=loglevel)
         
         plt.run(var=self.var, outputdir=tmp_path)
 
-<<<<<<< HEAD
-        filename = f'{self.diagnostic_name}.timeseries.{self.catalog}.{self.model}.{self.exp}.{self.var}.png'
+        filename = f'{self.diagnostic_name}.timeseries.{self.catalog}.{self.model}.{self.exp}.{self.model}.{self.exp}.{self.var}.png'
         file = os.path.join(tmp_path, 'png', filename)
-=======
-        file = os.path.join(tmp_path, 'png', 'timeseries.timeseries.ci.ERA5.era5-hpz3.ERA5.era5-hpz3.tcc.png')
->>>>>>> cc8acbf9
         assert os.path.exists(file)
 
     def test_hourly_daily_with_region(self):
