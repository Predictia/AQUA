--- conflicted
+++ resolved
@@ -8,13 +8,8 @@
 loglevel = 'DEBUG'
 
 
-<<<<<<< HEAD
-@pytest.mark.timeseries
+@pytest.mark.diagnostics
 class TestTimeseries:
-=======
-@pytest.mark.diagnostics
-def test_class_timeseries():
->>>>>>> 449a96ae
     """
     Test that the timeseries class works
     """
@@ -77,7 +72,6 @@
         ts.compute(freq='hourly')
         assert ts.hourly.values[0] == pytest.approx(60.145472982004186, rel=approx_rel)
 
-<<<<<<< HEAD
         ts.compute(freq='daily')
         assert ts.daily.values[0] == pytest.approx(60.145472982004186, rel=approx_rel)
 
@@ -91,35 +85,4 @@
         ts.compute(freq='monthly')
         assert ts.monthly.values[0] ==  pytest.approx(117.40372092960037, rel=approx_rel)
         # The extra month added should be the same as the first one since there is only one year
-        assert ts.monthly.values[-1] == pytest.approx(117.40372092960037, rel=approx_rel)
-=======
-@pytest.mark.diagnostics
-def test_timeseries_regions():
-
-    catalogs = ['ci']
-    models = ['ERA5']
-    exps = ['era5-hpz3']
-    sources = ['monthly']
-    var = '86400*tprate'
-    region = 'nh'
-
-    ts = Timeseries(var=var, models=models, exps=exps, sources=sources, catalogs=catalogs,
-                    loglevel=loglevel, region=region, formula=True,
-                    save=False, regrid='r100',
-                    longname='Total precipitation rate',
-                    units='mm/day')
-
-    assert ts.lon_limits == [-180, 180]
-    assert ts.lat_limits == [30, 90]
-
-    ts.retrieve_data()
-    # we have no reference data
-    ts.retrieve_ref(extend=False)
-    ts.plot()
-
-    assert ts.data_annual[0].isel(time=4).values == pytest.approx(2.21320749, rel=approx_rel)
-
-    with pytest.raises(KeyError):
-        ts = Timeseries(var=var, models=models, exps=exps, sources=sources,
-                        loglevel=loglevel, region='topolinia', formula=True)
->>>>>>> 449a96ae
+        assert ts.monthly.values[-1] == pytest.approx(117.40372092960037, rel=approx_rel)