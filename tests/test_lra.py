import os
import shutil
import pytest
import xarray as xr
from aqua import LRAgenerator


@pytest.fixture(
    params=[("IFS", "test-tco79", "long", "2t", "lra_test")]
)
def lra_arguments(request):
    return request.param


@pytest.mark.aqua
class TestLRA():
    """Class for LRA Tests"""

    def test_definitive_false(self, lra_arguments):
        """Test the LRA generator with definitive = False"""
        model, exp, source, var, outdir = lra_arguments
        test = LRAgenerator(model=model, exp=exp, source=source, var=var,
                            outdir=outdir, resolution='r100',
                            frequency='monthly')
        test.retrieve()
        test.generate_lra()
        assert os.path.isdir(os.path.join(os.getcwd(), outdir,
                                          "IFS/test-tco79/r100/monthly"))

    def test_definitive_true(self, lra_arguments):
<<<<<<< HEAD
        """Test the LRA generator with definitive = True"""
        model, exp, source, var, outdir = lra_arguments
        test = LRAgenerator(model=model, exp=exp, source=source, var=var,
                            outdir=outdir, resolution='r100',
                            frequency='monthly', definitive=True)
        test.retrieve()

        year = test.data.sel(time=test.data.time.dt.year == 2020)
        month = year.sel(time=year.time.dt.month == 1)

        test.data = month
        test.generate_lra()

        path = os.path.join(os.getcwd(), outdir,
                            "IFS/test-tco79/r100/monthly/2t_test-tco79_r100_monthly_2020.nc")
        test.check_integrity(varname=var)
        assert os.path.isfile(path)

        file = xr.open_dataset(path)
        assert len(file.time) == 1

        assert pytest.approx(file['2t'][0, 1, 1].item()) == 248.0704
        shutil.rmtree(os.path.join(os.getcwd(), outdir))

=======
            model, exp, source, var, outdir = lra_arguments
            test = LRAgenerator(model=model, exp=exp, source=source, var=var, outdir=outdir, 
                                resolution='r100', frequency='monthly', definitive = True)
            test.retrieve()
            year = test.data.sel(time=test.data.time.dt.year == 2020)
            month = year.sel(time=year.time.dt.month == 1)
            test.data = month
            test.generate_lra()
            path = os.path.join(os.getcwd(), outdir, "IFS/test-tco79/r100/monthly/2t_test-tco79_r100_monthly_202001.nc")
            test.check_integrity(varname=var)
            assert os.path.isfile(path)    
            file = xr.open_dataset(path)
            assert len(file.time) == 1
            assert pytest.approx(file['2t'][0,1,1].item()) == 248.0704
            shutil.rmtree(os.path.join(os.getcwd(), outdir))

    #test with definitive = False but with dask init and catalog generator
>>>>>>> 5350d48a
    def test_dask_entry(self, lra_arguments):
        """
        Test the LRA generator with definitive = False
        but with dask init and catalog generator
        """
        model, exp, source, var, outdir = lra_arguments
        test = LRAgenerator(model=model, exp=exp, source=source, var=var,
                            outdir=outdir, tmpdir='tmpdir',
                            resolution='r100', frequency='monthly', nproc=2)
        test.retrieve()
        test.generate_lra()
        test.create_catalog_entry()
        assert os.path.isdir(os.path.join(os.getcwd(), outdir,
                                          "IFS/test-tco79/r100/monthly"))

        shutil.rmtree(os.path.join(os.getcwd(), 'tmpdir'))<|MERGE_RESOLUTION|>--- conflicted
+++ resolved
@@ -28,7 +28,6 @@
                                           "IFS/test-tco79/r100/monthly"))
 
     def test_definitive_true(self, lra_arguments):
-<<<<<<< HEAD
         """Test the LRA generator with definitive = True"""
         model, exp, source, var, outdir = lra_arguments
         test = LRAgenerator(model=model, exp=exp, source=source, var=var,
@@ -53,25 +52,7 @@
         assert pytest.approx(file['2t'][0, 1, 1].item()) == 248.0704
         shutil.rmtree(os.path.join(os.getcwd(), outdir))
 
-=======
-            model, exp, source, var, outdir = lra_arguments
-            test = LRAgenerator(model=model, exp=exp, source=source, var=var, outdir=outdir, 
-                                resolution='r100', frequency='monthly', definitive = True)
-            test.retrieve()
-            year = test.data.sel(time=test.data.time.dt.year == 2020)
-            month = year.sel(time=year.time.dt.month == 1)
-            test.data = month
-            test.generate_lra()
-            path = os.path.join(os.getcwd(), outdir, "IFS/test-tco79/r100/monthly/2t_test-tco79_r100_monthly_202001.nc")
-            test.check_integrity(varname=var)
-            assert os.path.isfile(path)    
-            file = xr.open_dataset(path)
-            assert len(file.time) == 1
-            assert pytest.approx(file['2t'][0,1,1].item()) == 248.0704
-            shutil.rmtree(os.path.join(os.getcwd(), outdir))
-
     #test with definitive = False but with dask init and catalog generator
->>>>>>> 5350d48a
     def test_dask_entry(self, lra_arguments):
         """
         Test the LRA generator with definitive = False
