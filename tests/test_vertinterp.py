--- conflicted
+++ resolved
@@ -22,10 +22,5 @@
     assert pytest.approx(interp['ocpt'][40:41].values[0]) == -1.09438590
 
     # change unit
-<<<<<<< HEAD
     interp = reader.vertinterp(select['ocpt'], levels=[0.1, 0.2, 0.3], units='km', vert_coord='nz1')
-    assert interp.shape == (3, 3140)
-=======
-    interp = reader.vertinterp(select['ocpt'], levels = [0.1, 0.2, 0.3], units = 'km', vert_coord='nz1')
-    assert interp.shape == (3, 3140)
->>>>>>> 8172e517
+    assert interp.shape == (3, 3140)