"""Test for timmean method"""

import pytest
import numpy as np
from aqua import Reader

<<<<<<< HEAD
loglevel = "DEBUG"
=======
>>>>>>> f0e79cc7

@pytest.mark.aqua
class TestTimmean():

    @pytest.mark.parametrize('var', ['2t', 'ttr'])
    def test_timmean_monthly(self, var):
        """Timmean test for monthly aggregation"""
<<<<<<< HEAD
        reader = Reader(model="IFS", exp="test-tco79", source='long', freq='monthly', loglevel=loglevel)
        data = reader.retrieve(fix=False)
=======
        reader = Reader(model="IFS", exp="test-tco79", source='long',
                        freq='monthly', fix=False)
        data = reader.retrieve()
>>>>>>> f0e79cc7
        avg = reader.timmean(data[var])
        nmonths = len(np.unique(data.time.dt.month))
        unique, counts = np.unique(avg.time.dt.month, return_counts=True)
        assert avg.shape == (nmonths, 9, 18)
        assert len(unique) == nmonths
        assert all(counts == counts[0])

    @pytest.mark.parametrize('var', ['2t', 'ttr'])
    def test_timmean_daily(self, var):
        """Timmean test for daily aggregation"""
<<<<<<< HEAD
        reader = Reader(model="IFS", exp="test-tco79", source='long', freq='daily', loglevel=loglevel)
        data = reader.retrieve(fix=False)
=======
        reader = Reader(model="IFS", exp="test-tco79", source='long',
                        freq='daily', fix=False)
        data = reader.retrieve()
>>>>>>> f0e79cc7
        avg = reader.timmean(data[var])
        unique, counts = np.unique(avg.time.dt.day, return_counts=True)
        assert avg.shape == (197, 9, 18)
        assert len(unique) == 31
        assert all(counts == np.array([7, 7, 7, 6, 6, 6, 6, 6, 6, 6,
                                       6, 6, 6, 6, 6, 6, 6, 6, 6, 7, 7, 7,
                                       7, 7, 7, 7, 7, 7, 7, 6, 4]))

    def test_timmean_monthly_reader(self):
        """Timmean test for monthly aggregation from Reader directly"""
<<<<<<< HEAD
        reader = Reader(model="IFS", exp="test-tco79", source='long', freq='monthly', loglevel=loglevel)
        data = reader.retrieve(fix=False, timmean=True)
=======
        reader = Reader(model="IFS", exp="test-tco79", source='long',
                        freq='monthly', fix=False)
        data = reader.retrieve(timmean=True)
>>>>>>> f0e79cc7
        nmonths = len(np.unique(data.time.dt.month))
        unique, counts = np.unique(data['2t'].time.dt.month,
                                   return_counts=True)
        assert data['2t'].shape == (nmonths, 9, 18)
        assert len(unique) == nmonths
        assert all(counts == counts[0])

    def test_timmean_yearly_reader(self):
        """Timmean test for yearly aggregation from Reader directly"""
<<<<<<< HEAD
        reader = Reader(model="IFS", exp="test-tco79", source='long', freq='yearly', loglevel=loglevel)
        data = reader.retrieve(fix=False, timmean=True)
=======
        reader = Reader(model="IFS", exp="test-tco79", source='long',
                        freq='yearly', fix=False)
        data = reader.retrieve(timmean=True)
>>>>>>> f0e79cc7
        assert data['ttr'].shape == (1, 9, 18)

    def test_timmean_pandas_reader(self):
        """Timmean test for weekly aggregation based on pandas labels from Reader directly"""
<<<<<<< HEAD
        reader = Reader(model="IFS", exp="test-tco79", source='long', freq='W-MON', loglevel=loglevel)
=======
        reader = Reader(model="IFS", exp="test-tco79", source='long',
                        freq='W-MON')
>>>>>>> f0e79cc7
        data = reader.retrieve(var='2t', timmean=True)
        assert data['2t'].shape == (29, 9, 18)<|MERGE_RESOLUTION|>--- conflicted
+++ resolved
@@ -4,10 +4,7 @@
 import numpy as np
 from aqua import Reader
 
-<<<<<<< HEAD
 loglevel = "DEBUG"
-=======
->>>>>>> f0e79cc7
 
 @pytest.mark.aqua
 class TestTimmean():
@@ -15,14 +12,10 @@
     @pytest.mark.parametrize('var', ['2t', 'ttr'])
     def test_timmean_monthly(self, var):
         """Timmean test for monthly aggregation"""
-<<<<<<< HEAD
-        reader = Reader(model="IFS", exp="test-tco79", source='long', freq='monthly', loglevel=loglevel)
-        data = reader.retrieve(fix=False)
-=======
         reader = Reader(model="IFS", exp="test-tco79", source='long',
-                        freq='monthly', fix=False)
+                        freq='monthly', fix=False, loglevel=loglevel)
         data = reader.retrieve()
->>>>>>> f0e79cc7
+
         avg = reader.timmean(data[var])
         nmonths = len(np.unique(data.time.dt.month))
         unique, counts = np.unique(avg.time.dt.month, return_counts=True)
@@ -33,14 +26,10 @@
     @pytest.mark.parametrize('var', ['2t', 'ttr'])
     def test_timmean_daily(self, var):
         """Timmean test for daily aggregation"""
-<<<<<<< HEAD
-        reader = Reader(model="IFS", exp="test-tco79", source='long', freq='daily', loglevel=loglevel)
-        data = reader.retrieve(fix=False)
-=======
         reader = Reader(model="IFS", exp="test-tco79", source='long',
-                        freq='daily', fix=False)
+                        freq='daily', fix=False, loglevel=loglevel)
         data = reader.retrieve()
->>>>>>> f0e79cc7
+
         avg = reader.timmean(data[var])
         unique, counts = np.unique(avg.time.dt.day, return_counts=True)
         assert avg.shape == (197, 9, 18)
@@ -51,14 +40,10 @@
 
     def test_timmean_monthly_reader(self):
         """Timmean test for monthly aggregation from Reader directly"""
-<<<<<<< HEAD
-        reader = Reader(model="IFS", exp="test-tco79", source='long', freq='monthly', loglevel=loglevel)
-        data = reader.retrieve(fix=False, timmean=True)
-=======
         reader = Reader(model="IFS", exp="test-tco79", source='long',
-                        freq='monthly', fix=False)
+                        freq='monthly', fix=False, loglevel=loglevel)
         data = reader.retrieve(timmean=True)
->>>>>>> f0e79cc7
+
         nmonths = len(np.unique(data.time.dt.month))
         unique, counts = np.unique(data['2t'].time.dt.month,
                                    return_counts=True)
@@ -68,23 +53,16 @@
 
     def test_timmean_yearly_reader(self):
         """Timmean test for yearly aggregation from Reader directly"""
-<<<<<<< HEAD
-        reader = Reader(model="IFS", exp="test-tco79", source='long', freq='yearly', loglevel=loglevel)
-        data = reader.retrieve(fix=False, timmean=True)
-=======
         reader = Reader(model="IFS", exp="test-tco79", source='long',
-                        freq='yearly', fix=False)
+                        freq='yearly', fix=False, loglevel=loglevel)
         data = reader.retrieve(timmean=True)
->>>>>>> f0e79cc7
+
         assert data['ttr'].shape == (1, 9, 18)
 
     def test_timmean_pandas_reader(self):
         """Timmean test for weekly aggregation based on pandas labels from Reader directly"""
-<<<<<<< HEAD
-        reader = Reader(model="IFS", exp="test-tco79", source='long', freq='W-MON', loglevel=loglevel)
-=======
         reader = Reader(model="IFS", exp="test-tco79", source='long',
-                        freq='W-MON')
->>>>>>> f0e79cc7
+                        freq='W-MON', loglevel=loglevel)
+
         data = reader.retrieve(var='2t', timmean=True)
         assert data['2t'].shape == (29, 9, 18)