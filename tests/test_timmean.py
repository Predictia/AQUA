--- conflicted
+++ resolved
@@ -42,7 +42,6 @@
         assert len(unique) == nmonths
         assert all(counts == counts[0])
 
-<<<<<<< HEAD
     def test_timmean_yearly_reader(self):
         """Timmean test for yearly aggregation from Reader directly"""
         reader = Reader(model="IFS", exp="test-tco79", source='long', freq='yearly')
@@ -51,13 +50,6 @@
 
     def test_timmean_pandas_reader(self):
         """Timmean test for weekly aggregation based on pandas labels from Reader directly"""
-        reader = Reader(model="IFS", exp="test-tco79", source='long', freq='W-MON', var='2t')
-        data = reader.retrieve(timmean=True)
+        reader = Reader(model="IFS", exp="test-tco79", source='long', freq='W-MON')
+        data = reader.retrieve(var='2t', timmean=True)
         assert data['2t'].shape == (29, 9, 18)
-=======
-def test_timmean_pandas_reader():
-    """Timmean test for weekly aggregation based on pandas labels from Reader directly"""
-    reader = Reader(model="IFS", exp="test-tco79", source='long', freq='W-MON')
-    data = reader.retrieve(var='2t', timmean=True)
-    assert data['2t'].shape == (29, 9, 18)
->>>>>>> 5e3047f3
